--- conflicted
+++ resolved
@@ -7,10 +7,7 @@
 use typst_library::layout::grid::resolve::{Cell, CellGrid};
 use typst_library::layout::{Axes, Fragment, HAlignment, Regions, Sizing, VAlignment};
 use typst_library::model::{EnumElem, ListElem, Numbering, ParElem, ParbreakElem};
-<<<<<<< HEAD
-=======
 use typst_library::pdf::PdfMarkerTag;
->>>>>>> f8dd9e77
 use typst_library::text::TextElem;
 
 use crate::grid::GridLayouter;
@@ -24,23 +21,15 @@
     styles: StyleChain,
     regions: Regions,
 ) -> SourceResult<Fragment> {
-<<<<<<< HEAD
-    let indent = elem.indent(styles);
-    let body_indent = elem.body_indent(styles);
-    let tight = elem.tight(styles);
-    let gutter = elem.spacing(styles).unwrap_or_else(|| {
-        if tight {
-            ParElem::leading_in(styles).into()
-        } else {
-            ParElem::spacing_in(styles).into()
-        }
-=======
     let indent = elem.indent.get(styles);
     let body_indent = elem.body_indent.get(styles);
     let tight = elem.tight.get(styles);
     let gutter = elem.spacing.get(styles).unwrap_or_else(|| {
-        if tight { styles.get(ParElem::leading) } else { styles.get(ParElem::spacing) }
->>>>>>> f8dd9e77
+        if tight {
+            styles.get(ParElem::leading)
+        } else {
+            styles.get(ParElem::spacing)
+        }
     });
 
     let Depth(depth) = styles.get(ListElem::depth);
@@ -58,23 +47,12 @@
         if !tight {
             body += ParbreakElem::shared();
         }
-<<<<<<< HEAD
-
-        cells.push(Cell::new(Content::empty(), locator.next(&())));
-        cells.push(Cell::new(marker.clone(), locator.next(&marker.span())));
-        cells.push(Cell::new(Content::empty(), locator.next(&())));
-        cells.push(Cell::new(
-            body.styled(ListElem::set_depth(Depth(1))),
-            locator.next(&item.body.span()),
-        ));
-=======
         let body = body.set(ListElem::depth, Depth(1));
 
         cells.push(Cell::new(Content::empty()));
         cells.push(Cell::new(PdfMarkerTag::ListItemLabel(marker.clone())));
         cells.push(Cell::new(Content::empty()));
         cells.push(Cell::new(PdfMarkerTag::ListItemBody(body)));
->>>>>>> f8dd9e77
     }
 
     let grid = CellGrid::new(
@@ -101,34 +79,27 @@
     styles: StyleChain,
     regions: Regions,
 ) -> SourceResult<Fragment> {
-<<<<<<< HEAD
-    let numbering = elem.numbering(styles);
-    let reversed = elem.reversed(styles);
-    let indent = elem.indent(styles);
-    let body_indent = elem.body_indent(styles);
-    let tight = elem.tight(styles);
-    let gutter = elem.spacing(styles).unwrap_or_else(|| {
-        if tight {
-            ParElem::leading_in(styles).into()
-        } else {
-            ParElem::spacing_in(styles).into()
-        }
-=======
     let numbering = elem.numbering.get_ref(styles);
     let reversed = elem.reversed.get(styles);
     let indent = elem.indent.get(styles);
     let body_indent = elem.body_indent.get(styles);
     let tight = elem.tight.get(styles);
     let gutter = elem.spacing.get(styles).unwrap_or_else(|| {
-        if tight { styles.get(ParElem::leading) } else { styles.get(ParElem::spacing) }
->>>>>>> f8dd9e77
+        if tight {
+            styles.get(ParElem::leading)
+        } else {
+            styles.get(ParElem::spacing)
+        }
     });
 
     let mut cells = vec![];
-    let mut number = elem
-        .start
-        .get(styles)
-        .unwrap_or_else(|| if reversed { elem.children.len() as u64 } else { 1 });
+    let mut number = elem.start.get(styles).unwrap_or_else(|| {
+        if reversed {
+            elem.children.len() as u64
+        } else {
+            1
+        }
+    });
     let mut parents = styles.get_cloned(EnumElem::parents);
 
     let full = elem.full.get(styles);
@@ -159,12 +130,7 @@
 
         // Disable overhang as a workaround to end-aligned dots glitching
         // and decreasing spacing between numbers and items.
-<<<<<<< HEAD
-        let resolved =
-            resolved.aligned(number_align).styled(TextElem::set_overhang(false));
-=======
         let resolved = resolved.aligned(number_align).set(TextElem::overhang, false);
->>>>>>> f8dd9e77
 
         // Text in wide enums shall always turn into paragraphs.
         let mut body = item.body.clone();
@@ -172,22 +138,12 @@
             body += ParbreakElem::shared();
         }
 
-<<<<<<< HEAD
-        cells.push(Cell::new(Content::empty(), locator.next(&())));
-        cells.push(Cell::new(resolved, locator.next(&())));
-        cells.push(Cell::new(Content::empty(), locator.next(&())));
-        cells.push(Cell::new(
-            body.styled(EnumElem::set_parents(smallvec![number])),
-            locator.next(&item.body.span()),
-        ));
-=======
         let body = body.set(EnumElem::parents, smallvec![number]);
 
         cells.push(Cell::new(Content::empty()));
         cells.push(Cell::new(PdfMarkerTag::ListItemLabel(resolved)));
         cells.push(Cell::new(Content::empty()));
         cells.push(Cell::new(PdfMarkerTag::ListItemBody(body)));
->>>>>>> f8dd9e77
         number =
             if reversed { number.saturating_sub(1) } else { number.saturating_add(1) };
     }
