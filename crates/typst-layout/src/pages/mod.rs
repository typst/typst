--- conflicted
+++ resolved
@@ -7,7 +7,6 @@
 use std::num::NonZeroUsize;
 
 use comemo::{Tracked, TrackedMut};
-use typst_library::World;
 use typst_library::diag::SourceResult;
 use typst_library::engine::{Engine, Route, Sink, Traced};
 use typst_library::foundations::{Content, StyleChain};
@@ -17,10 +16,11 @@
 use typst_library::layout::{FrameItem, Page, PagedDocument, Point, Transform};
 use typst_library::model::DocumentInfo;
 use typst_library::routines::{Arenas, Pair, RealizationKind, Routines};
+use typst_library::World;
 
-use self::collect::{Item, collect};
+use self::collect::{collect, Item};
 use self::finalize::finalize;
-use self::run::{LayoutedPage, layout_blank_page, layout_page_run};
+use self::run::{layout_blank_page, layout_page_run, LayoutedPage};
 
 /// Layout content into a document.
 ///
@@ -86,11 +86,7 @@
     )?;
 
     let pages = layout_pages(&mut engine, &mut children, &mut locator, styles)?;
-<<<<<<< HEAD
-    let introspector = Introspector::paged(&pages);
-=======
     let introspector = introspect_pages(&pages);
->>>>>>> f8dd9e77
 
     Ok(PagedDocument { pages, info, introspector })
 }
