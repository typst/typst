use std::ffi::OsStr;

use typst_library::diag::{warning, At, SourceResult, StrResult};
use typst_library::engine::Engine;
use typst_library::foundations::{Bytes, Derived, Packed, Smart, StyleChain};
use typst_library::introspection::Locator;
use typst_library::layout::{
    Abs, Axes, FixedAlignment, Frame, FrameItem, Point, Region, Size,
};
use typst_library::loading::DataSource;
use typst_library::text::families;
use typst_library::visualize::{
    Curve, Image, ImageElem, ImageFit, ImageFormat, ImageOptions, ImageSource,
    RasterFormat, VectorFormat,
};

/// Layout the image.
#[typst_macros::time(span = elem.span())]
pub fn layout_image(
    elem: &Packed<ImageElem>,
    engine: &mut Engine,
    _: Locator,
    styles: StyleChain,
    region: Region,
) -> SourceResult<Frame> {
    let span = elem.span();

    // Take the format that was explicitly defined, or parse the extension,
    // or try to detect the format.
<<<<<<< HEAD
    let source = elem.source();
    let format = match (elem.format(styles), source) {
        (Smart::Custom(v), _) => v,
        (Smart::Auto, ImageSource::Readable(data)) => {
            determine_format(elem.path().as_str(), data).at(span)?
        }
        (Smart::Auto, ImageSource::Pixmap(_)) => {
            bail!(span, "pixmaps require an explicit image format to be given");
        }
=======
    let Derived { source, derived: data } = &elem.source;
    let format = match elem.format(styles) {
        Smart::Custom(v) => v,
        Smart::Auto => determine_format(source, data).at(span)?,
>>>>>>> 9665eecd
    };

    // Warn the user if the image contains a foreign object. Not perfect
    // because the svg could also be encoded, but that's an edge case.
<<<<<<< HEAD
    if let ImageSource::Readable(data) = source {
        if format == ImageFormat::Vector(VectorFormat::Svg) {
            let has_foreign_object =
                data.as_str().is_some_and(|s| s.contains("<foreignObject"));

            if has_foreign_object {
                engine.sink.warn(warning!(
                    span,
                    "image contains foreign object";
                    hint: "SVG images with foreign objects might render incorrectly in typst";
                    hint: "see https://github.com/typst/typst/issues/1421 for more information"
                ));
            }
=======
    if format == ImageFormat::Vector(VectorFormat::Svg) {
        let has_foreign_object =
            data.as_str().is_ok_and(|s| s.contains("<foreignObject"));

        if has_foreign_object {
            engine.sink.warn(warning!(
                span,
                "image contains foreign object";
                hint: "SVG images with foreign objects might render incorrectly in typst";
                hint: "see https://github.com/typst/typst/issues/1421 for more information"
            ));
>>>>>>> 9665eecd
        }
    }

    // Construct the image itself.
<<<<<<< HEAD
    let image = Image::new(
        source.clone(),
=======
    let image = Image::with_fonts(
        data.clone(),
>>>>>>> 9665eecd
        format,
        &ImageOptions {
            alt: elem.alt(styles),
            world: Some(engine.world),
            families: &families(styles).map(|f| f.as_str()).collect::<Vec<_>>(),
            flatten_text: elem.flatten_text(styles),
            scaling: elem.scaling(styles),
        },
    )
    .at(span)?;

    // Determine the image's pixel aspect ratio.
    let pxw = image.width();
    let pxh = image.height();
    let px_ratio = pxw / pxh;

    // Determine the region's aspect ratio.
    let region_ratio = region.size.x / region.size.y;

    // Find out whether the image is wider or taller than the region.
    let wide = px_ratio > region_ratio;

    // The space into which the image will be placed according to its fit.
    let target = if region.expand.x && region.expand.y {
        // If both width and height are forced, take them.
        region.size
    } else if region.expand.x {
        // If just width is forced, take it.
        Size::new(region.size.x, region.size.y.min(region.size.x / px_ratio))
    } else if region.expand.y {
        // If just height is forced, take it.
        Size::new(region.size.x.min(region.size.y * px_ratio), region.size.y)
    } else {
        // If neither is forced, take the natural image size at the image's
        // DPI bounded by the available space.
        let dpi = image.dpi().unwrap_or(Image::DEFAULT_DPI);
        let natural = Axes::new(pxw, pxh).map(|v| Abs::inches(v / dpi));
        Size::new(
            natural.x.min(region.size.x).min(region.size.y * px_ratio),
            natural.y.min(region.size.y).min(region.size.x / px_ratio),
        )
    };

    // Compute the actual size of the fitted image.
    let fit = elem.fit(styles);
    let fitted = match fit {
        ImageFit::Cover | ImageFit::Contain => {
            if wide == (fit == ImageFit::Contain) {
                Size::new(target.x, target.x / px_ratio)
            } else {
                Size::new(target.y * px_ratio, target.y)
            }
        }
        ImageFit::Stretch => target,
    };

    // First, place the image in a frame of exactly its size and then resize
    // the frame to the target size, center aligning the image in the
    // process.
    let mut frame = Frame::soft(fitted);
    frame.push(Point::zero(), FrameItem::Image(image, fitted, span));
    frame.resize(target, Axes::splat(FixedAlignment::Center));

    // Create a clipping group if only part of the image should be visible.
    if fit == ImageFit::Cover && !target.fits(fitted) {
        frame.clip(Curve::rect(frame.size()));
    }

    Ok(frame)
}

/// Try to determine the image format based on the data.
fn determine_format(source: &DataSource, data: &Bytes) -> StrResult<ImageFormat> {
    if let DataSource::Path(path) = source {
        let ext = std::path::Path::new(path.as_str())
            .extension()
            .and_then(OsStr::to_str)
            .unwrap_or_default()
            .to_lowercase();

        match ext.as_str() {
            "png" => return Ok(ImageFormat::Raster(RasterFormat::Png)),
            "jpg" | "jpeg" => return Ok(ImageFormat::Raster(RasterFormat::Jpg)),
            "gif" => return Ok(ImageFormat::Raster(RasterFormat::Gif)),
            "svg" | "svgz" => return Ok(ImageFormat::Vector(VectorFormat::Svg)),
            _ => {}
        }
    }

    Ok(ImageFormat::detect(data).ok_or("unknown image format")?)
}<|MERGE_RESOLUTION|>--- conflicted
+++ resolved
@@ -1,6 +1,6 @@
 use std::ffi::OsStr;
 
-use typst_library::diag::{warning, At, SourceResult, StrResult};
+use typst_library::diag::{bail, warning, At, SourceResult, StrResult};
 use typst_library::engine::Engine;
 use typst_library::foundations::{Bytes, Derived, Packed, Smart, StyleChain};
 use typst_library::introspection::Locator;
@@ -27,8 +27,7 @@
 
     // Take the format that was explicitly defined, or parse the extension,
     // or try to detect the format.
-<<<<<<< HEAD
-    let source = elem.source();
+    let Derived { source, derived: data } = &elem.source;
     let format = match (elem.format(styles), source) {
         (Smart::Custom(v), _) => v,
         (Smart::Auto, ImageSource::Readable(data)) => {
@@ -37,17 +36,10 @@
         (Smart::Auto, ImageSource::Pixmap(_)) => {
             bail!(span, "pixmaps require an explicit image format to be given");
         }
-=======
-    let Derived { source, derived: data } = &elem.source;
-    let format = match elem.format(styles) {
-        Smart::Custom(v) => v,
-        Smart::Auto => determine_format(source, data).at(span)?,
->>>>>>> 9665eecd
     };
 
     // Warn the user if the image contains a foreign object. Not perfect
     // because the svg could also be encoded, but that's an edge case.
-<<<<<<< HEAD
     if let ImageSource::Readable(data) = source {
         if format == ImageFormat::Vector(VectorFormat::Svg) {
             let has_foreign_object =
@@ -61,30 +53,12 @@
                     hint: "see https://github.com/typst/typst/issues/1421 for more information"
                 ));
             }
-=======
-    if format == ImageFormat::Vector(VectorFormat::Svg) {
-        let has_foreign_object =
-            data.as_str().is_ok_and(|s| s.contains("<foreignObject"));
-
-        if has_foreign_object {
-            engine.sink.warn(warning!(
-                span,
-                "image contains foreign object";
-                hint: "SVG images with foreign objects might render incorrectly in typst";
-                hint: "see https://github.com/typst/typst/issues/1421 for more information"
-            ));
->>>>>>> 9665eecd
         }
     }
 
     // Construct the image itself.
-<<<<<<< HEAD
     let image = Image::new(
         source.clone(),
-=======
-    let image = Image::with_fonts(
-        data.clone(),
->>>>>>> 9665eecd
         format,
         &ImageOptions {
             alt: elem.alt(styles),
