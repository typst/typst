--- conflicted
+++ resolved
@@ -54,12 +54,8 @@
         format,
         elem.alt(styles),
         engine.world,
-<<<<<<< HEAD
         &families(styles).map(|f| f.as_str()).collect::<Vec<_>>(),
-=======
-        &families(styles).collect::<Vec<_>>(),
         elem.flatten_text(styles),
->>>>>>> bb0c8140
     )
     .at(span)?;
 
