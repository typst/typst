--- conflicted
+++ resolved
@@ -129,18 +129,22 @@
     ctx: &mut MathContext,
     styles: StyleChain,
 ) -> SourceResult<()> {
+    assert!(
+        elem.text.len() <= 4 && elem.text.chars().count() == 1,
+        "TODO: layout multi-char symbol"
+    );
+    let elem_char = elem
+        .text
+        .chars()
+        .next()
+        .expect("TODO: should an empty symbol value forbidden?");
+
     // Switch dotless char to normal when we have the dtls OpenType feature.
     // This should happen before the main styling pass.
     let dtls = style_dtls();
-<<<<<<< HEAD
-    for c in elem.text.chars() {
-        let (unstyled_c, symbol_styles) = match try_dotless(c) {
-            Some(c) if has_dtls_feat(ctx.font) => (c, styles.chain(&dtls)),
-            _ => (c, styles),
-=======
-    let (unstyled_c, symbol_styles) = match try_dotless(elem.text) {
+    let (unstyled_c, symbol_styles) = match try_dotless(elem_char) {
         Some(c) if has_dtls_feat(ctx.font) => (c, styles.chain(&dtls)),
-        _ => (elem.text, styles),
+        _ => (elem_char, styles),
     };
 
     let variant = styles.get(EquationElem::variant);
@@ -161,29 +165,8 @@
                 // TODO: Should replace this with proper fallback in [`GlyphFragment::new`].
                 layout_inline_text(&text, elem.span(), ctx, styles)?.into()
             }
->>>>>>> ac77fdbb
         };
-        let c = styled_char(styles, unstyled_c, true);
-        let fragment: MathFragment =
-            match GlyphFragment::new_char(ctx.font, symbol_styles, c, elem.span()) {
-                Ok(mut glyph) => {
-                    adjust_glyph_layout(&mut glyph, ctx, styles);
-                    glyph.into()
-                }
-                Err(_) => {
-                    // Not in the math font, fallback to normal inline text layout.
-                    // TODO: Should replace this with proper fallback in [`GlyphFragment::new`].
-                    layout_inline_text(
-                        c.encode_utf8(&mut [0; 4]),
-                        elem.span(),
-                        ctx,
-                        styles,
-                    )?
-                    .into()
-                }
-            };
-        ctx.push(fragment);
-    }
+    ctx.push(fragment);
     Ok(())
 }
 
