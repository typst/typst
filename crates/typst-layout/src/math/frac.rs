--- conflicted
+++ resolved
@@ -1,9 +1,4 @@
 use typst_library::diag::SourceResult;
-<<<<<<< HEAD
-use typst_library::foundations::{Content, Packed, Resolve, StyleChain, SymbolElem};
-use typst_library::layout::{Em, Frame, FrameItem, Point, Size};
-use typst_library::math::{BinomElem, FracElem};
-=======
 use typst_library::foundations::{
     Content, NativeElement, Packed, Resolve, StyleChain, SymbolElem,
 };
@@ -11,14 +6,13 @@
 use typst_library::math::{
     BinomElem, EquationElem, FracElem, FracStyle, LrElem, MathSize,
 };
->>>>>>> f8dd9e77
 use typst_library::text::TextElem;
 use typst_library::visualize::{FixedStroke, Geometry};
 use typst_syntax::Span;
 
 use super::{
-    DELIM_SHORT_FALL, FrameFragment, MathContext, style_for_denominator,
-    style_for_numerator,
+    style_for_denominator, style_for_numerator, FrameFragment, MathContext,
+    DELIM_SHORT_FALL,
 };
 
 const FRAC_AROUND: Em = Em::new(0.1);
@@ -107,11 +101,7 @@
             // Add a comma between each element.
             denom
                 .iter()
-<<<<<<< HEAD
-                .flat_map(|a| [SymbolElem::packed(','), a.clone()])
-=======
                 .flat_map(|a| [SymbolElem::packed(',').spanned(span), a.clone()])
->>>>>>> f8dd9e77
                 .skip(1),
         ),
         styles.chain(&denom_style),
