use std::fmt::{self, Debug, Formatter};

use az::SaturatingAs;
use comemo::Tracked;
use rustybuzz::{BufferFlags, UnicodeBuffer};
use ttf_parser::GlyphId;
use ttf_parser::math::{GlyphAssembly, GlyphConstruction, GlyphPart};
use typst_library::World;
use typst_library::diag::warning;
use typst_library::foundations::StyleChain;
use typst_library::introspection::Tag;
use typst_library::layout::{
    Abs, Axes, Axis, Corner, Em, Frame, FrameItem, Point, Size, VAlignment,
};
use typst_library::math::{EquationElem, MathSize};
use typst_library::text::{
    Font, FontFamily, FontVariant, Glyph, TextElem, TextItem, features, language, variant,
};
use typst_library::visualize::Paint;
use typst_syntax::Span;
use typst_utils::{Get, default_math_class};
use unicode_math_class::MathClass;
use unicode_segmentation::UnicodeSegmentation;

use super::{MathContext, families};
use crate::inline::create_shape_plan;
use crate::modifiers::{FrameModifiers, FrameModify};

/// Maximum number of times extenders can be repeated.
const MAX_REPEATS: usize = 1024;

#[allow(clippy::large_enum_variant)]
#[derive(Debug, Clone)]
pub enum MathFragment {
    Glyph(GlyphFragment),
    Frame(FrameFragment),
    Spacing(Abs, bool),
    Space(Abs),
    Linebreak,
    Align,
    Tag(Tag),
}

impl MathFragment {
    pub fn size(&self) -> Size {
        match self {
            Self::Glyph(glyph) => glyph.size,
            Self::Frame(fragment) => fragment.frame.size(),
            Self::Spacing(amount, _) => Size::with_x(*amount),
            Self::Space(amount) => Size::with_x(*amount),
            _ => Size::zero(),
        }
    }

    pub fn width(&self) -> Abs {
        match self {
            Self::Glyph(glyph) => glyph.size.x,
            Self::Frame(fragment) => fragment.frame.width(),
            Self::Spacing(amount, _) => *amount,
            Self::Space(amount) => *amount,
            _ => Abs::zero(),
        }
    }

    pub fn height(&self) -> Abs {
        match self {
            Self::Glyph(glyph) => glyph.size.y,
            Self::Frame(fragment) => fragment.frame.height(),
            _ => Abs::zero(),
        }
    }

    pub fn ascent(&self) -> Abs {
        match self {
            Self::Glyph(glyph) => glyph.ascent(),
            Self::Frame(fragment) => fragment.frame.ascent(),
            _ => Abs::zero(),
        }
    }

    pub fn descent(&self) -> Abs {
        match self {
            Self::Glyph(glyph) => glyph.descent(),
            Self::Frame(fragment) => fragment.frame.descent(),
            _ => Abs::zero(),
        }
    }

    pub fn is_ignorant(&self) -> bool {
        match self {
            Self::Frame(fragment) => fragment.ignorant,
            Self::Tag(_) => true,
            _ => false,
        }
    }

    pub fn class(&self) -> MathClass {
        match self {
            Self::Glyph(glyph) => glyph.class,
            Self::Frame(fragment) => fragment.class,
            Self::Spacing(_, _) => MathClass::Space,
            Self::Space(_) => MathClass::Space,
            Self::Linebreak => MathClass::Space,
            Self::Align => MathClass::Special,
            Self::Tag(_) => MathClass::Special,
        }
    }

    pub fn math_size(&self) -> Option<MathSize> {
        match self {
            Self::Glyph(glyph) => Some(glyph.math_size),
            Self::Frame(fragment) => Some(fragment.math_size),
            _ => None,
        }
    }

    #[inline]
    pub fn font(&self, ctx: &MathContext, styles: StyleChain) -> (Font, Abs) {
        (
            match self {
                Self::Glyph(glyph) => glyph.item.font.clone(),
                _ => ctx.font().clone(),
            },
            self.font_size().unwrap_or_else(|| styles.resolve(TextElem::size)),
        )
    }

    pub fn font_size(&self) -> Option<Abs> {
        match self {
            Self::Glyph(glyph) => Some(glyph.item.size),
            Self::Frame(fragment) => Some(fragment.font_size),
            _ => None,
        }
    }

    pub fn set_class(&mut self, class: MathClass) {
        match self {
            Self::Glyph(glyph) => glyph.class = class,
            Self::Frame(fragment) => fragment.class = class,
            _ => {}
        }
    }

    pub fn set_limits(&mut self, limits: Limits) {
        match self {
            Self::Glyph(glyph) => glyph.limits = limits,
            Self::Frame(fragment) => fragment.limits = limits,
            _ => {}
        }
    }

    pub fn is_spaced(&self) -> bool {
        if self.class() == MathClass::Fence {
            return true;
        }

        matches!(
            self,
            MathFragment::Frame(FrameFragment {
                spaced: true,
                class: MathClass::Normal | MathClass::Alphabetic,
                ..
            })
        )
    }

    pub fn is_text_like(&self) -> bool {
        match self {
            Self::Glyph(glyph) => !glyph.extended_shape,
            MathFragment::Frame(frame) => frame.text_like,
            _ => false,
        }
    }

    pub fn italics_correction(&self) -> Abs {
        match self {
            Self::Glyph(glyph) => glyph.italics_correction,
            Self::Frame(fragment) => fragment.italics_correction,
            _ => Abs::zero(),
        }
    }

    pub fn accent_attach(&self) -> (Abs, Abs) {
        match self {
            Self::Glyph(glyph) => glyph.accent_attach,
            Self::Frame(fragment) => fragment.accent_attach,
            _ => (self.width() / 2.0, self.width() / 2.0),
        }
    }

    pub fn into_frame(self) -> Frame {
        match self {
            Self::Glyph(glyph) => glyph.into_frame(),
            Self::Frame(fragment) => fragment.frame,
            Self::Tag(tag) => {
                let mut frame = Frame::soft(Size::zero());
                frame.push(Point::zero(), FrameItem::Tag(tag));
                frame
            }
            _ => Frame::soft(self.size()),
        }
    }

    pub fn limits(&self) -> Limits {
        match self {
            MathFragment::Glyph(glyph) => glyph.limits,
            MathFragment::Frame(fragment) => fragment.limits,
            _ => Limits::Never,
        }
    }

    pub fn fill(&self) -> Option<Paint> {
        match self {
            Self::Glyph(glyph) => Some(glyph.item.fill.clone()),
            _ => None,
        }
    }

    pub fn stretch_vertical(&mut self, ctx: &mut MathContext, height: Abs) {
        if let Self::Glyph(glyph) = self {
            glyph.stretch_vertical(ctx, height)
        }
    }

    pub fn stretch_horizontal(&mut self, ctx: &mut MathContext, width: Abs) {
        if let Self::Glyph(glyph) = self {
            glyph.stretch_horizontal(ctx, width)
        }
    }

    pub fn center_on_axis(&mut self) {
        if let Self::Glyph(glyph) = self {
            glyph.center_on_axis()
        }
    }

    /// If no kern table is provided for a corner, a kerning amount of zero is
    /// assumed.
    pub fn kern_at_height(&self, corner: Corner, height: Abs) -> Abs {
        match self {
            Self::Glyph(glyph) => {
                // For glyph assemblies we pick either the start or end glyph
                // depending on the corner.
                let is_vertical =
                    glyph.item.glyphs.iter().all(|glyph| glyph.y_advance != Em::zero());
                let glyph_index = match (is_vertical, corner) {
                    (true, Corner::TopLeft | Corner::TopRight) => {
                        glyph.item.glyphs.len() - 1
                    }
                    (false, Corner::TopRight | Corner::BottomRight) => {
                        glyph.item.glyphs.len() - 1
                    }
                    _ => 0,
                };

                kern_at_height(
                    &glyph.item.font,
                    GlyphId(glyph.item.glyphs[glyph_index].id),
                    corner,
                    Em::from_abs(height, glyph.item.size),
                )
                .unwrap_or_default()
                .at(glyph.item.size)
            }
            _ => Abs::zero(),
        }
    }
}

impl From<GlyphFragment> for MathFragment {
    fn from(glyph: GlyphFragment) -> Self {
        Self::Glyph(glyph)
    }
}

impl From<FrameFragment> for MathFragment {
    fn from(fragment: FrameFragment) -> Self {
        Self::Frame(fragment)
    }
}

#[derive(Clone)]
pub struct GlyphFragment {
    // Text stuff.
    pub item: TextItem,
    pub base_glyph: Glyph,
    // Math stuff.
    pub size: Size,
    pub baseline: Option<Abs>,
    pub italics_correction: Abs,
    pub accent_attach: (Abs, Abs),
    pub math_size: MathSize,
    pub class: MathClass,
    pub limits: Limits,
    pub extended_shape: bool,
    pub mid_stretched: Option<bool>,
    // External frame stuff.
    pub modifiers: FrameModifiers,
    pub shift: Abs,
    pub align: Abs,
}

impl GlyphFragment {
    /// Calls `new` with the given character.
    pub fn new_char(
        ctx: &MathContext,
        styles: StyleChain,
        c: char,
        span: Span,
    ) -> Option<Self> {
        Self::new(ctx.engine.world, styles, c.encode_utf8(&mut [0; 4]), span)
    }

    /// Selects a font to use and then shapes text.
    #[comemo::memoize]
    pub fn new(
        world: Tracked<dyn World + '_>,
        styles: StyleChain,
        text: &str,
        span: Span,
<<<<<<< HEAD
    ) -> SourceResult<GlyphFragment> {
        let mut buffer = UnicodeBuffer::new();
        buffer.push_str(text);
        buffer.set_language(language(styles));
        // TODO: Use `rustybuzz::script::MATH` once
        // https://github.com/harfbuzz/rustybuzz/pull/165 is released.
        buffer.set_script(
            rustybuzz::Script::from_iso15924_tag(ttf_parser::Tag::from_bytes(b"math"))
                .unwrap(),
        );
        buffer.set_direction(rustybuzz::Direction::LeftToRight);
        buffer.set_flags(BufferFlags::REMOVE_DEFAULT_IGNORABLES);

        let features = features(styles);
        let plan = create_shape_plan(
            font,
            buffer.direction(),
            buffer.script(),
            buffer.language().as_ref(),
            &features,
        );

        let buffer = rustybuzz::shape_with_plan(font.rusty(), &plan, buffer);
        // TODO: deal with multiple glyphs.
        if buffer.len() != 1 {
            bail!(span, "did not get a single glyph after shaping {}", text);
        }
=======
    ) -> Option<GlyphFragment> {
        assert!(text.graphemes(true).count() == 1);

        let (c, font, mut glyph) = shape(
            world,
            variant(styles),
            features(styles),
            language(styles),
            styles.get(TextElem::fallback),
            text,
            families(styles).collect(),
        )?;
        glyph.span.0 = span;
>>>>>>> 880e69b0

        let limits = Limits::for_char(c);
        let class = styles
            .get(EquationElem::class)
            .or_else(|| default_math_class(c))
            .unwrap_or(MathClass::Normal);

        let item = TextItem {
            font,
            size: styles.resolve(TextElem::size),
            fill: styles.get_ref(TextElem::fill).as_decoration(),
            stroke: styles.resolve(TextElem::stroke).map(|s| s.unwrap_or_default()),
            lang: styles.get(TextElem::lang),
            region: styles.get(TextElem::region),
            text: text.into(),
            glyphs: vec![glyph.clone()],
        };

        let mut fragment = Self {
            item,
            base_glyph: glyph,
            // Math
            math_size: styles.get(EquationElem::size),
            class,
            limits,
            mid_stretched: None,
            // Math in need of updating.
            extended_shape: false,
            italics_correction: Abs::zero(),
            accent_attach: (Abs::zero(), Abs::zero()),
            size: Size::zero(),
            baseline: None,
            // Misc
            align: Abs::zero(),
            shift: styles.resolve(TextElem::baseline),
            modifiers: FrameModifiers::get_in(styles),
        };
        fragment.update_glyph();
        Some(fragment)
    }

    /// Sets element id and boxes in appropriate way without changing other
    /// styles. This is used to replace the glyph with a stretch variant.
    pub fn update_glyph(&mut self) {
        let id = GlyphId(self.item.glyphs[0].id);

        let extended_shape = is_extended_shape(&self.item.font, id);
        let italics = italics_correction(&self.item.font, id).unwrap_or_default();
        let width = self.item.width();
        if !extended_shape {
            self.item.glyphs[0].x_advance += italics;
        }
        let italics = italics.at(self.item.size);

        let (ascent, descent) =
            ascent_descent(&self.item.font, id).unwrap_or((Em::zero(), Em::zero()));

        // The fallback for accents is half the width plus or minus the italics
        // correction. This is similar to how top and bottom attachments are
        // shifted. For bottom accents we do not use the accent attach of the
        // base as it is meant for top acccents.
        let top_accent_attach = accent_attach(&self.item.font, id)
            .map(|x| x.at(self.item.size))
            .unwrap_or((width + italics) / 2.0);
        let bottom_accent_attach = (width - italics) / 2.0;

        self.baseline = Some(ascent.at(self.item.size));
        self.size = Size::new(
            self.item.width(),
            ascent.at(self.item.size) + descent.at(self.item.size),
        );
        self.italics_correction = italics;
        self.accent_attach = (top_accent_attach, bottom_accent_attach);
        self.extended_shape = extended_shape;
    }

    // Reset a GlyphFragment's text field and math properties back to its
    // base_id's. This is used to return a glyph to its unstretched state.
    pub fn reset_glyph(&mut self) {
        self.align = Abs::zero();
        self.item.glyphs = vec![self.base_glyph.clone()];
        self.update_glyph();
    }

    pub fn baseline(&self) -> Abs {
        self.ascent()
    }

    /// The distance from the baseline to the top of the frame.
    pub fn ascent(&self) -> Abs {
        self.baseline.unwrap_or(self.size.y)
    }

    /// The distance from the baseline to the bottom of the frame.
    pub fn descent(&self) -> Abs {
        self.size.y - self.ascent()
    }

    pub fn into_frame(self) -> Frame {
        let mut frame = Frame::soft(self.size);
        frame.set_baseline(self.baseline());
        frame.push(
            Point::with_y(self.ascent() + self.shift + self.align),
            FrameItem::Text(self.item),
        );
        frame.modify(&self.modifiers);
        frame
    }

    /// Try to stretch a glyph to a desired height.
    pub fn stretch_vertical(&mut self, ctx: &mut MathContext, height: Abs) {
        self.stretch(ctx, height, Axis::Y)
    }

    /// Try to stretch a glyph to a desired width.
    pub fn stretch_horizontal(&mut self, ctx: &mut MathContext, width: Abs) {
        self.stretch(ctx, width, Axis::X)
    }

    /// Try to stretch a glyph to a desired width or height.
    ///
    /// The resulting frame may not have the exact desired width or height.
    pub fn stretch(&mut self, ctx: &mut MathContext, target: Abs, axis: Axis) {
        self.reset_glyph();

        // If the base glyph is good enough, use it.
        let mut advance = self.size.get(axis);
        if axis == Axis::X && !self.extended_shape {
            // For consistency, we subtract the italics correction from the
            // glyph's width if it was added in `update_glyph`.
            advance -= self.italics_correction;
        }
        if target <= advance {
            return;
        }

        let id = GlyphId(self.item.glyphs[0].id);
        let font = self.item.font.clone();
        let Some(construction) = glyph_construction(&font, id, axis) else { return };

        // Search for a pre-made variant with a good advance.
        let mut best_id = id;
        let mut best_advance = advance;
        for variant in construction.variants {
            best_id = variant.variant_glyph;
            best_advance =
                self.item.font.to_em(variant.advance_measurement).at(self.item.size);
            if target <= best_advance {
                break;
            }
        }

        // This is either good or the best we've got.
        if target <= best_advance || construction.assembly.is_none() {
            self.item.glyphs[0].id = best_id.0;
            self.item.glyphs[0].x_advance =
                self.item.font.x_advance(best_id.0).unwrap_or_default();
            self.item.glyphs[0].x_offset = Em::zero();
            self.item.glyphs[0].y_advance =
                self.item.font.y_advance(best_id.0).unwrap_or_default();
            self.item.glyphs[0].y_offset = Em::zero();
            self.update_glyph();
            return;
        }

        // Assemble from parts.
        let assembly = construction.assembly.unwrap();
        let min_overlap = min_connector_overlap(&self.item.font)
            .unwrap_or_default()
            .at(self.item.size);
        assemble(ctx, self, assembly, min_overlap, target, axis);
    }

    /// Vertically adjust the fragment's frame so that it is centered
    /// on the axis.
    pub fn center_on_axis(&mut self) {
        self.align_on_axis(VAlignment::Horizon);
    }

    /// Vertically adjust the fragment's frame so that it is aligned
    /// to the given alignment on the axis.
    pub fn align_on_axis(&mut self, align: VAlignment) {
        let h = self.size.y;
        let axis = self.item.font.math().axis_height.at(self.item.size);
        self.align += self.baseline();
        self.baseline = Some(align.inv().position(h + axis * 2.0));
        self.align -= self.baseline();
    }
}

impl Debug for GlyphFragment {
    fn fmt(&self, f: &mut Formatter<'_>) -> fmt::Result {
        write!(f, "GlyphFragment({:?})", self.item.text)
    }
}

#[derive(Debug, Clone)]
pub struct FrameFragment {
    pub frame: Frame,
    pub font_size: Abs,
    pub class: MathClass,
    pub math_size: MathSize,
    pub limits: Limits,
    pub spaced: bool,
    pub base_ascent: Abs,
    pub base_descent: Abs,
    pub italics_correction: Abs,
    pub accent_attach: (Abs, Abs),
    pub text_like: bool,
    pub ignorant: bool,
}

impl FrameFragment {
    pub fn new(styles: StyleChain, frame: Frame) -> Self {
        let base_ascent = frame.ascent();
        let base_descent = frame.descent();
        let accent_attach = frame.width() / 2.0;
        Self {
            frame: frame.modified(&FrameModifiers::get_in(styles)),
            font_size: styles.resolve(TextElem::size),
            class: styles.get(EquationElem::class).unwrap_or(MathClass::Normal),
            math_size: styles.get(EquationElem::size),
            limits: Limits::Never,
            spaced: false,
            base_ascent,
            base_descent,
            italics_correction: Abs::zero(),
            accent_attach: (accent_attach, accent_attach),
            text_like: false,
            ignorant: false,
        }
    }

    pub fn with_class(self, class: MathClass) -> Self {
        Self { class, ..self }
    }

    pub fn with_limits(self, limits: Limits) -> Self {
        Self { limits, ..self }
    }

    pub fn with_spaced(self, spaced: bool) -> Self {
        Self { spaced, ..self }
    }

    pub fn with_base_ascent(self, base_ascent: Abs) -> Self {
        Self { base_ascent, ..self }
    }

    pub fn with_base_descent(self, base_descent: Abs) -> Self {
        Self { base_descent, ..self }
    }

    pub fn with_italics_correction(self, italics_correction: Abs) -> Self {
        Self { italics_correction, ..self }
    }

    pub fn with_accent_attach(self, accent_attach: (Abs, Abs)) -> Self {
        Self { accent_attach, ..self }
    }

    pub fn with_text_like(self, text_like: bool) -> Self {
        Self { text_like, ..self }
    }

    pub fn with_ignorant(self, ignorant: bool) -> Self {
        Self { ignorant, ..self }
    }
}

fn ascent_descent(font: &Font, id: GlyphId) -> Option<(Em, Em)> {
    let bbox = font.ttf().glyph_bounding_box(id)?;
    Some((font.to_em(bbox.y_max), -font.to_em(bbox.y_min)))
}

/// Look up the italics correction for a glyph.
fn italics_correction(font: &Font, id: GlyphId) -> Option<Em> {
    font.ttf()
        .tables()
        .math?
        .glyph_info?
        .italic_corrections?
        .get(id)
        .map(|value| font.to_em(value.value))
}

/// Loop up the top accent attachment position for a glyph.
fn accent_attach(font: &Font, id: GlyphId) -> Option<Em> {
    font.ttf()
        .tables()
        .math?
        .glyph_info?
        .top_accent_attachments?
        .get(id)
        .map(|value| font.to_em(value.value))
}

/// Look up whether a glyph is an extended shape.
fn is_extended_shape(font: &Font, id: GlyphId) -> bool {
    font.ttf()
        .tables()
        .math
        .and_then(|math| math.glyph_info)
        .and_then(|glyph_info| glyph_info.extended_shapes)
        .and_then(|coverage| coverage.get(id))
        .is_some()
}

/// Look up a kerning value at a specific corner and height.
fn kern_at_height(font: &Font, id: GlyphId, corner: Corner, height: Em) -> Option<Em> {
    let kerns = font.ttf().tables().math?.glyph_info?.kern_infos?.get(id)?;
    let kern = match corner {
        Corner::TopLeft => kerns.top_left,
        Corner::TopRight => kerns.top_right,
        Corner::BottomRight => kerns.bottom_right,
        Corner::BottomLeft => kerns.bottom_left,
    }?;

    let mut i = 0;
    while i < kern.count() && height > font.to_em(kern.height(i)?.value) {
        i += 1;
    }

    Some(font.to_em(kern.kern(i)?.value))
}

pub fn stretch_axes(font: &Font, id: u16) -> Axes<bool> {
    let id = GlyphId(id);
    let horizontal = font
        .ttf()
        .tables()
        .math
        .and_then(|math| math.variants)
        .and_then(|variants| variants.horizontal_constructions.get(id))
        .is_some();
    let vertical = font
        .ttf()
        .tables()
        .math
        .and_then(|math| math.variants)
        .and_then(|variants| variants.vertical_constructions.get(id))
        .is_some();

    Axes::new(horizontal, vertical)
}

fn min_connector_overlap(font: &Font) -> Option<Em> {
    font.ttf()
        .tables()
        .math?
        .variants
        .map(|variants| font.to_em(variants.min_connector_overlap))
}

fn glyph_construction(
    font: &Font,
    id: GlyphId,
    axis: Axis,
) -> Option<GlyphConstruction<'_>> {
    font.ttf()
        .tables()
        .math?
        .variants
        .map(|variants| match axis {
            Axis::X => variants.horizontal_constructions,
            Axis::Y => variants.vertical_constructions,
        })?
        .get(id)
}

/// Assemble a glyph from parts.
fn assemble(
    ctx: &mut MathContext,
    base: &mut GlyphFragment,
    assembly: GlyphAssembly,
    min_overlap: Abs,
    target: Abs,
    axis: Axis,
) {
    // Determine the number of times the extenders need to be repeated as well
    // as a ratio specifying how much to spread the parts apart
    // (0 = maximal overlap, 1 = minimal overlap).
    let mut full;
    let mut ratio;
    let mut repeat = 0;
    loop {
        full = Abs::zero();
        ratio = 0.0;

        let mut parts = parts(assembly, repeat).peekable();
        let mut growable = Abs::zero();

        while let Some(part) = parts.next() {
            let mut advance = base.item.font.to_em(part.full_advance).at(base.item.size);
            if let Some(next) = parts.peek() {
                let max_overlap = base
                    .item
                    .font
                    .to_em(part.end_connector_length.min(next.start_connector_length))
                    .at(base.item.size);
                if max_overlap < min_overlap {
                    // This condition happening is indicative of a bug in the
                    // font.
                    ctx.engine.sink.warn(warning!(
                       base.item.glyphs[0].span.0,
                       "glyph has assembly parts with overlap less than minConnectorOverlap";
                       hint: "its rendering may appear broken - this is probably a font bug";
                       hint: "please file an issue at https://github.com/typst/typst/issues"
                    ));
                }

                advance -= max_overlap;
                // In case we have that max_overlap < min_overlap, ensure we
                // don't decrease the value of growable.
                growable += (max_overlap - min_overlap).max(Abs::zero());
            }

            full += advance;
        }

        if full < target {
            let delta = target - full;
            ratio = (delta / growable).min(1.0);
            full += ratio * growable;
        }

        if target <= full || repeat >= MAX_REPEATS {
            break;
        }

        repeat += 1;
    }

    let mut glyphs = vec![];
    let mut parts = parts(assembly, repeat).peekable();
    while let Some(part) = parts.next() {
        let mut advance = base.item.font.to_em(part.full_advance).at(base.item.size);
        if let Some(next) = parts.peek() {
            let max_overlap = base
                .item
                .font
                .to_em(part.end_connector_length.min(next.start_connector_length))
                .at(base.item.size);
            advance -= max_overlap;
            advance += ratio * (max_overlap - min_overlap);
        }
        let (x, y) = match axis {
            Axis::X => (Em::from_abs(advance, base.item.size), Em::zero()),
            Axis::Y => (Em::zero(), Em::from_abs(advance, base.item.size)),
        };
        glyphs.push(Glyph {
            id: part.glyph_id.0,
            x_advance: x,
            x_offset: Em::zero(),
            y_advance: y,
            y_offset: Em::zero(),
            ..base.item.glyphs[0].clone()
        });
    }

    match axis {
        Axis::X => base.size.x = full,
        Axis::Y => {
            base.baseline = None;
            base.size.y = full;
            base.size.x = glyphs
                .iter()
                .map(|glyph| base.item.font.x_advance(glyph.id).unwrap_or_default())
                .max()
                .unwrap_or_default()
                .at(base.item.size);
        }
    }

    base.item.glyphs = glyphs;
    base.italics_correction = base
        .item
        .font
        .to_em(assembly.italics_correction.value)
        .at(base.item.size);
    if axis == Axis::X {
        base.accent_attach = (full / 2.0, full / 2.0);
    }
    base.mid_stretched = None;
    base.extended_shape = true;
}

/// Return an iterator over the assembly's parts with extenders repeated the
/// specified number of times.
fn parts(
    assembly: GlyphAssembly<'_>,
    repeat: usize,
) -> impl Iterator<Item = GlyphPart> + '_ {
    assembly.parts.into_iter().flat_map(move |part| {
        let count = if part.part_flags.extender() { repeat } else { 1 };
        std::iter::repeat_n(part, count)
    })
}

pub fn has_dtls_feat(font: &Font) -> bool {
    font.ttf()
        .tables()
        .gsub
        .and_then(|gsub| gsub.features.index(ttf_parser::Tag::from_bytes(b"dtls")))
        .is_some()
}

#[comemo::memoize]
fn shape(
    world: Tracked<dyn World + '_>,
    variant: FontVariant,
    features: Vec<rustybuzz::Feature>,
    language: rustybuzz::Language,
    fallback: bool,
    text: &str,
    families: Vec<&FontFamily>,
) -> Option<(char, Font, Glyph)> {
    let mut used = vec![];
    let buffer = UnicodeBuffer::new();
    shape_glyph(
        world,
        &mut used,
        buffer,
        variant,
        features,
        language,
        fallback,
        text,
        families.into_iter(),
    )
}

#[allow(clippy::too_many_arguments)]
fn shape_glyph<'a>(
    world: Tracked<'a, dyn World + 'a>,
    used: &mut Vec<Font>,
    mut buffer: rustybuzz::UnicodeBuffer,
    variant: FontVariant,
    features: Vec<rustybuzz::Feature>,
    language: rustybuzz::Language,
    fallback: bool,
    text: &str,
    mut families: impl Iterator<Item = &'a FontFamily> + Clone,
) -> Option<(char, Font, Glyph)> {
    // Find the next available family.
    let book = world.book();
    let mut selection = None;
    let mut covers = None;
    for family in families.by_ref() {
        selection = book
            .select(family.as_str(), variant)
            .and_then(|id| world.font(id))
            .filter(|font| !used.contains(font));
        if selection.is_some() {
            covers = family.covers();
            break;
        }
    }

    // Do font fallback if the families are exhausted and fallback is enabled.
    if selection.is_none() && fallback {
        let first = used.first().map(Font::info);
        selection = book
            .select_fallback(first, variant, text)
            .and_then(|id| world.font(id))
            .filter(|font| !used.contains(font))
    }

    // Extract the font id or shape notdef glyphs if we couldn't find any font.
    let Some(font) = selection else {
        if let Some(font) = used.first().cloned() {
            // Shape tofu.
            let glyph = Glyph {
                id: 0,
                x_advance: font.x_advance(0).unwrap_or_default(),
                x_offset: Em::zero(),
                y_advance: Em::zero(),
                y_offset: Em::zero(),
                range: 0..text.len().saturating_as(),
                span: (Span::detached(), 0),
            };
            let c = text.chars().next().unwrap();
            return Some((c, font, glyph));
        }
        return None;
    };

    // This font has been exhausted and will not be used again.
    if covers.is_none() {
        used.push(font.clone());
    }

    buffer.push_str(text);
    buffer.set_language(language.clone());
    // TODO: Use `rustybuzz::script::MATH` once
    // https://github.com/harfbuzz/rustybuzz/pull/165 is released.
    buffer.set_script(
        rustybuzz::Script::from_iso15924_tag(ttf_parser::Tag::from_bytes(b"math"))
            .unwrap(),
    );
    buffer.set_direction(rustybuzz::Direction::LeftToRight);
    buffer.set_flags(BufferFlags::REMOVE_DEFAULT_IGNORABLES);

    let plan = create_shape_plan(
        &font,
        buffer.direction(),
        buffer.script(),
        buffer.language().as_ref(),
        &features,
    );

    let buffer = rustybuzz::shape_with_plan(font.rusty(), &plan, buffer);
    match buffer.len() {
        0 => return None,
        1 => {}
        _ => unreachable!(),
    }

    let info = buffer.glyph_infos()[0];
    let pos = buffer.glyph_positions()[0];
    let cluster = info.cluster as usize;
    let end = text[cluster..]
        .char_indices()
        .nth(1)
        .map(|(i, _)| i)
        .unwrap_or(text.len());

    if info.glyph_id != 0 && covers.is_none_or(|cov| cov.is_match(&text[cluster..end])) {
        let glyph = Glyph {
            id: info.glyph_id as u16,
            x_advance: font.to_em(pos.x_advance),
            x_offset: font.to_em(pos.x_offset),
            y_advance: font.to_em(pos.y_advance),
            y_offset: font.to_em(pos.y_offset),
            range: 0..text.len().saturating_as(),
            span: (Span::detached(), 0),
        };
        let c = text[cluster..].chars().next().unwrap();
        Some((c, font, glyph))
    } else {
        shape_glyph(
            world,
            used,
            buffer.clear(),
            variant,
            features,
            language,
            fallback,
            text,
            families,
        )
    }
}

/// Describes in which situation a frame should use limits for attachments.
#[derive(Debug, Copy, Clone)]
pub enum Limits {
    /// Always scripts.
    Never,
    /// Display limits only in `display` math.
    Display,
    /// Always limits.
    Always,
}

impl Limits {
    /// The default limit configuration if the given character is the base.
    pub fn for_char(c: char) -> Self {
        match default_math_class(c) {
            Some(MathClass::Large) => {
                if is_integral_char(c) {
                    Limits::Never
                } else {
                    Limits::Display
                }
            }
            Some(MathClass::Relation) => Limits::Always,
            _ => Limits::Never,
        }
    }

    /// The default limit configuration for a math class.
    pub fn for_class(class: MathClass) -> Self {
        match class {
            MathClass::Large => Self::Display,
            MathClass::Relation => Self::Always,
            _ => Self::Never,
        }
    }

    /// Whether limits should be displayed in this context.
    pub fn active(&self, styles: StyleChain) -> bool {
        match self {
            Self::Always => true,
            Self::Display => styles.get(EquationElem::size) == MathSize::Display,
            Self::Never => false,
        }
    }
}

/// Determines if the character is one of a variety of integral signs.
fn is_integral_char(c: char) -> bool {
    ('∫'..='∳').contains(&c) || ('⨋'..='⨜').contains(&c)
}<|MERGE_RESOLUTION|>--- conflicted
+++ resolved
@@ -318,35 +318,6 @@
         styles: StyleChain,
         text: &str,
         span: Span,
-<<<<<<< HEAD
-    ) -> SourceResult<GlyphFragment> {
-        let mut buffer = UnicodeBuffer::new();
-        buffer.push_str(text);
-        buffer.set_language(language(styles));
-        // TODO: Use `rustybuzz::script::MATH` once
-        // https://github.com/harfbuzz/rustybuzz/pull/165 is released.
-        buffer.set_script(
-            rustybuzz::Script::from_iso15924_tag(ttf_parser::Tag::from_bytes(b"math"))
-                .unwrap(),
-        );
-        buffer.set_direction(rustybuzz::Direction::LeftToRight);
-        buffer.set_flags(BufferFlags::REMOVE_DEFAULT_IGNORABLES);
-
-        let features = features(styles);
-        let plan = create_shape_plan(
-            font,
-            buffer.direction(),
-            buffer.script(),
-            buffer.language().as_ref(),
-            &features,
-        );
-
-        let buffer = rustybuzz::shape_with_plan(font.rusty(), &plan, buffer);
-        // TODO: deal with multiple glyphs.
-        if buffer.len() != 1 {
-            bail!(span, "did not get a single glyph after shaping {}", text);
-        }
-=======
     ) -> Option<GlyphFragment> {
         assert!(text.graphemes(true).count() == 1);
 
@@ -360,7 +331,6 @@
             families(styles).collect(),
         )?;
         glyph.span.0 = span;
->>>>>>> 880e69b0
 
         let limits = Limits::for_char(c);
         let class = styles
@@ -976,7 +946,14 @@
     match buffer.len() {
         0 => return None,
         1 => {}
-        _ => unreachable!(),
+        _ => {
+            todo!("Not quite sure how to resolve this")
+            // from origin/main:
+            //  unreachable!()
+            // from this branch:
+            //  // TODO: deal with multiple glyphs.
+            //  bail!(span, "did not get a single glyph after shaping {}", text);
+        }
     }
 
     let info = buffer.glyph_infos()[0];
