#[path = "box.rs"]
mod box_;
mod collect;
mod deco;
mod finalize;
mod line;
mod linebreak;
mod prepare;
mod shaping;

pub use self::box_::layout_box;
pub use self::shaping::create_shape_plan;

use comemo::{Track, Tracked, TrackedMut};
use typst_library::World;
use typst_library::diag::SourceResult;
use typst_library::engine::{Engine, Route, Sink, Traced};
<<<<<<< HEAD
use typst_library::foundations::{Packed, Resolve, Smart, StyleChain};
use typst_library::introspection::{Introspector, Locator, LocatorLink, SplitLocator};
use typst_library::layout::{Abs, AlignElem, Dir, FixedAlignment, Fragment, Size};
use typst_library::model::{
    EnumElem, FirstLineIndent, Linebreaks, ListElem, ParElem, ParLine, ParLineMarker,
    TermsElem,
};
use typst_library::routines::{Arenas, Pair, RealizationKind, Routines};
use typst_library::text::{Costs, Lang, TextElem};
use typst_library::World;
=======
use typst_library::foundations::{Packed, Smart, StyleChain};
use typst_library::introspection::{Introspector, Locator, LocatorLink, SplitLocator};
use typst_library::layout::{Abs, AlignElem, Dir, FixedAlignment, Fragment, Size};
use typst_library::model::{
    EnumElem, FirstLineIndent, JustificationLimits, Linebreaks, ListElem, ParElem,
    ParLine, ParLineMarker, TermsElem,
};
use typst_library::routines::{Arenas, Pair, RealizationKind, Routines};
use typst_library::text::{Costs, Lang, TextElem};
>>>>>>> f8dd9e77
use typst_utils::{Numeric, SliceExt};

use self::collect::{Item, Segment, SpanMapper, collect};
use self::deco::decorate;
use self::finalize::finalize;
use self::line::{Line, apply_shift, commit, line};
use self::linebreak::{Breakpoint, linebreak};
use self::prepare::{Preparation, prepare};
use self::shaping::{
    BEGIN_PUNCT_PAT, END_PUNCT_PAT, ShapedGlyph, ShapedText, cjk_punct_style,
    is_of_cj_script, shape_range,
};

/// Range of a substring of text.
type Range = std::ops::Range<usize>;

/// Layouts the paragraph.
pub fn layout_par(
    elem: &Packed<ParElem>,
    engine: &mut Engine,
    locator: Locator,
    styles: StyleChain,
    region: Size,
    expand: bool,
    situation: ParSituation,
) -> SourceResult<Fragment> {
    layout_par_impl(
        elem,
        engine.routines,
        engine.world,
        engine.introspector,
        engine.traced,
        TrackedMut::reborrow_mut(&mut engine.sink),
        engine.route.track(),
        locator.track(),
        styles,
        region,
        expand,
        situation,
    )
}

/// The internal, memoized implementation of `layout_par`.
#[comemo::memoize]
#[allow(clippy::too_many_arguments)]
fn layout_par_impl(
    elem: &Packed<ParElem>,
    routines: &Routines,
    world: Tracked<dyn World + '_>,
    introspector: Tracked<Introspector>,
    traced: Tracked<Traced>,
    sink: TrackedMut<Sink>,
    route: Tracked<Route>,
    locator: Tracked<Locator>,
    styles: StyleChain,
    region: Size,
    expand: bool,
    situation: ParSituation,
) -> SourceResult<Fragment> {
    let link = LocatorLink::new(locator);
    let mut locator = Locator::link(&link).split();
    let mut engine = Engine {
        routines,
        world,
        introspector,
        traced,
        sink,
        route: Route::extend(route),
    };

    let arenas = Arenas::default();
    let children = (engine.routines.realize)(
        RealizationKind::LayoutPar,
        &mut engine,
        &mut locator,
        &arenas,
        &elem.body,
        styles,
    )?;

    layout_inline_impl(
        &mut engine,
        &children,
        &mut locator,
        styles,
        region,
        expand,
        Some(situation),
        &ConfigBase {
<<<<<<< HEAD
            justify: elem.justify(styles),
            linebreaks: elem.linebreaks(styles),
            first_line_indent: elem.first_line_indent(styles),
            hanging_indent: elem.hanging_indent(styles),
=======
            justify: elem.justify.get(styles),
            linebreaks: elem.linebreaks.get(styles),
            first_line_indent: elem.first_line_indent.get(styles),
            hanging_indent: elem.hanging_indent.resolve(styles),
>>>>>>> f8dd9e77
        },
    )
}

/// Lays out realized content with inline layout.
pub fn layout_inline<'a>(
    engine: &mut Engine,
    children: &[Pair<'a>],
    locator: &mut SplitLocator<'a>,
    shared: StyleChain<'a>,
    region: Size,
    expand: bool,
) -> SourceResult<Fragment> {
    layout_inline_impl(
        engine,
        children,
        locator,
        shared,
        region,
        expand,
        None,
        &ConfigBase {
<<<<<<< HEAD
            justify: ParElem::justify_in(shared),
            linebreaks: ParElem::linebreaks_in(shared),
            first_line_indent: ParElem::first_line_indent_in(shared),
            hanging_indent: ParElem::hanging_indent_in(shared),
=======
            justify: shared.get(ParElem::justify),
            linebreaks: shared.get(ParElem::linebreaks),
            first_line_indent: shared.get(ParElem::first_line_indent),
            hanging_indent: shared.resolve(ParElem::hanging_indent),
>>>>>>> f8dd9e77
        },
    )
}

/// The internal implementation of [`layout_inline`].
#[allow(clippy::too_many_arguments)]
fn layout_inline_impl<'a>(
    engine: &mut Engine,
    children: &[Pair<'a>],
    locator: &mut SplitLocator<'a>,
    shared: StyleChain<'a>,
    region: Size,
    expand: bool,
    par: Option<ParSituation>,
    base: &ConfigBase,
) -> SourceResult<Fragment> {
    // Prepare configuration that is shared across the whole inline layout.
    let config = configuration(base, children, shared, par);

    // Collect all text into one string for BiDi analysis.
    let (text, segments, spans) = collect(children, engine, locator, &config, region)?;

    // Perform BiDi analysis and performs some preparation steps before we
    // proceed to line breaking.
    let p = prepare(engine, &config, &text, segments, spans)?;

    // Break the text into lines.
    let lines = linebreak(engine, &p, region.x - config.hanging_indent);

    // Turn the selected lines into frames.
    finalize(engine, &p, &lines, region, expand, locator)
}

/// Determine the inline layout's configuration.
fn configuration(
    base: &ConfigBase,
    children: &[Pair],
    shared: StyleChain,
    situation: Option<ParSituation>,
) -> Config {
    let justify = base.justify;
<<<<<<< HEAD
    let font_size = TextElem::size_in(shared);
    let dir = TextElem::dir_in(shared);

    Config {
        justify,
        linebreaks: base.linebreaks.unwrap_or_else(|| {
            if justify {
                Linebreaks::Optimized
            } else {
                Linebreaks::Simple
            }
=======
    let font_size = shared.resolve(TextElem::size);
    let dir = shared.resolve(TextElem::dir);

    Config {
        justify,
        justification_limits: shared.get(ParElem::justification_limits),
        linebreaks: base.linebreaks.unwrap_or_else(|| {
            if justify { Linebreaks::Optimized } else { Linebreaks::Simple }
>>>>>>> f8dd9e77
        }),
        first_line_indent: {
            let FirstLineIndent { amount, all } = base.first_line_indent;
            if !amount.is_zero()
                && match situation {
                    // First-line indent for the first paragraph after a list
                    // bullet just looks bad.
                    Some(ParSituation::First) => all && !in_list(shared),
                    Some(ParSituation::Consecutive) => true,
                    Some(ParSituation::Other) => all,
                    None => false,
                }
<<<<<<< HEAD
                && AlignElem::alignment_in(shared).resolve(shared).x == dir.start().into()
=======
                && shared.resolve(AlignElem::alignment).x == dir.start().into()
>>>>>>> f8dd9e77
            {
                amount.at(font_size)
            } else {
                Abs::zero()
            }
        },
        hanging_indent: if situation.is_some() {
            base.hanging_indent
        } else {
            Abs::zero()
        },
<<<<<<< HEAD
        numbering_marker: ParLine::numbering_in(shared).map(|numbering| {
            Packed::new(ParLineMarker::new(
                numbering,
                ParLine::number_align_in(shared),
                ParLine::number_margin_in(shared),
                // Delay resolving the number clearance until line numbers are
                // laid out to avoid inconsistent spacing depending on varying
                // font size.
                ParLine::number_clearance_in(shared),
            ))
        }),
        align: AlignElem::alignment_in(shared).fix(dir).x,
        font_size,
        dir,
        hyphenate: shared_get(children, shared, TextElem::hyphenate_in)
            .map(|uniform| uniform.unwrap_or(justify)),
        lang: shared_get(children, shared, TextElem::lang_in),
        fallback: TextElem::fallback_in(shared),
        cjk_latin_spacing: TextElem::cjk_latin_spacing_in(shared).is_auto(),
        costs: TextElem::costs_in(shared),
=======
        numbering_marker: shared.get_cloned(ParLine::numbering).map(|numbering| {
            Packed::new(ParLineMarker::new(
                numbering,
                shared.get(ParLine::number_align),
                shared.get(ParLine::number_margin),
                // Delay resolving the number clearance until line numbers are
                // laid out to avoid inconsistent spacing depending on varying
                // font size.
                shared.get(ParLine::number_clearance),
            ))
        }),
        align: shared.get(AlignElem::alignment).fix(dir).x,
        font_size,
        dir,
        hyphenate: shared_get(children, shared, |s| s.get(TextElem::hyphenate))
            .map(|uniform| uniform.unwrap_or(justify)),
        lang: shared_get(children, shared, |s| s.get(TextElem::lang)),
        fallback: shared.get(TextElem::fallback),
        cjk_latin_spacing: shared.get(TextElem::cjk_latin_spacing).is_auto(),
        costs: shared.get(TextElem::costs),
>>>>>>> f8dd9e77
    }
}

/// Distinguishes between a few different kinds of paragraphs.
///
/// In the form `Option<ParSituation>`, `None` implies that we are creating an
/// inline layout that isn't a semantic paragraph.
#[derive(Debug, Copy, Clone, Eq, PartialEq, Hash)]
pub enum ParSituation {
    /// The paragraph is the first thing in the flow.
    First,
    /// The paragraph follows another paragraph.
    Consecutive,
    /// Any other kind of paragraph.
    Other,
}

/// Raw values from a `ParElem` or style chain. Used to initialize a [`Config`].
struct ConfigBase {
    justify: bool,
    linebreaks: Smart<Linebreaks>,
    first_line_indent: FirstLineIndent,
    hanging_indent: Abs,
}

/// Shared configuration for the whole inline layout.
struct Config {
    /// Whether to justify text.
    justify: bool,
<<<<<<< HEAD
=======
    /// Settings for justification.
    justification_limits: JustificationLimits,
>>>>>>> f8dd9e77
    /// How to determine line breaks.
    linebreaks: Linebreaks,
    /// The indent the first line of a paragraph should have.
    first_line_indent: Abs,
    /// The indent that all but the first line of a paragraph should have.
    hanging_indent: Abs,
    /// Configuration for line numbering.
    numbering_marker: Option<Packed<ParLineMarker>>,
    /// The resolved horizontal alignment.
    align: FixedAlignment,
    /// The text size.
    font_size: Abs,
    /// The dominant direction.
    dir: Dir,
    /// A uniform hyphenation setting (only `Some(_)` if it's the same for all
    /// children, otherwise `None`).
    hyphenate: Option<bool>,
    /// The text language (only `Some(_)` if it's the same for all
    /// children, otherwise `None`).
    lang: Option<Lang>,
    /// Whether font fallback is enabled.
    fallback: bool,
    /// Whether to add spacing between CJK and Latin characters.
    cjk_latin_spacing: bool,
    /// Costs for various layout decisions.
    costs: Costs,
}

/// Get a style property, but only if it is the same for all of the children.
fn shared_get<T: PartialEq>(
    children: &[Pair],
    styles: StyleChain<'_>,
    getter: fn(StyleChain) -> T,
) -> Option<T> {
    let value = getter(styles);
    children
        .group_by_key(|&(_, s)| s)
        .all(|(s, _)| getter(s) == value)
        .then_some(value)
}

/// Whether we have a list ancestor.
///
/// When we support some kind of more general ancestry mechanism, this can
/// become more elegant.
fn in_list(styles: StyleChain) -> bool {
<<<<<<< HEAD
    ListElem::depth_in(styles).0 > 0
        || !EnumElem::parents_in(styles).is_empty()
        || TermsElem::within_in(styles)
=======
    styles.get(ListElem::depth).0 > 0
        || !styles.get_cloned(EnumElem::parents).is_empty()
        || styles.get(TermsElem::within)
>>>>>>> f8dd9e77
}<|MERGE_RESOLUTION|>--- conflicted
+++ resolved
@@ -12,21 +12,8 @@
 pub use self::shaping::create_shape_plan;
 
 use comemo::{Track, Tracked, TrackedMut};
-use typst_library::World;
 use typst_library::diag::SourceResult;
 use typst_library::engine::{Engine, Route, Sink, Traced};
-<<<<<<< HEAD
-use typst_library::foundations::{Packed, Resolve, Smart, StyleChain};
-use typst_library::introspection::{Introspector, Locator, LocatorLink, SplitLocator};
-use typst_library::layout::{Abs, AlignElem, Dir, FixedAlignment, Fragment, Size};
-use typst_library::model::{
-    EnumElem, FirstLineIndent, Linebreaks, ListElem, ParElem, ParLine, ParLineMarker,
-    TermsElem,
-};
-use typst_library::routines::{Arenas, Pair, RealizationKind, Routines};
-use typst_library::text::{Costs, Lang, TextElem};
-use typst_library::World;
-=======
 use typst_library::foundations::{Packed, Smart, StyleChain};
 use typst_library::introspection::{Introspector, Locator, LocatorLink, SplitLocator};
 use typst_library::layout::{Abs, AlignElem, Dir, FixedAlignment, Fragment, Size};
@@ -36,18 +23,18 @@
 };
 use typst_library::routines::{Arenas, Pair, RealizationKind, Routines};
 use typst_library::text::{Costs, Lang, TextElem};
->>>>>>> f8dd9e77
+use typst_library::World;
 use typst_utils::{Numeric, SliceExt};
 
-use self::collect::{Item, Segment, SpanMapper, collect};
+use self::collect::{collect, Item, Segment, SpanMapper};
 use self::deco::decorate;
 use self::finalize::finalize;
-use self::line::{Line, apply_shift, commit, line};
-use self::linebreak::{Breakpoint, linebreak};
-use self::prepare::{Preparation, prepare};
+use self::line::{apply_shift, commit, line, Line};
+use self::linebreak::{linebreak, Breakpoint};
+use self::prepare::{prepare, Preparation};
 use self::shaping::{
-    BEGIN_PUNCT_PAT, END_PUNCT_PAT, ShapedGlyph, ShapedText, cjk_punct_style,
-    is_of_cj_script, shape_range,
+    cjk_punct_style, is_of_cj_script, shape_range, ShapedGlyph, ShapedText,
+    BEGIN_PUNCT_PAT, END_PUNCT_PAT,
 };
 
 /// Range of a substring of text.
@@ -126,17 +113,10 @@
         expand,
         Some(situation),
         &ConfigBase {
-<<<<<<< HEAD
-            justify: elem.justify(styles),
-            linebreaks: elem.linebreaks(styles),
-            first_line_indent: elem.first_line_indent(styles),
-            hanging_indent: elem.hanging_indent(styles),
-=======
             justify: elem.justify.get(styles),
             linebreaks: elem.linebreaks.get(styles),
             first_line_indent: elem.first_line_indent.get(styles),
             hanging_indent: elem.hanging_indent.resolve(styles),
->>>>>>> f8dd9e77
         },
     )
 }
@@ -159,17 +139,10 @@
         expand,
         None,
         &ConfigBase {
-<<<<<<< HEAD
-            justify: ParElem::justify_in(shared),
-            linebreaks: ParElem::linebreaks_in(shared),
-            first_line_indent: ParElem::first_line_indent_in(shared),
-            hanging_indent: ParElem::hanging_indent_in(shared),
-=======
             justify: shared.get(ParElem::justify),
             linebreaks: shared.get(ParElem::linebreaks),
             first_line_indent: shared.get(ParElem::first_line_indent),
             hanging_indent: shared.resolve(ParElem::hanging_indent),
->>>>>>> f8dd9e77
         },
     )
 }
@@ -211,28 +184,18 @@
     situation: Option<ParSituation>,
 ) -> Config {
     let justify = base.justify;
-<<<<<<< HEAD
-    let font_size = TextElem::size_in(shared);
-    let dir = TextElem::dir_in(shared);
+    let font_size = shared.resolve(TextElem::size);
+    let dir = shared.resolve(TextElem::dir);
 
     Config {
         justify,
+        justification_limits: shared.get(ParElem::justification_limits),
         linebreaks: base.linebreaks.unwrap_or_else(|| {
             if justify {
                 Linebreaks::Optimized
             } else {
                 Linebreaks::Simple
             }
-=======
-    let font_size = shared.resolve(TextElem::size);
-    let dir = shared.resolve(TextElem::dir);
-
-    Config {
-        justify,
-        justification_limits: shared.get(ParElem::justification_limits),
-        linebreaks: base.linebreaks.unwrap_or_else(|| {
-            if justify { Linebreaks::Optimized } else { Linebreaks::Simple }
->>>>>>> f8dd9e77
         }),
         first_line_indent: {
             let FirstLineIndent { amount, all } = base.first_line_indent;
@@ -245,11 +208,7 @@
                     Some(ParSituation::Other) => all,
                     None => false,
                 }
-<<<<<<< HEAD
-                && AlignElem::alignment_in(shared).resolve(shared).x == dir.start().into()
-=======
                 && shared.resolve(AlignElem::alignment).x == dir.start().into()
->>>>>>> f8dd9e77
             {
                 amount.at(font_size)
             } else {
@@ -261,28 +220,6 @@
         } else {
             Abs::zero()
         },
-<<<<<<< HEAD
-        numbering_marker: ParLine::numbering_in(shared).map(|numbering| {
-            Packed::new(ParLineMarker::new(
-                numbering,
-                ParLine::number_align_in(shared),
-                ParLine::number_margin_in(shared),
-                // Delay resolving the number clearance until line numbers are
-                // laid out to avoid inconsistent spacing depending on varying
-                // font size.
-                ParLine::number_clearance_in(shared),
-            ))
-        }),
-        align: AlignElem::alignment_in(shared).fix(dir).x,
-        font_size,
-        dir,
-        hyphenate: shared_get(children, shared, TextElem::hyphenate_in)
-            .map(|uniform| uniform.unwrap_or(justify)),
-        lang: shared_get(children, shared, TextElem::lang_in),
-        fallback: TextElem::fallback_in(shared),
-        cjk_latin_spacing: TextElem::cjk_latin_spacing_in(shared).is_auto(),
-        costs: TextElem::costs_in(shared),
-=======
         numbering_marker: shared.get_cloned(ParLine::numbering).map(|numbering| {
             Packed::new(ParLineMarker::new(
                 numbering,
@@ -303,7 +240,6 @@
         fallback: shared.get(TextElem::fallback),
         cjk_latin_spacing: shared.get(TextElem::cjk_latin_spacing).is_auto(),
         costs: shared.get(TextElem::costs),
->>>>>>> f8dd9e77
     }
 }
 
@@ -333,11 +269,8 @@
 struct Config {
     /// Whether to justify text.
     justify: bool,
-<<<<<<< HEAD
-=======
     /// Settings for justification.
     justification_limits: JustificationLimits,
->>>>>>> f8dd9e77
     /// How to determine line breaks.
     linebreaks: Linebreaks,
     /// The indent the first line of a paragraph should have.
@@ -384,13 +317,7 @@
 /// When we support some kind of more general ancestry mechanism, this can
 /// become more elegant.
 fn in_list(styles: StyleChain) -> bool {
-<<<<<<< HEAD
-    ListElem::depth_in(styles).0 > 0
-        || !EnumElem::parents_in(styles).is_empty()
-        || TermsElem::within_in(styles)
-=======
     styles.get(ListElem::depth).0 > 0
         || !styles.get_cloned(EnumElem::parents).is_empty()
         || styles.get(TermsElem::within)
->>>>>>> f8dd9e77
 }