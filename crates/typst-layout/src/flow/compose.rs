--- conflicted
+++ resolved
@@ -374,15 +374,11 @@
 
         let mut relayout = false;
         let mut regions = *regions;
-<<<<<<< HEAD
 
         // The first footnote's origin frame should be migratable if the region
         // may progress (already checked by the footnote function) and if the
         // origin frame isn't breakable (checked here).
-        let mut migratable = !breakable;
-=======
-        let mut migratable = migratable && !breakable && regions.may_progress();
->>>>>>> 521ceae8
+        let mut migratable = migratable && !breakable;
 
         for (y, elem) in notes {
             // The amount of space used by the in-flow content that contains the
