use heck::{ToKebabCase, ToShoutySnakeCase, ToUpperCamelCase};
use proc_macro2::TokenStream;
use quote::{format_ident, quote};
use syn::parse::{Parse, ParseStream};
use syn::punctuated::Punctuated;
use syn::{parse_quote, Ident, Result, Token};

use crate::util::{
    determine_name_and_title, documentation, foundations, has_attr, kw, parse_attr,
    parse_flag, parse_string, parse_string_array, validate_attrs, BlockWithReturn,
};

/// Expand the `#[elem]` macro.
pub fn elem(stream: TokenStream, body: syn::ItemStruct) -> Result<TokenStream> {
    let element = parse(stream, &body)?;
    create(&element)
}

/// Details about an element.
struct Elem {
    name: String,
    title: String,
    scope: bool,
    keywords: Vec<String>,
    docs: String,
    vis: syn::Visibility,
    ident: Ident,
    capabilities: Vec<Ident>,
    fields: Vec<Field>,
}

impl Elem {
    /// Calls the closure to produce a token stream if the
    /// element has the given capability.
    fn can(&self, name: &str) -> bool {
        self.capabilities.iter().any(|capability| capability == name)
    }

    /// Calls the closure to produce a token stream if the
    /// element does not have the given capability.
    fn cannot(&self, name: &str) -> bool {
        !self.can(name)
    }
}

impl Elem {
    /// All fields that are not just external.
    fn real_fields(&self) -> impl Iterator<Item = &Field> + Clone {
        self.fields.iter().filter(|field| !field.external)
    }

    /// Fields that are present in the generated struct.
    fn struct_fields(&self) -> impl Iterator<Item = &Field> + Clone {
        self.real_fields().filter(|field| !field.ghost)
    }

    /// Fields that are relevant for equality.
    ///
    /// Synthesized fields are excluded to ensure equality before and after
    /// synthesis.
    fn eq_fields(&self) -> impl Iterator<Item = &Field> + Clone {
        self.struct_fields().filter(|field| !field.synthesized)
    }

    /// Fields that show up in the documentation.
    fn doc_fields(&self) -> impl Iterator<Item = &Field> + Clone {
        self.fields
            .iter()
            .filter(|field| !field.internal && !field.synthesized)
    }

    /// Fields that are relevant for `Construct` impl.
    ///
    /// The reason why fields that are `parse` and internal are allowed is
    /// because it's a pattern used a lot for parsing data from the input and
    /// then storing it in a field.
    fn construct_fields(&self) -> impl Iterator<Item = &Field> + Clone {
        self.real_fields().filter(|field| {
            field.parse.is_some() || (!field.synthesized && !field.internal)
        })
    }

    /// Fields that can be configured with set rules.
    fn set_fields(&self) -> impl Iterator<Item = &Field> + Clone {
        self.construct_fields().filter(|field| !field.inherent())
    }

    /// Fields that can be accessed from the style chain.
    fn style_fields(&self) -> impl Iterator<Item = &Field> + Clone {
        self.real_fields()
            .filter(|field| !field.inherent() && !field.synthesized)
    }

    /// Fields that are visible to the user.
    fn visible_fields(&self) -> impl Iterator<Item = &Field> + Clone {
        self.real_fields().filter(|field| !field.internal && !field.ghost)
    }
}

struct Field {
    ident: Ident,
    ident_in: Ident,
    with_ident: Ident,
    push_ident: Ident,
    set_ident: Ident,
    enum_ident: Ident,
    const_ident: Ident,
    vis: syn::Visibility,
    ty: syn::Type,
    output: syn::Type,
    name: String,
    docs: String,
    positional: bool,
    required: bool,
    variadic: bool,
    resolve: bool,
    fold: bool,
    internal: bool,
    external: bool,
    borrowed: bool,
    ghost: bool,
    synthesized: bool,
    parse: Option<BlockWithReturn>,
    default: Option<syn::Expr>,
}

impl Field {
    /// Whether the field is present on every instance of the element.
    fn inherent(&self) -> bool {
        self.required || (self.synthesized && self.default.is_some())
    }
}

/// The `..` in `#[elem(..)]`.
struct Meta {
    scope: bool,
    name: Option<String>,
    title: Option<String>,
    keywords: Vec<String>,
    capabilities: Vec<Ident>,
}

impl Parse for Meta {
    fn parse(input: ParseStream) -> Result<Self> {
        Ok(Self {
            scope: parse_flag::<kw::scope>(input)?,
            name: parse_string::<kw::name>(input)?,
            title: parse_string::<kw::title>(input)?,
            keywords: parse_string_array::<kw::keywords>(input)?,
            capabilities: Punctuated::<Ident, Token![,]>::parse_terminated(input)?
                .into_iter()
                .collect(),
        })
    }
}

/// Parse details about the element from its struct definition.
fn parse(stream: TokenStream, body: &syn::ItemStruct) -> Result<Elem> {
    let meta: Meta = syn::parse2(stream)?;
    let (name, title) = determine_name_and_title(
        meta.name,
        meta.title,
        &body.ident,
        Some(|base| base.trim_end_matches("Elem")),
    )?;

    let docs = documentation(&body.attrs);

    let syn::Fields::Named(named) = &body.fields else {
        bail!(body, "expected named fields");
    };

    let fields = named.named.iter().map(parse_field).collect::<Result<Vec<_>>>()?;
    if fields.iter().any(|field| field.ghost && !field.internal)
        && meta.capabilities.iter().all(|capability| capability != "Construct")
    {
        bail!(body.ident, "cannot have ghost fields and have `Construct` auto generated");
    }

    Ok(Elem {
        name,
        title,
        scope: meta.scope,
        keywords: meta.keywords,
        docs,
        vis: body.vis.clone(),
        ident: body.ident.clone(),
        capabilities: meta.capabilities,
        fields,
    })
}

fn parse_field(field: &syn::Field) -> Result<Field> {
    let Some(ident) = field.ident.clone() else {
        bail!(field, "expected named field");
    };

    if ident == "label" {
        bail!(ident, "invalid field name `label`");
    }

    let mut attrs = field.attrs.clone();
    let variadic = has_attr(&mut attrs, "variadic");
    let required = has_attr(&mut attrs, "required") || variadic;
    let positional = has_attr(&mut attrs, "positional") || required;

    let mut field = Field {
        ident: ident.clone(),
        ident_in: format_ident!("{ident}_in"),
        with_ident: format_ident!("with_{ident}"),
        push_ident: format_ident!("push_{ident}"),
        set_ident: format_ident!("set_{ident}"),
        enum_ident: Ident::new(&ident.to_string().to_upper_camel_case(), ident.span()),
        const_ident: Ident::new(&ident.to_string().to_shouty_snake_case(), ident.span()),
        vis: field.vis.clone(),
        ty: field.ty.clone(),
        output: field.ty.clone(),
        name: ident.to_string().to_kebab_case(),
        docs: documentation(&attrs),
        positional,
        required,
        variadic,
        resolve: has_attr(&mut attrs, "resolve"),
        fold: has_attr(&mut attrs, "fold"),
        internal: has_attr(&mut attrs, "internal"),
        external: has_attr(&mut attrs, "external"),
        borrowed: has_attr(&mut attrs, "borrowed"),
        ghost: has_attr(&mut attrs, "ghost"),
        synthesized: has_attr(&mut attrs, "synthesized"),
        parse: parse_attr(&mut attrs, "parse")?.flatten(),
        default: parse_attr::<syn::Expr>(&mut attrs, "default")?.flatten(),
    };

    if field.required || field.variadic {
        if !field.positional {
            bail!(ident, "inherent fields must be positional");
        } else if field.fold || field.resolve || field.ghost || field.synthesized {
            bail!(
                ident,
                "inherent fields cannot be fold, resolve, ghost, or synthesized"
            );
        }
    }

    if field.resolve {
        let ty = &field.ty;
        field.output = parse_quote! { <#ty as #foundations::Resolve>::Output };
    }

    validate_attrs(&attrs)?;

    Ok(field)
}

/// Produce the element's definition.
fn create(element: &Elem) -> Result<TokenStream> {
    // The struct itself.
    let struct_ = create_struct(element);
    let inherent_impl = create_inherent_impl(element);

    // The enum with the struct's fields.
    let fields_enum = create_fields_enum(element);

    // The statics with borrowed fields' default values.
    let default_statics = element
        .style_fields()
        .filter(|field| field.borrowed)
        .map(create_default_static);

    // Trait implementations.
    let native_element_impl = create_native_elem_impl(element);
    let partial_eq_impl =
        element.cannot("PartialEq").then(|| create_partial_eq_impl(element));
    let construct_impl =
        element.cannot("Construct").then(|| create_construct_impl(element));
    let set_impl = element.cannot("Set").then(|| create_set_impl(element));
    let capable_impl = create_capable_impl(element);
    let fields_impl = create_fields_impl(element);
    let repr_impl = element.cannot("Repr").then(|| create_repr_impl(element));
    let locatable_impl = element.can("Locatable").then(|| create_locatable_impl(element));
    let into_value_impl = create_into_value_impl(element);

    // We use a const block to create an anonymous scope, as to not leak any
    // local definitions.
    Ok(quote! {
        #struct_

        const _: () = {
            #fields_enum
            #(#default_statics)*
            #inherent_impl
            #native_element_impl
            #fields_impl
            #capable_impl
            #construct_impl
            #set_impl
            #partial_eq_impl
            #repr_impl
            #locatable_impl
            #into_value_impl
        };
    })
}

/// Create the struct definition itself.
fn create_struct(element: &Elem) -> TokenStream {
    let Elem { vis, ident, docs, .. } = element;

    let debug = element.cannot("Debug").then(|| quote! { Debug, });
    let fields = element.struct_fields().map(create_field);

    quote! {
        #[doc = #docs]
        #[derive(#debug Clone, Hash)]
        #[allow(clippy::derived_hash_with_manual_eq)]
        #vis struct #ident {
            #(#fields,)*
        }
    }
}

/// Create a field declaration for the struct.
fn create_field(field: &Field) -> TokenStream {
    let Field { ident, ty, .. } = field;
    if field.inherent() {
        quote! { #ident: #ty }
    } else {
        quote! { #ident: ::std::option::Option<#ty> }
    }
}

/// Creates the element's enum for field identifiers.
fn create_fields_enum(element: &Elem) -> TokenStream {
    let variants: Vec<_> = element.real_fields().map(|field| &field.enum_ident).collect();
    let names: Vec<_> = element.real_fields().map(|field| &field.name).collect();
    let consts: Vec<_> = element.real_fields().map(|field| &field.const_ident).collect();
    let repr = (!variants.is_empty()).then(|| quote! { #[repr(u8)] });

    quote! {
        #[derive(Debug, Copy, Clone, Eq, PartialEq, Hash)]
        #repr
        pub enum Fields {
            #(#variants,)*
        }

        impl Fields {
            /// Converts the field identifier to the field name.
            pub fn to_str(self) -> &'static str {
                match self {
                    #(Self::#variants => #names,)*
                }
            }
        }

        impl ::std::convert::TryFrom<u8> for Fields {
            type Error = ();

            fn try_from(value: u8) -> Result<Self, Self::Error> {
                #(const #consts: u8 = Fields::#variants as u8;)*
                match value {
                    #(#consts => Ok(Self::#variants),)*
                    _ => Err(()),
                }
            }
        }

        impl ::std::str::FromStr for Fields {
            type Err = ();

            fn from_str(s: &str) -> Result<Self, Self::Err> {
                match s {
                    #(#names => Ok(Self::#variants),)*
                    _ => Err(()),
                }
            }
        }

        impl ::std::fmt::Display for Fields {
            fn fmt(&self, f: &mut ::std::fmt::Formatter) -> ::std::fmt::Result {
                f.pad(self.to_str())
            }
        }
    }
}

/// Creates a static with a borrowed field's default value.
fn create_default_static(field: &Field) -> TokenStream {
    let Field { const_ident, default, ty, .. } = field;

    let init = match default {
        Some(default) => quote! { || #default },
        None => quote! { ::std::default::Default::default },
    };

    quote! {
        static #const_ident: ::once_cell::sync::Lazy<#ty> =
            ::once_cell::sync::Lazy::new(#init);
    }
}

/// Create the inherent implementation of the struct.
fn create_inherent_impl(element: &Elem) -> TokenStream {
    let Elem { ident, .. } = element;

    let new_func = create_new_func(element);
    let with_field_methods = element.struct_fields().map(create_with_field_method);
    let push_field_methods = element.struct_fields().map(create_push_field_method);
    let field_methods = element.struct_fields().map(create_field_method);
    let field_in_methods = element.style_fields().map(create_field_in_method);
    let set_field_methods = element.style_fields().map(create_set_field_method);

    quote! {
        impl #ident {
            #new_func
            #(#with_field_methods)*
            #(#push_field_methods)*
            #(#field_methods)*
            #(#field_in_methods)*
            #(#set_field_methods)*
        }
    }
}

/// Create the `new` function for the element.
fn create_new_func(element: &Elem) -> TokenStream {
    let params = element
        .struct_fields()
        .filter(|field| field.inherent() && !field.synthesized)
        .map(|Field { ident, ty, .. }| quote! { #ident: #ty });

    let fields = element.struct_fields().map(|field| {
        let Field { ident, default, .. } = field;
        if field.synthesized {
            if let Some(expr) = default {
                quote! { #ident: #expr }
            } else {
                quote! { #ident: None }
            }
        } else if field.inherent() {
            quote! { #ident }
        } else {
            quote! { #ident: None }
        }
    });

    quote! {
        /// Create a new instance of the element.
        pub fn new(#(#params),*) -> Self {
            Self { #(#fields,)* }
        }
    }
}

/// Create a builder-style setter method for a field.
fn create_with_field_method(field: &Field) -> TokenStream {
    let Field { vis, ident, with_ident, push_ident, name, ty, .. } = field;
    let doc = format!("Builder-style setter for the [`{name}`](Self::{ident}) field.");
    quote! {
        #[doc = #doc]
        #vis fn #with_ident(mut self, #ident: #ty) -> Self {
            self.#push_ident(#ident);
            self
        }
    }
}

/// Create a setter method for a field.
fn create_push_field_method(field: &Field) -> TokenStream {
    let Field { vis, ident, push_ident, name, ty, .. } = field;
    let doc = format!("Setter for the [`{name}`](Self::{ident}) field.");

    let expr = if field.inherent() {
        quote! { #ident }
    } else {
        quote! { Some(#ident) }
    };

    quote! {
        #[doc = #doc]
        #vis fn #push_ident(&mut self, #ident: #ty) {
            self.#ident = #expr;
        }
    }
}

/// Create an accessor method for a field.
fn create_field_method(field: &Field) -> TokenStream {
    let Field { vis, docs, ident, output, .. } = field;

    if field.inherent() {
        quote! {
            #[doc = #docs]
            #vis fn #ident(&self) -> &#output {
                &self.#ident
            }
        }
    } else if field.synthesized {
        quote! {
            #[doc = #docs]
            #[track_caller]
            #vis fn #ident(&self) -> &#output {
                self.#ident.as_ref().unwrap()
            }
        }
    } else {
        let sig = if field.borrowed {
            quote! { <'a>(&'a self, styles: #foundations::StyleChain<'a>) -> &'a #output }
        } else {
            quote! { (&self, styles: #foundations::StyleChain) -> #output }
        };

        let mut value = create_style_chain_access(field, quote! { self.#ident.as_ref() });
        if field.resolve {
            value = quote! { #foundations::Resolve::resolve(#value, styles) };
        }

        quote! {
            #[doc = #docs]
            #vis fn #ident #sig {
                #value
            }
        }
    }
}

/// Create a style accessor method for a field.
fn create_field_in_method(field: &Field) -> TokenStream {
    let Field { vis, ident_in, name, output, .. } = field;
    let doc = format!("Access the `{name}` field in the given style chain.");

    let ref_ = field.borrowed.then(|| quote! { & });

    let mut value = create_style_chain_access(field, quote! { None });
    if field.resolve {
        value = quote! { #foundations::Resolve::resolve(#value, styles) };
    }

    quote! {
        #[doc = #doc]
        #vis fn #ident_in(styles: #foundations::StyleChain) -> #ref_ #output {
            #value
        }
    }
}

/// Create a style setter method for a field.
fn create_set_field_method(field: &Field) -> TokenStream {
    let Field { vis, ident, set_ident, enum_ident, ty, name, .. } = field;
    let doc = format!("Create a style property for the `{name}` field.");

    quote! {
        #[doc = #doc]
        #vis fn #set_ident(#ident: #ty) -> #foundations::Property {
            #foundations::Property::new::<Self, _>(
                Fields::#enum_ident as u8,
                #ident,
            )
        }
    }
}

/// Create a style chain access method for a field.
fn create_style_chain_access(field: &Field, inherent: TokenStream) -> TokenStream {
    let Field { ty, default, enum_ident, const_ident, .. } = field;

    let getter = match (field.fold, field.borrowed) {
        (false, false) => quote! { get },
        (false, true) => quote! { get_ref },
        (true, _) => quote! { get_folded },
    };

    let default = if field.borrowed {
        quote! { || &#const_ident }
    } else {
        match default {
            Some(default) => quote! { || #default },
            None => quote! { ::std::default::Default::default },
        }
    };

    quote! {
        styles.#getter::<#ty>(
            <Self as #foundations::NativeElement>::elem(),
            Fields::#enum_ident as u8,
            #inherent,
            #default,
        )
    }
}

/// Creates the element's `NativeElement` implementation.
fn create_native_elem_impl(element: &Elem) -> TokenStream {
    let Elem { name, ident, title, scope, keywords, docs, .. } = element;

    let local_name = if element.can("LocalName") {
        quote! { Some(<#foundations::Packed<#ident> as ::typst::text::LocalName>::local_name) }
    } else {
        quote! { None }
    };

    let scope = if *scope {
        quote! { <#ident as #foundations::NativeScope>::scope() }
    } else {
        quote! { #foundations::Scope::new() }
    };

    let params = element.doc_fields().map(create_param_info);

    let data = quote! {
        #foundations::NativeElementData {
            name: #name,
            title: #title,
            docs: #docs,
            keywords: &[#(#keywords),*],
            construct: <#ident as #foundations::Construct>::construct,
            set: <#ident as #foundations::Set>::set,
            vtable:  <#ident as #foundations::Capable>::vtable,
            field_id: |name| name.parse().ok().map(|id: Fields| id as u8),
            field_name: |id| id.try_into().ok().map(Fields::to_str),
            local_name: #local_name,
            scope: #foundations::Lazy::new(|| #scope),
            params: #foundations::Lazy::new(|| ::std::vec![#(#params),*])
        }
    };

    quote! {
        impl #foundations::NativeElement for #ident {
            fn data() -> &'static #foundations::NativeElementData {
                static DATA: #foundations::NativeElementData = #data;
                &DATA
            }
        }
    }
}

<<<<<<< HEAD
fn create_fields_impl(element: &Elem) -> TokenStream {
    let Elem { ident, enum_ident, .. } = element;

    let fields_enum = create_fields_enum(element);

    // Fields that can be checked using the `has` method.
    let field_has_matches = element.visible_fields().map(|field| {
        let elem = &element.ident;
        let name = &field.enum_ident;
        let field_ident = &field.ident;

        let expr = if field.ghost {
            quote! { false }
        } else if field.inherent() || (field.synthesized && field.default.is_some()) {
            quote! { true }
        } else {
            quote! { self.#field_ident.is_some() }
        };

        quote! {
            <#elem as #foundations::Fields>::Enum::#name => #expr,
        }
    });

    // Creation of the fields dictionary for inherent fields.
    let field_dict = element
        .inherent_fields()
        .filter(|field| !field.internal)
        .clone()
        .map(|field| {
            let name = &field.name;
            let field_ident = &field.ident;
            let field_call = quote! { ::ecow::EcoString::from(#name).into() };
            quote! {
                fields.insert(
                    #field_call,
                    #foundations::IntoValue::into_value(self.#field_ident.clone())
                );
            }
        });

    // Creation of the fields dictionary for optional fields.
    let field_opt_dict = element
        .visible_fields()
        .filter(|field| !field.inherent() && !field.ghost)
        .clone()
        .map(|field| {
            let name = &field.name;
            let field_ident = &field.ident;
            let field_call = quote! { ::ecow::EcoString::from(#name).into() };
            if field.synthesized && field.default.is_some() {
                quote! {
                    fields.insert(
                        #field_call,
                        #foundations::IntoValue::into_value(self.#field_ident.clone())
                    );
                }
            } else {
                quote! {
                    if let Some(value) = &self.#field_ident {
                        fields.insert(
                            #field_call,
                            #foundations::IntoValue::into_value(value.clone())
                        );
                    }
                }
            }
        });
=======
/// Creates a parameter info for a field.
fn create_param_info(field: &Field) -> TokenStream {
    let Field {
        name,
        docs,
        positional,
        variadic,
        required,
        default,
        ty,
        ..
    } = field;
>>>>>>> a1e8560c

    let named = !positional;
    let settable = !field.inherent();

<<<<<<< HEAD
        let expr = if field.ghost {
            quote! {
                None
            }
        } else if field.inherent() || (field.synthesized && field.default.is_some()) {
            quote! {
                Some(#foundations::IntoValue::into_value(self.#field_ident.clone()))
            }
        } else {
            quote! {
                self.#field_ident.clone().map(#foundations::IntoValue::into_value)
            }
        };

        quote! {
            <#elem as #foundations::Fields>::Enum::#name => #expr,
        }
    });

    // Fields that can be accessed using the `field_with_styles` method.
    let field_with_styles_matches = element.visible_fields().map(|field| {
        let elem = &element.ident;
        let name = &field.enum_ident;
        let field_ident = &field.ident;
        let ident_in = &field.ident_in;

        let expr = if field.ghost {
            quote! {
                #foundations::IntoValue::into_value(#ident::#ident_in(styles).clone())
            }
        } else if field.inherent() || (field.synthesized && field.default.is_some()) {
            quote! {
                #foundations::IntoValue::into_value(self.#field_ident().clone())
            }
        } else if field.synthesized {
            quote! {
                #foundations::IntoValue::into_value(self.#field_ident.clone()?)
            }
        } else {
            quote! {
                #foundations::IntoValue::into_value(self.#field_ident(styles).clone())
            }
        };

        quote! {
            <#elem as #foundations::Fields>::Enum::#name => Some(#expr),
=======
    let default = if settable {
        let default = default
            .clone()
            .unwrap_or_else(|| parse_quote! { ::std::default::Default::default() });
        quote! {
            Some(|| <#ty as #foundations::IntoValue>::into_value(#default))
>>>>>>> a1e8560c
        }
    } else {
        quote! { None }
    };

    let ty = if *variadic {
        quote! { <#ty as #foundations::Container>::Inner }
    } else {
        quote! { #ty }
    };

<<<<<<< HEAD
            fn field_with_styles(&self, id: u8, styles: #foundations::StyleChain) -> Option<#foundations::Value> {
                let id = <#ident as #foundations::Fields>::Enum::try_from(id).ok()?;
                match id {
                    #(#field_with_styles_matches)*
                    _ => None,
                }
            }

            fn fields(&self) -> #foundations::Dict {
                let mut fields = #foundations::Dict::new();
                #(#field_dict)*
                #(#field_opt_dict)*
                fields
            }
=======
    quote! {
        #foundations::ParamInfo {
            name: #name,
            docs: #docs,
            input: <#ty as #foundations::Reflect>::input(),
            default: #default,
            positional: #positional,
            named: #named,
            variadic: #variadic,
            required: #required,
            settable: #settable,
>>>>>>> a1e8560c
        }
    }
}

/// Creates the element's `PartialEq` implementation.
fn create_partial_eq_impl(element: &Elem) -> TokenStream {
    let ident = &element.ident;
    let empty = element.eq_fields().next().is_none().then(|| quote! { true });
    let fields = element.eq_fields().map(|field| &field.ident);

    quote! {
        impl PartialEq for #ident {
            fn eq(&self, other: &Self) -> bool {
                #empty
                #(self.#fields == other.#fields)&&*
            }
        }
    }
}

/// Creates the element's `Construct` implementation.
fn create_construct_impl(element: &Elem) -> TokenStream {
    let ident = &element.ident;
    let setup = element.construct_fields().map(|field| {
        let (prefix, value) = create_field_parser(field);
        let ident = &field.ident;
        quote! {
            #prefix
            let #ident = #value;
        }
    });

    let fields = element.struct_fields().map(|field| {
        let Field { ident, default, .. } = field;
        if field.synthesized {
            if let Some(expr) = default {
                quote! { #ident: #expr }
            } else {
                quote! { #ident: None }
            }
        } else {
            quote! { #ident }
        }
    });

    quote! {
        impl #foundations::Construct for #ident {
            fn construct(
                engine: &mut ::typst::engine::Engine,
                args: &mut #foundations::Args,
            ) -> ::typst::diag::SourceResult<#foundations::Content> {
                #(#setup)*
                Ok(#foundations::Content::new(Self { #(#fields),* }))
            }
        }
    }
}

/// Creates the element's `Set` implementation.
fn create_set_impl(element: &Elem) -> TokenStream {
    let ident = &element.ident;
    let handlers = element.set_fields().map(|field| {
        let set_ident = &field.set_ident;
        let (prefix, value) = create_field_parser(field);
        quote! {
            #prefix
            if let Some(value) = #value {
                styles.set(Self::#set_ident(value));
            }
        }
    });

    quote! {
        impl #foundations::Set for #ident {
            fn set(
                engine: &mut ::typst::engine::Engine,
                args: &mut #foundations::Args,
            ) -> ::typst::diag::SourceResult<#foundations::Styles> {
                let mut styles = #foundations::Styles::new();
                #(#handlers)*
                Ok(styles)
            }
        }
    }
}

/// Create argument parsing code for a field.
fn create_field_parser(field: &Field) -> (TokenStream, TokenStream) {
    if let Some(BlockWithReturn { prefix, expr }) = &field.parse {
        return (quote! { #(#prefix);* }, quote! { #expr });
    }

    let name = &field.name;
    let value = if field.variadic {
        quote! { args.all()? }
    } else if field.required {
        quote! { args.expect(#name)? }
    } else if field.positional {
        quote! { args.find()? }
    } else {
        quote! { args.named(#name)? }
    };

    (quote! {}, value)
}

/// Creates the element's casting vtable.
fn create_capable_impl(element: &Elem) -> TokenStream {
    // Forbidden capabilities (i.e capabilities that are not object safe).
    const FORBIDDEN: &[&str] =
        &["Debug", "PartialEq", "Hash", "Construct", "Set", "Repr", "LocalName"];

    let ident = &element.ident;
    let relevant = element
        .capabilities
        .iter()
        .filter(|&ident| !FORBIDDEN.contains(&(&ident.to_string() as &str)));

    let checks = relevant.map(|capability| {
        quote! {
            if capability == ::std::any::TypeId::of::<dyn #capability>() {
                // Safety: The vtable function doesn't require initialized
                // data, so it's fine to use a dangling pointer.
                return Some(unsafe {
                    ::typst::util::fat::vtable(dangling as *const dyn #capability)
                });
            }
        }
    });

    quote! {
        unsafe impl #foundations::Capable for #ident {
            fn vtable(capability: ::std::any::TypeId) -> ::std::option::Option<*const ()> {
                let dangling = ::std::ptr::NonNull::<#foundations::Packed<#ident>>::dangling().as_ptr();
                #(#checks)*
                None
            }
        }
    }
}

/// Creates the element's `Fields` implementation.
fn create_fields_impl(element: &Elem) -> TokenStream {
    let into_value = quote! { #foundations::IntoValue::into_value };

    // Fields that can be checked using the `has` method.
    let has_arms = element.visible_fields().map(|field| {
        let Field { enum_ident, ident, .. } = field;

        let expr = if field.inherent() {
            quote! { true }
        } else {
            quote! { self.#ident.is_some() }
        };

        quote! { Fields::#enum_ident => #expr }
    });

    // Fields that can be accessed using the `field` method.
    let field_arms = element.visible_fields().map(|field| {
        let Field { enum_ident, ident, .. } = field;

        let expr = if field.inherent() {
            quote! { Some(#into_value(self.#ident.clone())) }
        } else {
            quote! { self.#ident.clone().map(#into_value) }
        };

        quote! { Fields::#enum_ident => #expr }
    });

    // Creation of the `fields` dictionary for inherent fields.
    let field_inserts = element.visible_fields().map(|field| {
        let Field { ident, name, .. } = field;
        let string = quote! { #name.into() };

        if field.inherent() {
            quote! {
                fields.insert( #string, #into_value(self.#ident.clone()));
            }
        } else {
            quote! {
                if let Some(value) = &self.#ident {
                    fields.insert(#string, #into_value(value.clone()));
                }
            }
        }
    });

    let Elem { ident, .. } = element;

    quote! {
        impl #foundations::Fields for #ident {
            type Enum = Fields;

            fn has(&self, id: u8) -> bool {
                let Ok(id) = <#ident as #foundations::Fields>::Enum::try_from(id) else {
                    return false;
                };

                match id {
                    #(#has_arms,)*
                    _ => false,
                }
            }

            fn field(&self, id: u8) -> Option<#foundations::Value> {
                let id = <#ident as #foundations::Fields>::Enum::try_from(id).ok()?;
                match id {
                    #(#field_arms,)*
                    _ => None,
                }
            }

            fn fields(&self) -> #foundations::Dict {
                let mut fields = #foundations::Dict::new();
                #(#field_inserts)*
                fields
            }
        }
    }
}

/// Creates the element's `Repr` implementation.
fn create_repr_impl(element: &Elem) -> TokenStream {
    let ident = &element.ident;
    let repr_format = format!("{}{{}}", element.name);
    quote! {
        impl #foundations::Repr for #ident {
            fn repr(&self) -> ::ecow::EcoString {
                let fields = #foundations::Fields::fields(self)
                    .into_iter()
                    .map(|(name, value)| ::ecow::eco_format!("{}: {}", name, value.repr()))
                    .collect::<Vec<_>>();
                ::ecow::eco_format!(
                    #repr_format,
                    #foundations::repr::pretty_array_like(&fields, false),
                )
            }
        }
    }
}

/// Creates the element's `Locatable` implementation.
fn create_locatable_impl(element: &Elem) -> TokenStream {
    let ident = &element.ident;
    quote! { impl ::typst::introspection::Locatable for #foundations::Packed<#ident> {} }
}

/// Creates the element's `IntoValue` implementation.
fn create_into_value_impl(element: &Elem) -> TokenStream {
    let Elem { ident, .. } = element;
    quote! {
        impl #foundations::IntoValue for #ident {
            fn into_value(self) -> #foundations::Value {
                #foundations::Value::Content(#foundations::Content::new(self))
            }
        }
    }
}<|MERGE_RESOLUTION|>--- conflicted
+++ resolved
@@ -633,76 +633,6 @@
     }
 }
 
-<<<<<<< HEAD
-fn create_fields_impl(element: &Elem) -> TokenStream {
-    let Elem { ident, enum_ident, .. } = element;
-
-    let fields_enum = create_fields_enum(element);
-
-    // Fields that can be checked using the `has` method.
-    let field_has_matches = element.visible_fields().map(|field| {
-        let elem = &element.ident;
-        let name = &field.enum_ident;
-        let field_ident = &field.ident;
-
-        let expr = if field.ghost {
-            quote! { false }
-        } else if field.inherent() || (field.synthesized && field.default.is_some()) {
-            quote! { true }
-        } else {
-            quote! { self.#field_ident.is_some() }
-        };
-
-        quote! {
-            <#elem as #foundations::Fields>::Enum::#name => #expr,
-        }
-    });
-
-    // Creation of the fields dictionary for inherent fields.
-    let field_dict = element
-        .inherent_fields()
-        .filter(|field| !field.internal)
-        .clone()
-        .map(|field| {
-            let name = &field.name;
-            let field_ident = &field.ident;
-            let field_call = quote! { ::ecow::EcoString::from(#name).into() };
-            quote! {
-                fields.insert(
-                    #field_call,
-                    #foundations::IntoValue::into_value(self.#field_ident.clone())
-                );
-            }
-        });
-
-    // Creation of the fields dictionary for optional fields.
-    let field_opt_dict = element
-        .visible_fields()
-        .filter(|field| !field.inherent() && !field.ghost)
-        .clone()
-        .map(|field| {
-            let name = &field.name;
-            let field_ident = &field.ident;
-            let field_call = quote! { ::ecow::EcoString::from(#name).into() };
-            if field.synthesized && field.default.is_some() {
-                quote! {
-                    fields.insert(
-                        #field_call,
-                        #foundations::IntoValue::into_value(self.#field_ident.clone())
-                    );
-                }
-            } else {
-                quote! {
-                    if let Some(value) = &self.#field_ident {
-                        fields.insert(
-                            #field_call,
-                            #foundations::IntoValue::into_value(value.clone())
-                        );
-                    }
-                }
-            }
-        });
-=======
 /// Creates a parameter info for a field.
 fn create_param_info(field: &Field) -> TokenStream {
     let Field {
@@ -715,66 +645,16 @@
         ty,
         ..
     } = field;
->>>>>>> a1e8560c
 
     let named = !positional;
     let settable = !field.inherent();
 
-<<<<<<< HEAD
-        let expr = if field.ghost {
-            quote! {
-                None
-            }
-        } else if field.inherent() || (field.synthesized && field.default.is_some()) {
-            quote! {
-                Some(#foundations::IntoValue::into_value(self.#field_ident.clone()))
-            }
-        } else {
-            quote! {
-                self.#field_ident.clone().map(#foundations::IntoValue::into_value)
-            }
-        };
-
-        quote! {
-            <#elem as #foundations::Fields>::Enum::#name => #expr,
-        }
-    });
-
-    // Fields that can be accessed using the `field_with_styles` method.
-    let field_with_styles_matches = element.visible_fields().map(|field| {
-        let elem = &element.ident;
-        let name = &field.enum_ident;
-        let field_ident = &field.ident;
-        let ident_in = &field.ident_in;
-
-        let expr = if field.ghost {
-            quote! {
-                #foundations::IntoValue::into_value(#ident::#ident_in(styles).clone())
-            }
-        } else if field.inherent() || (field.synthesized && field.default.is_some()) {
-            quote! {
-                #foundations::IntoValue::into_value(self.#field_ident().clone())
-            }
-        } else if field.synthesized {
-            quote! {
-                #foundations::IntoValue::into_value(self.#field_ident.clone()?)
-            }
-        } else {
-            quote! {
-                #foundations::IntoValue::into_value(self.#field_ident(styles).clone())
-            }
-        };
-
-        quote! {
-            <#elem as #foundations::Fields>::Enum::#name => Some(#expr),
-=======
     let default = if settable {
         let default = default
             .clone()
             .unwrap_or_else(|| parse_quote! { ::std::default::Default::default() });
         quote! {
             Some(|| <#ty as #foundations::IntoValue>::into_value(#default))
->>>>>>> a1e8560c
         }
     } else {
         quote! { None }
@@ -786,22 +666,6 @@
         quote! { #ty }
     };
 
-<<<<<<< HEAD
-            fn field_with_styles(&self, id: u8, styles: #foundations::StyleChain) -> Option<#foundations::Value> {
-                let id = <#ident as #foundations::Fields>::Enum::try_from(id).ok()?;
-                match id {
-                    #(#field_with_styles_matches)*
-                    _ => None,
-                }
-            }
-
-            fn fields(&self) -> #foundations::Dict {
-                let mut fields = #foundations::Dict::new();
-                #(#field_dict)*
-                #(#field_opt_dict)*
-                fields
-            }
-=======
     quote! {
         #foundations::ParamInfo {
             name: #name,
@@ -813,7 +677,6 @@
             variadic: #variadic,
             required: #required,
             settable: #settable,
->>>>>>> a1e8560c
         }
     }
 }
