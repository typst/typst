use std::sync::Arc;

use base64::Engine;
<<<<<<< HEAD
use ecow::{eco_format, EcoString};
use image::{codecs::png::PngEncoder, ImageEncoder};
use typst_library::foundations::Smart;
use typst_library::layout::{Abs, Axes};
use typst_library::visualize::{
    ExchangeFormat, Image, ImageKind, ImageScaling, RasterFormat,
=======
use ecow::{EcoString, eco_format};
use hayro::{FontData, FontQuery, InterpreterSettings, StandardFont};
use image::{ImageEncoder, codecs::png::PngEncoder};
use typst_library::foundations::Smart;
use typst_library::layout::{Abs, Axes};
use typst_library::visualize::{
    ExchangeFormat, Image, ImageKind, ImageScaling, PdfImage, RasterFormat,
>>>>>>> f8dd9e77
};

use crate::{SVGRenderer, State, SvgMatrix};

impl SVGRenderer<'_> {
    /// Render an image element.
    pub(super) fn render_image(
        &mut self,
        state: &State,
        image: &Image,
        size: &Axes<Abs>,
    ) {
        let url = convert_image_to_base64_url(image);
        self.xml.start_element("image");
        if !state.transform.is_identity() {
            self.xml.write_attribute("transform", &SvgMatrix(state.transform));
        }
        self.xml.write_attribute("xlink:href", &url);
        self.xml.write_attribute("width", &size.x.to_pt());
        self.xml.write_attribute("height", &size.y.to_pt());
        self.xml.write_attribute("preserveAspectRatio", "none");
<<<<<<< HEAD
        match image.scaling() {
            Smart::Auto => {}
            Smart::Custom(ImageScaling::Smooth) => {
                // This is still experimental and not implemented in all major browsers.
                // https://developer.mozilla.org/en-US/docs/Web/CSS/image-rendering#browser_compatibility
                self.xml.write_attribute("style", "image-rendering: smooth")
            }
            Smart::Custom(ImageScaling::Pixelated) => {
                self.xml.write_attribute("style", "image-rendering: pixelated")
            }
=======
        if let Some(value) = convert_image_scaling(image.scaling()) {
            self.xml
                .write_attribute("style", &format_args!("image-rendering: {value}"))
>>>>>>> f8dd9e77
        }
        self.xml.end_element();
    }
}

/// Converts an image scaling to a CSS `image-rendering` property value.
pub fn convert_image_scaling(scaling: Smart<ImageScaling>) -> Option<&'static str> {
    match scaling {
        Smart::Auto => None,
        Smart::Custom(ImageScaling::Smooth) => {
            // This is still experimental and not implemented in all major browsers.
            // https://developer.mozilla.org/en-US/docs/Web/CSS/image-rendering#browser_compatibility
            Some("smooth")
        }
        Smart::Custom(ImageScaling::Pixelated) => Some("pixelated"),
    }
}

/// Encode an image into a data URL. The format of the URL is
/// `data:image/{format};base64,`.
#[comemo::memoize]
pub fn convert_image_to_base64_url(image: &Image) -> EcoString {
<<<<<<< HEAD
    let mut buf;
=======
    let (mut buf, strbuf);
>>>>>>> f8dd9e77
    let (format, data): (&str, &[u8]) = match image.kind() {
        ImageKind::Raster(raster) => match raster.format() {
            RasterFormat::Exchange(format) => (
                match format {
                    ExchangeFormat::Png => "png",
                    ExchangeFormat::Jpg => "jpeg",
                    ExchangeFormat::Gif => "gif",
<<<<<<< HEAD
=======
                    ExchangeFormat::Webp => "webp",
>>>>>>> f8dd9e77
                },
                raster.data(),
            ),
            RasterFormat::Pixel(_) => ("png", {
                buf = vec![];
                let mut encoder = PngEncoder::new(&mut buf);
                if let Some(icc_profile) = raster.icc() {
                    encoder.set_icc_profile(icc_profile.to_vec()).ok();
                }
                raster.dynamic().write_with_encoder(encoder).unwrap();
                buf.as_slice()
            }),
        },
        ImageKind::Svg(svg) => ("svg+xml", svg.data()),
<<<<<<< HEAD
=======
        ImageKind::Pdf(pdf) => {
            strbuf = pdf_to_svg(pdf);
            ("svg+xml", strbuf.as_bytes())
        }
>>>>>>> f8dd9e77
    };

    let mut url = eco_format!("data:image/{format};base64,");
    let data = base64::engine::general_purpose::STANDARD.encode(data);
    url.push_str(&data);
    url
}

// Keep this in sync with `typst-png`!
fn pdf_to_svg(pdf: &PdfImage) -> String {
    let select_standard_font = move |font: StandardFont| -> Option<(FontData, u32)> {
        let bytes = match font {
            StandardFont::Helvetica => typst_assets::pdf::SANS,
            StandardFont::HelveticaBold => typst_assets::pdf::SANS_BOLD,
            StandardFont::HelveticaOblique => typst_assets::pdf::SANS_ITALIC,
            StandardFont::HelveticaBoldOblique => typst_assets::pdf::SANS_BOLD_ITALIC,
            StandardFont::Courier => typst_assets::pdf::FIXED,
            StandardFont::CourierBold => typst_assets::pdf::FIXED_BOLD,
            StandardFont::CourierOblique => typst_assets::pdf::FIXED_ITALIC,
            StandardFont::CourierBoldOblique => typst_assets::pdf::FIXED_BOLD_ITALIC,
            StandardFont::TimesRoman => typst_assets::pdf::SERIF,
            StandardFont::TimesBold => typst_assets::pdf::SERIF_BOLD,
            StandardFont::TimesItalic => typst_assets::pdf::SERIF_ITALIC,
            StandardFont::TimesBoldItalic => typst_assets::pdf::SERIF_BOLD_ITALIC,
            StandardFont::ZapfDingBats => typst_assets::pdf::DING_BATS,
            StandardFont::Symbol => typst_assets::pdf::SYMBOL,
        };
        Some((Arc::new(bytes), 0))
    };

    let interpreter_settings = InterpreterSettings {
        font_resolver: Arc::new(move |query| match query {
            FontQuery::Standard(s) => select_standard_font(*s),
            FontQuery::Fallback(f) => select_standard_font(f.pick_standard_font()),
        }),
        warning_sink: Arc::new(|_| {}),
    };

    hayro_svg::convert(pdf.page(), &interpreter_settings)
}<|MERGE_RESOLUTION|>--- conflicted
+++ resolved
@@ -1,22 +1,13 @@
 use std::sync::Arc;
 
 use base64::Engine;
-<<<<<<< HEAD
 use ecow::{eco_format, EcoString};
+use hayro::{FontData, FontQuery, InterpreterSettings, StandardFont};
 use image::{codecs::png::PngEncoder, ImageEncoder};
 use typst_library::foundations::Smart;
 use typst_library::layout::{Abs, Axes};
 use typst_library::visualize::{
-    ExchangeFormat, Image, ImageKind, ImageScaling, RasterFormat,
-=======
-use ecow::{EcoString, eco_format};
-use hayro::{FontData, FontQuery, InterpreterSettings, StandardFont};
-use image::{ImageEncoder, codecs::png::PngEncoder};
-use typst_library::foundations::Smart;
-use typst_library::layout::{Abs, Axes};
-use typst_library::visualize::{
     ExchangeFormat, Image, ImageKind, ImageScaling, PdfImage, RasterFormat,
->>>>>>> f8dd9e77
 };
 
 use crate::{SVGRenderer, State, SvgMatrix};
@@ -38,22 +29,9 @@
         self.xml.write_attribute("width", &size.x.to_pt());
         self.xml.write_attribute("height", &size.y.to_pt());
         self.xml.write_attribute("preserveAspectRatio", "none");
-<<<<<<< HEAD
-        match image.scaling() {
-            Smart::Auto => {}
-            Smart::Custom(ImageScaling::Smooth) => {
-                // This is still experimental and not implemented in all major browsers.
-                // https://developer.mozilla.org/en-US/docs/Web/CSS/image-rendering#browser_compatibility
-                self.xml.write_attribute("style", "image-rendering: smooth")
-            }
-            Smart::Custom(ImageScaling::Pixelated) => {
-                self.xml.write_attribute("style", "image-rendering: pixelated")
-            }
-=======
         if let Some(value) = convert_image_scaling(image.scaling()) {
             self.xml
                 .write_attribute("style", &format_args!("image-rendering: {value}"))
->>>>>>> f8dd9e77
         }
         self.xml.end_element();
     }
@@ -76,11 +54,7 @@
 /// `data:image/{format};base64,`.
 #[comemo::memoize]
 pub fn convert_image_to_base64_url(image: &Image) -> EcoString {
-<<<<<<< HEAD
-    let mut buf;
-=======
     let (mut buf, strbuf);
->>>>>>> f8dd9e77
     let (format, data): (&str, &[u8]) = match image.kind() {
         ImageKind::Raster(raster) => match raster.format() {
             RasterFormat::Exchange(format) => (
@@ -88,10 +62,7 @@
                     ExchangeFormat::Png => "png",
                     ExchangeFormat::Jpg => "jpeg",
                     ExchangeFormat::Gif => "gif",
-<<<<<<< HEAD
-=======
                     ExchangeFormat::Webp => "webp",
->>>>>>> f8dd9e77
                 },
                 raster.data(),
             ),
@@ -106,13 +77,10 @@
             }),
         },
         ImageKind::Svg(svg) => ("svg+xml", svg.data()),
-<<<<<<< HEAD
-=======
         ImageKind::Pdf(pdf) => {
             strbuf = pdf_to_svg(pdf);
             ("svg+xml", strbuf.as_bytes())
         }
->>>>>>> f8dd9e77
     };
 
     let mut url = eco_format!("data:image/{format};base64,");
