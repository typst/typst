[package]
name = "typst-svg"
description = "SVG exporter for Typst."
version = { workspace = true }
rust-version = { workspace = true }
authors = { workspace = true }
edition = { workspace = true }
homepage = { workspace = true }
repository = { workspace = true }
license = { workspace = true }
categories = { workspace = true }
keywords = { workspace = true }
readme = { workspace = true }

[dependencies]
typst-assets = { workspace = true }
typst-library = { workspace = true }
typst-macros = { workspace = true }
typst-timing = { workspace = true }
typst-utils = { workspace = true }
base64 = { workspace = true }
comemo = { workspace = true }
ecow = { workspace = true }
flate2 = { workspace = true }
<<<<<<< HEAD
image = { workspace = true }
=======
hayro = { workspace = true }
hayro-svg = { workspace = true }
image = { workspace = true }
rustc-hash = { workspace = true }
>>>>>>> f8dd9e77
ttf-parser = { workspace = true }
xmlparser = { workspace = true }
xmlwriter = { workspace = true }

[lints]
workspace = true<|MERGE_RESOLUTION|>--- conflicted
+++ resolved
@@ -22,14 +22,10 @@
 comemo = { workspace = true }
 ecow = { workspace = true }
 flate2 = { workspace = true }
-<<<<<<< HEAD
-image = { workspace = true }
-=======
 hayro = { workspace = true }
 hayro-svg = { workspace = true }
 image = { workspace = true }
 rustc-hash = { workspace = true }
->>>>>>> f8dd9e77
 ttf-parser = { workspace = true }
 xmlparser = { workspace = true }
 xmlwriter = { workspace = true }
