--- conflicted
+++ resolved
@@ -189,15 +189,9 @@
         Self { v, span }
     }
 
-<<<<<<< HEAD
-    /// Create a new instance with a detached span from a value.
-    pub fn detached(v: T) -> Self {
-        Self::new(v, Span::detached())
-=======
     /// Create a new instance with a span that does not point into any file.
     pub const fn detached(v: T) -> Self {
         Self { v, span: Span::detached() }
->>>>>>> 7fb4aa0a
     }
 
     /// Convert from `&Spanned<T>` to `Spanned<&T>`
