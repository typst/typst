use std::fmt::Write;

use ecow::{EcoString, eco_format};
use typst::engine::Sink;
<<<<<<< HEAD
use typst::foundations::{repr, Binding, Capturer, CastInfo, Repr, Value};
=======
use typst::foundations::{Binding, Capturer, CastInfo, Repr, Value, repr};
>>>>>>> f8dd9e77
use typst::layout::{Length, PagedDocument};
use typst::syntax::ast::AstNode;
use typst::syntax::{LinkedNode, Side, Source, SyntaxKind, ast};
use typst::utils::{Numeric, round_with_precision};
use typst_eval::CapturesVisitor;

use crate::utils::{plain_docs_sentence, summarize_font_family};
use crate::{IdeWorld, analyze_expr, analyze_import, analyze_labels};

/// Describe the item under the cursor.
///
/// Passing a `document` (from a previous compilation) is optional, but enhances
/// the tooltips. Label tooltips, for instance, are only generated when the
/// document is available.
pub fn tooltip(
    world: &dyn IdeWorld,
    document: Option<&PagedDocument>,
    source: &Source,
    cursor: usize,
    side: Side,
) -> Option<Tooltip> {
    let leaf = LinkedNode::new(source.root()).leaf_at(cursor, side)?;
    if leaf.kind().is_trivia() {
        return None;
    }

    named_param_tooltip(world, &leaf)
        .or_else(|| font_tooltip(world, &leaf))
        .or_else(|| document.and_then(|doc| label_tooltip(doc, &leaf)))
        .or_else(|| import_tooltip(world, &leaf))
        .or_else(|| expr_tooltip(world, &leaf))
        .or_else(|| closure_tooltip(&leaf))
}

/// A hover tooltip.
#[derive(Debug, Clone, PartialEq)]
pub enum Tooltip {
    /// A string of text.
    Text(EcoString),
    /// A string of Typst code.
    Code(EcoString),
}

/// Tooltip for a hovered expression.
fn expr_tooltip(world: &dyn IdeWorld, leaf: &LinkedNode) -> Option<Tooltip> {
    let mut ancestor = leaf;
    while !ancestor.is::<ast::Expr>() {
        ancestor = ancestor.parent()?;
    }

    let expr = ancestor.cast::<ast::Expr>()?;
    if !expr.hash() && !matches!(expr, ast::Expr::MathIdent(_)) {
        return None;
    }

    let values = analyze_expr(world, ancestor);

    if let [(value, _)] = values.as_slice() {
        if let Some(docs) = value.docs() {
            return Some(Tooltip::Text(plain_docs_sentence(docs)));
        }

        if let &Value::Length(length) = value
            && let Some(tooltip) = length_tooltip(length)
        {
            return Some(tooltip);
        }
    }

    if expr.is_literal() {
        return None;
    }

    let mut last = None;
    let mut pieces: Vec<EcoString> = vec![];
    let mut iter = values.iter();
    for (value, _) in (&mut iter).take(Sink::MAX_VALUES - 1) {
        if let Some((prev, count)) = &mut last {
            if *prev == value {
                *count += 1;
                continue;
            } else if *count > 1 {
                write!(pieces.last_mut().unwrap(), " (×{count})").unwrap();
            }
        }
        pieces.push(value.repr());
        last = Some((value, 1));
    }

    if let Some((_, count)) = last
        && count > 1
    {
        write!(pieces.last_mut().unwrap(), " (×{count})").unwrap();
    }

    if iter.next().is_some() {
        pieces.push("...".into());
    }

    let tooltip = repr::pretty_comma_list(&pieces, false);
    (!tooltip.is_empty()).then(|| Tooltip::Code(tooltip.into()))
}

/// Tooltips for imports.
fn import_tooltip(world: &dyn IdeWorld, leaf: &LinkedNode) -> Option<Tooltip> {
    if leaf.kind() == SyntaxKind::Star
        && let Some(parent) = leaf.parent()
        && let Some(import) = parent.cast::<ast::ModuleImport>()
        && let Some(node) = parent.find(import.source().span())
        && let Some(value) = analyze_import(world, &node)
        && let Some(scope) = value.scope()
    {
        let names: Vec<_> =
            scope.iter().map(|(name, ..)| eco_format!("`{name}`")).collect();
        let list = repr::separated_list(&names, "and");
        return Some(Tooltip::Text(eco_format!("This star imports {list}")));
    }

    None
}

/// Tooltip for a hovered closure.
fn closure_tooltip(leaf: &LinkedNode) -> Option<Tooltip> {
    // Only show this tooltip when hovering over the equals sign or arrow of
    // the closure. Showing it across the whole subtree is too noisy.
    if !matches!(leaf.kind(), SyntaxKind::Eq | SyntaxKind::Arrow) {
        return None;
    }

    // Find the closure to analyze.
    let parent = leaf.parent()?;
    if parent.kind() != SyntaxKind::Closure {
        return None;
    }

    // Analyze the closure's captures.
    let mut visitor = CapturesVisitor::new(None, Capturer::Function);
    visitor.visit(parent);

    let captures = visitor.finish();
    let mut names: Vec<_> =
        captures.iter().map(|(name, ..)| eco_format!("`{name}`")).collect();
    if names.is_empty() {
        return None;
    }

    names.sort();

    let tooltip = repr::separated_list(&names, "and");
    Some(Tooltip::Text(eco_format!("This closure captures {tooltip}")))
}

/// Tooltip text for a hovered length.
fn length_tooltip(length: Length) -> Option<Tooltip> {
    length.em.is_zero().then(|| {
        Tooltip::Code(eco_format!(
            "{}pt = {}mm = {}cm = {}in",
            round_with_precision(length.abs.to_pt(), 2),
            round_with_precision(length.abs.to_mm(), 2),
            round_with_precision(length.abs.to_cm(), 2),
            round_with_precision(length.abs.to_inches(), 2),
        ))
    })
}

/// Tooltip for a hovered reference or label.
fn label_tooltip(document: &PagedDocument, leaf: &LinkedNode) -> Option<Tooltip> {
    let target = match leaf.kind() {
        SyntaxKind::RefMarker => leaf.text().trim_start_matches('@'),
        SyntaxKind::Label => leaf.text().trim_start_matches('<').trim_end_matches('>'),
        _ => return None,
    };

    for (label, detail) in analyze_labels(document).0 {
        if label.resolve().as_str() == target {
            return Some(Tooltip::Text(detail?));
        }
    }

    None
}

/// Tooltips for components of a named parameter.
fn named_param_tooltip(world: &dyn IdeWorld, leaf: &LinkedNode) -> Option<Tooltip> {
    let (func, named) =
        // Ensure that we are in a named pair in the arguments to a function
        // call or set rule.
        if let Some(parent) = leaf.parent()
        && let Some(named) = parent.cast::<ast::Named>()
        && let Some(grand) = parent.parent()
        && matches!(grand.kind(), SyntaxKind::Args)
        && let Some(grand_grand) = grand.parent()
        && let Some(expr) = grand_grand.cast::<ast::Expr>()
        && let Some(ast::Expr::Ident(callee)) = match expr {
            ast::Expr::FuncCall(call) => Some(call.callee()),
            ast::Expr::SetRule(set) => Some(set.target()),
            _ => None,
        }

        // Find metadata about the function.
<<<<<<< HEAD
        if let Some(Value::Func(func)) = world
=======
        && let Some(Value::Func(func)) = world
>>>>>>> f8dd9e77
            .library()
            .global
            .scope()
            .get(&callee)
<<<<<<< HEAD
            .map(Binding::read);
        then { (func, named) }
        else { return None; }
    };
=======
            .map(Binding::read)
         { (func, named) }
        else { return None; };
>>>>>>> f8dd9e77

    // Hovering over the parameter name.
    if leaf.index() == 0
        && let Some(ident) = leaf.cast::<ast::Ident>()
        && let Some(param) = func.param(&ident)
    {
        return Some(Tooltip::Text(plain_docs_sentence(param.docs)));
    }

    // Hovering over a string parameter value.
    if let Some(string) = leaf.cast::<ast::Str>()
        && let Some(param) = func.param(&named.name())
        && let Some(docs) = find_string_doc(&param.input, &string.get())
    {
        return Some(Tooltip::Text(docs.into()));
    }

    None
}

/// Find documentation for a castable string.
fn find_string_doc(info: &CastInfo, string: &str) -> Option<&'static str> {
    match info {
        CastInfo::Value(Value::Str(s), docs) if s.as_str() == string => Some(docs),
        CastInfo::Union(options) => {
            options.iter().find_map(|option| find_string_doc(option, string))
        }
        _ => None,
    }
}

/// Tooltip for font.
fn font_tooltip(world: &dyn IdeWorld, leaf: &LinkedNode) -> Option<Tooltip> {
    // Ensure that we are on top of a string.
    if let Some(string) = leaf.cast::<ast::Str>()
        && let lower = string.get().to_lowercase()

        // Ensure that we are in the arguments to the text function.
        && let Some(parent) = leaf.parent()
        && let Some(named) = parent.cast::<ast::Named>()
        && named.name().as_str() == "font"

        // Find the font family.
        && let Some((_, iter)) = world
            .book()
            .families()
            .find(|&(family, _)| family.to_lowercase().as_str() == lower.as_str())
    {
        let detail = summarize_font_family(iter.collect());
        return Some(Tooltip::Text(detail));
    }

    None
}

#[cfg(test)]
mod tests {
    use std::borrow::Borrow;

    use typst::syntax::Side;

    use super::{Tooltip, tooltip};
    use crate::tests::{FilePos, TestWorld, WorldLike};

    type Response = Option<Tooltip>;

    trait ResponseExt {
        fn must_be_none(&self) -> &Self;
        fn must_be_text(&self, text: &str) -> &Self;
        fn must_be_code(&self, code: &str) -> &Self;
    }

    impl ResponseExt for Response {
        #[track_caller]
        fn must_be_none(&self) -> &Self {
            assert_eq!(*self, None);
            self
        }

        #[track_caller]
        fn must_be_text(&self, text: &str) -> &Self {
            assert_eq!(*self, Some(Tooltip::Text(text.into())));
            self
        }

        #[track_caller]
        fn must_be_code(&self, code: &str) -> &Self {
            assert_eq!(*self, Some(Tooltip::Code(code.into())));
            self
        }
    }

    #[track_caller]
    fn test(world: impl WorldLike, pos: impl FilePos, side: Side) -> Response {
        let world = world.acquire();
        let world = world.borrow();
        let (source, cursor) = pos.resolve(world);
        let doc = typst::compile(world).output.ok();
        tooltip(world, doc.as_ref(), &source, cursor, side)
    }

    #[test]
    fn test_tooltip() {
        test("#let x = 1 + 2", -1, Side::After).must_be_none();
        test("#let x = 1 + 2", 5, Side::After).must_be_code("3");
        test("#let x = 1 + 2", 6, Side::Before).must_be_code("3");
        test("#let x = 1 + 2", 6, Side::Before).must_be_code("3");
    }

    #[test]
    fn test_tooltip_empty_contextual() {
        test("#{context}", -1, Side::Before).must_be_code("context()");
    }

    #[test]
    fn test_tooltip_closure() {
        test("#let f(x) = x + y", 11, Side::Before)
            .must_be_text("This closure captures `y`");
        // Same tooltip if `y` is defined first.
        test("#let y = 10; #let f(x) = x + y", 24, Side::Before)
            .must_be_text("This closure captures `y`");
        // Names are sorted.
        test("#let f(x) = x + y + z + a", 11, Side::Before)
            .must_be_text("This closure captures `a`, `y`, and `z`");
        // Names are de-duplicated.
        test("#let f(x) = x + y + z + y", 11, Side::Before)
            .must_be_text("This closure captures `y` and `z`");
        // With arrow syntax.
        test("#let f = (x) => x + y", 15, Side::Before)
            .must_be_text("This closure captures `y`");
        // No recursion with arrow syntax.
        test("#let f = (x) => x + y + f", 13, Side::After)
            .must_be_text("This closure captures `f` and `y`");
    }

    #[test]
    fn test_tooltip_import() {
        let world = TestWorld::new("#import \"other.typ\": a, b")
            .with_source("other.typ", "#let (a, b, c) = (1, 2, 3)");
        test(&world, -5, Side::After).must_be_code("1");
    }

    #[test]
    fn test_tooltip_star_import() {
        let world = TestWorld::new("#import \"other.typ\": *")
            .with_source("other.typ", "#let (a, b, c) = (1, 2, 3)");
        test(&world, -2, Side::Before).must_be_none();
        test(&world, -2, Side::After).must_be_text("This star imports `a`, `b`, and `c`");
    }

    #[test]
    fn test_tooltip_field_call() {
        let world = TestWorld::new("#import \"other.typ\"\n#other.f()")
            .with_source("other.typ", "#let f = (x) => 1");
        test(&world, -4, Side::After).must_be_code("(..) => ..");
    }

    #[test]
    fn test_tooltip_reference() {
        test("#figure(caption: [Hi])[]<f> @f", -1, Side::Before).must_be_text("Hi");
    }
}<|MERGE_RESOLUTION|>--- conflicted
+++ resolved
@@ -1,20 +1,16 @@
 use std::fmt::Write;
 
-use ecow::{EcoString, eco_format};
+use ecow::{eco_format, EcoString};
 use typst::engine::Sink;
-<<<<<<< HEAD
 use typst::foundations::{repr, Binding, Capturer, CastInfo, Repr, Value};
-=======
-use typst::foundations::{Binding, Capturer, CastInfo, Repr, Value, repr};
->>>>>>> f8dd9e77
 use typst::layout::{Length, PagedDocument};
 use typst::syntax::ast::AstNode;
-use typst::syntax::{LinkedNode, Side, Source, SyntaxKind, ast};
-use typst::utils::{Numeric, round_with_precision};
+use typst::syntax::{ast, LinkedNode, Side, Source, SyntaxKind};
+use typst::utils::{round_with_precision, Numeric};
 use typst_eval::CapturesVisitor;
 
 use crate::utils::{plain_docs_sentence, summarize_font_family};
-use crate::{IdeWorld, analyze_expr, analyze_import, analyze_labels};
+use crate::{analyze_expr, analyze_import, analyze_labels, IdeWorld};
 
 /// Describe the item under the cursor.
 ///
@@ -207,25 +203,14 @@
         }
 
         // Find metadata about the function.
-<<<<<<< HEAD
-        if let Some(Value::Func(func)) = world
-=======
         && let Some(Value::Func(func)) = world
->>>>>>> f8dd9e77
             .library()
             .global
             .scope()
             .get(&callee)
-<<<<<<< HEAD
-            .map(Binding::read);
-        then { (func, named) }
-        else { return None; }
-    };
-=======
             .map(Binding::read)
          { (func, named) }
         else { return None; };
->>>>>>> f8dd9e77
 
     // Hovering over the parameter name.
     if leaf.index() == 0
@@ -287,7 +272,7 @@
 
     use typst::syntax::Side;
 
-    use super::{Tooltip, tooltip};
+    use super::{tooltip, Tooltip};
     use crate::tests::{FilePos, TestWorld, WorldLike};
 
     type Response = Option<Tooltip>;
