--- conflicted
+++ resolved
@@ -344,14 +344,7 @@
     }
 
     #[test]
-<<<<<<< HEAD
-    fn test_import_named_items() {
-        // Cannot test much.
-        assert!(has_named_items(r#"#import "foo.typ": a; #(a);"#, 24, "a"));
-        assert!(has_named_items(r#"#import "foo.typ": a.b; #(b);"#, 26, "b"));
-=======
     fn test_named_items_import() {
         test("#import \"foo.typ\": a; #(a);", 2).must_include(["a"]);
->>>>>>> bb38a01d
     }
 }