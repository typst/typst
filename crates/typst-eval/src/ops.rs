--- conflicted
+++ resolved
@@ -1,10 +1,5 @@
-<<<<<<< HEAD
-use typst_library::diag::{At, DeprecationSink, HintedStrResult, SourceResult};
-use typst_library::foundations::{ops, IntoValue, Value};
-=======
 use typst_library::diag::{At, HintedStrResult, SourceResult};
 use typst_library::foundations::{IntoValue, Value, ops};
->>>>>>> f8dd9e77
 use typst_syntax::ast::{self, AstNode};
 
 use crate::{Access, Eval, Vm, access_dict};
@@ -28,22 +23,22 @@
 
     fn eval(self, vm: &mut Vm) -> SourceResult<Self::Output> {
         match self.op() {
-            ast::BinOp::Add => apply_binary_with_sink(self, vm, ops::add),
+            ast::BinOp::Add => apply_binary(self, vm, ops::add),
             ast::BinOp::Sub => apply_binary(self, vm, ops::sub),
             ast::BinOp::Mul => apply_binary(self, vm, ops::mul),
             ast::BinOp::Div => apply_binary(self, vm, ops::div),
             ast::BinOp::And => apply_binary(self, vm, ops::and),
             ast::BinOp::Or => apply_binary(self, vm, ops::or),
-            ast::BinOp::Eq => apply_binary_with_sink(self, vm, ops::eq),
-            ast::BinOp::Neq => apply_binary_with_sink(self, vm, ops::neq),
+            ast::BinOp::Eq => apply_binary(self, vm, ops::eq),
+            ast::BinOp::Neq => apply_binary(self, vm, ops::neq),
             ast::BinOp::Lt => apply_binary(self, vm, ops::lt),
             ast::BinOp::Leq => apply_binary(self, vm, ops::leq),
             ast::BinOp::Gt => apply_binary(self, vm, ops::gt),
             ast::BinOp::Geq => apply_binary(self, vm, ops::geq),
-            ast::BinOp::In => apply_binary_with_sink(self, vm, ops::in_),
-            ast::BinOp::NotIn => apply_binary_with_sink(self, vm, ops::not_in),
+            ast::BinOp::In => apply_binary(self, vm, ops::in_),
+            ast::BinOp::NotIn => apply_binary(self, vm, ops::not_in),
             ast::BinOp::Assign => apply_assignment(self, vm, |_, b| Ok(b)),
-            ast::BinOp::AddAssign => apply_assignment_with_sink(self, vm, ops::add),
+            ast::BinOp::AddAssign => apply_assignment(self, vm, ops::add),
             ast::BinOp::SubAssign => apply_assignment(self, vm, ops::sub),
             ast::BinOp::MulAssign => apply_assignment(self, vm, ops::mul),
             ast::BinOp::DivAssign => apply_assignment(self, vm, ops::div),
@@ -70,18 +65,6 @@
     op(lhs, rhs).at(binary.span())
 }
 
-/// Apply a basic binary operation, with the possiblity of deprecations.
-fn apply_binary_with_sink(
-    binary: ast::Binary,
-    vm: &mut Vm,
-    op: impl Fn(Value, Value, &mut dyn DeprecationSink) -> HintedStrResult<Value>,
-) -> SourceResult<Value> {
-    let span = binary.span();
-    let lhs = binary.lhs().eval(vm)?;
-    let rhs = binary.rhs().eval(vm)?;
-    op(lhs, rhs, &mut (&mut vm.engine, span)).at(span)
-}
-
 /// Apply an assignment operation.
 fn apply_assignment(
     binary: ast::Binary,
@@ -105,24 +88,4 @@
     let lhs = std::mem::take(&mut *location);
     *location = op(lhs, rhs).at(binary.span())?;
     Ok(Value::None)
-}
-
-/// Apply an assignment operation, with the possiblity of deprecations.
-fn apply_assignment_with_sink(
-    binary: ast::Binary,
-    vm: &mut Vm,
-    op: fn(Value, Value, &mut dyn DeprecationSink) -> HintedStrResult<Value>,
-) -> SourceResult<Value> {
-    let rhs = binary.rhs().eval(vm)?;
-    let location = binary.lhs().access(vm)?;
-    let lhs = std::mem::take(&mut *location);
-    let mut sink = vec![];
-    let span = binary.span();
-    *location = op(lhs, rhs, &mut (&mut sink, span)).at(span)?;
-    if !sink.is_empty() {
-        for warning in sink {
-            vm.engine.sink.warn(warning);
-        }
-    }
-    Ok(Value::None)
 }