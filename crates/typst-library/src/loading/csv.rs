--- conflicted
+++ resolved
@@ -95,14 +95,10 @@
 impl csv {
     /// Reads structured data from a CSV string/bytes.
     #[func(title = "Decode CSV")]
-<<<<<<< HEAD
-    #[deprecated = "`csv.decode` is deprecated, directly pass bytes to `csv` instead"]
-=======
     #[deprecated(
         message = "`csv.decode` is deprecated, directly pass bytes to `csv` instead",
         until = "0.15.0"
     )]
->>>>>>> f8dd9e77
     pub fn decode(
         engine: &mut Engine,
         /// CSV data.
