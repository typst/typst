--- conflicted
+++ resolved
@@ -61,14 +61,10 @@
 impl cbor {
     /// Reads structured data from CBOR bytes.
     #[func(title = "Decode CBOR")]
-<<<<<<< HEAD
-    #[deprecated = "`cbor.decode` is deprecated, directly pass bytes to `cbor` instead"]
-=======
     #[deprecated(
         message = "`cbor.decode` is deprecated, directly pass bytes to `cbor` instead",
         until = "0.15.0"
     )]
->>>>>>> f8dd9e77
     pub fn decode(
         engine: &mut Engine,
         /// CBOR data.
