use std::iter::Peekable;

use icu_properties::{maps::CodePointMapData, LineBreak};
use icu_provider::AsDeserializingBufferProvider;
use icu_provider_adapters::fork::ForkByKeyProvider;
use icu_provider_blob::BlobDataProvider;
use icu_segmenter::{LineBreakIteratorUtf8, LineSegmenter};
use once_cell::sync::Lazy;
use typst::eval::Tracer;
use typst::model::DelayedErrors;
use unicode_bidi::{BidiInfo, Level as BidiLevel};
use unicode_script::{Script, UnicodeScript};

use super::{BoxElem, HElem, Sizing, Spacing};
use crate::layout::AlignElem;
use crate::math::EquationElem;
use crate::prelude::*;
use crate::text::{
    char_is_cjk_script, is_gb_style, shape, LinebreakElem, Quoter, Quotes, ShapedGlyph,
    ShapedText, SmartquoteElem, SpaceElem, TextElem,
};

/// Arranges text, spacing and inline-level elements into a paragraph.
///
/// Although this function is primarily used in set rules to affect paragraph
/// properties, it can also be used to explicitly render its argument onto a
/// paragraph of its own.
///
/// # Example
/// ```example
/// #show par: set block(spacing: 0.65em)
/// #set par(
///   first-line-indent: 1em,
///   justify: true,
/// )
///
/// We proceed by contradiction.
/// Suppose that there exists a set
/// of positive integers $a$, $b$, and
/// $c$ that satisfies the equation
/// $a^n + b^n = c^n$ for some
/// integer value of $n > 2$.
///
/// Without loss of generality,
/// let $a$ be the smallest of the
/// three integers. Then, we ...
/// ```
#[elem(title = "Paragraph", Construct)]
pub struct ParElem {
    /// The spacing between lines.
    #[resolve]
    #[default(Em::new(0.65).into())]
    pub leading: Length,

    /// Whether to justify text in its line.
    ///
    /// Hyphenation will be enabled for justified paragraphs if the
    /// [text function's `hyphenate` property]($text.hyphenate) is set to
    /// `{auto}` and the current language is known.
    ///
    /// Note that the current [alignment]($align) still has an effect on the
    /// placement of the last line except if it ends with a
    /// [justified line break]($linebreak.justify).
    #[default(false)]
    pub justify: bool,

    /// How to determine line breaks.
    ///
    /// When this property is set to `{auto}`, its default value, optimized line
    /// breaks will be used for justified paragraphs. Enabling optimized line
    /// breaks for ragged paragraphs may also be worthwhile to improve the
    /// appearance of the text.
    ///
    /// ```example
    /// #set page(width: 207pt)
    /// #set par(linebreaks: "simple")
    /// Some texts feature many longer
    /// words. Those are often exceedingly
    /// challenging to break in a visually
    /// pleasing way.
    ///
    /// #set par(linebreaks: "optimized")
    /// Some texts feature many longer
    /// words. Those are often exceedingly
    /// challenging to break in a visually
    /// pleasing way.
    /// ```
    pub linebreaks: Smart<Linebreaks>,

    /// The indent the first line of a paragraph should have.
    ///
    /// Only the first line of a consecutive paragraph will be indented (not
    /// the first one in a block or on the page).
    ///
    /// By typographic convention, paragraph breaks are indicated either by some
    /// space between paragraphs or by indented first lines. Consider reducing
    /// the [paragraph spacing]($block.spacing) to the [`leading`] when
    /// using this property (e.g. using
    /// `[#show par: set block(spacing: 0.65em)]`).
    pub first_line_indent: Length,

    /// The indent all but the first line of a paragraph should have.
    #[resolve]
    pub hanging_indent: Length,

    /// The contents of the paragraph.
    #[external]
    #[required]
    pub body: Content,

    /// The paragraph's children.
    #[internal]
    #[variadic]
    pub children: Vec<Content>,
}

impl Construct for ParElem {
    fn construct(vm: &mut Vm, args: &mut Args) -> SourceResult<Content> {
        // The paragraph constructor is special: It doesn't create a paragraph
        // element. Instead, it just ensures that the passed content lives in a
        // separate paragraph and styles it.
        let styles = Self::set(vm, args)?;
        let body = args.expect::<Content>("body")?;
        Ok(Content::sequence([
            ParbreakElem::new().pack(),
            body.styled_with_map(styles),
            ParbreakElem::new().pack(),
        ]))
    }
}

impl ParElem {
    /// Layout the paragraph into a collection of lines.
    #[tracing::instrument(name = "ParElement::layout", skip_all)]
    pub fn layout(
        &self,
        vt: &mut Vt,
        styles: StyleChain,
        consecutive: bool,
        region: Size,
        expand: bool,
    ) -> SourceResult<Fragment> {
        #[comemo::memoize]
        #[allow(clippy::too_many_arguments)]
        fn cached(
            par: &ParElem,
            world: Tracked<dyn World + '_>,
            introspector: Tracked<Introspector>,
            locator: Tracked<Locator>,
            delayed: TrackedMut<DelayedErrors>,
            tracer: TrackedMut<Tracer>,
            styles: StyleChain,
            consecutive: bool,
            region: Size,
            expand: bool,
        ) -> SourceResult<Fragment> {
            let mut locator = Locator::chained(locator);
            let mut vt = Vt {
                world,
                introspector,
                locator: &mut locator,
                delayed,
                tracer,
            };
            let children = par.children();

            // Collect all text into one string for BiDi analysis.
            let (text, segments, spans) = collect(&children, &styles, consecutive)?;

            // Perform BiDi analysis and then prepare paragraph layout by building a
            // representation on which we can do line breaking without layouting
            // each and every line from scratch.
            let p = prepare(&mut vt, &children, &text, segments, spans, styles, region)?;

            // Break the paragraph into lines.
            let lines = linebreak(&vt, &p, region.x - p.hang);

            // Stack the lines into one frame per region.
            finalize(&mut vt, &p, &lines, region, expand)
        }

        let fragment = cached(
            self,
            vt.world,
            vt.introspector,
            vt.locator.track(),
            TrackedMut::reborrow_mut(&mut vt.delayed),
            TrackedMut::reborrow_mut(&mut vt.tracer),
            styles,
            consecutive,
            region,
            expand,
        )?;

        vt.locator.visit_frames(&fragment);
        Ok(fragment)
    }
}

/// How to determine line breaks in a paragraph.
#[derive(Debug, Copy, Clone, Eq, PartialEq, Hash, Cast)]
pub enum Linebreaks {
    /// Determine the line breaks in a simple first-fit style.
    Simple,
    /// Optimize the line breaks for the whole paragraph.
    ///
    /// Typst will try to produce more evenly filled lines of text by
    /// considering the whole paragraph when calculating line breaks.
    Optimized,
}

/// A paragraph break.
///
/// This starts a new paragraph. Especially useful when used within code like
/// [for loops]($scripting/#loops). Multiple consecutive
/// paragraph breaks collapse into a single one.
///
/// # Example
/// ```example
/// #for i in range(3) {
///   [Blind text #i: ]
///   lorem(5)
///   parbreak()
/// }
/// ```
///
/// # Syntax
/// Instead of calling this function, you can insert a blank line into your
/// markup to create a paragraph break.
#[elem(title = "Paragraph Break", Unlabellable)]
pub struct ParbreakElem {}

impl Unlabellable for ParbreakElem {}

/// Range of a substring of text.
type Range = std::ops::Range<usize>;

// The characters by which spacing, inline content and pins are replaced in the
// paragraph's full text.
const SPACING_REPLACE: char = ' '; // Space
const OBJ_REPLACE: char = '\u{FFFC}'; // Object Replacement Character

/// A paragraph representation in which children are already layouted and text
/// is already preshaped.
///
/// In many cases, we can directly reuse these results when constructing a line.
/// Only when a line break falls onto a text index that is not safe-to-break per
/// rustybuzz, we have to reshape that portion.
struct Preparation<'a> {
    /// Bidirectional text embedding levels for the paragraph.
    bidi: BidiInfo<'a>,
    /// Text runs, spacing and layouted elements.
    items: Vec<Item<'a>>,
    /// The span mapper.
    spans: SpanMapper,
    /// The styles shared by all children.
    styles: StyleChain<'a>,
    /// Whether to hyphenate if it's the same for all children.
    hyphenate: Option<bool>,
    /// The text language if it's the same for all children.
    lang: Option<Lang>,
    /// The paragraph's resolved horizontal alignment.
    align: FixedAlign,
    /// Whether to justify the paragraph.
    justify: bool,
    /// The paragraph's hanging indent.
    hang: Abs,
}

impl<'a> Preparation<'a> {
    /// Find the item that contains the given `text_offset`.
    fn find(&self, text_offset: usize) -> Option<&Item<'a>> {
        let mut cursor = 0;
        for item in &self.items {
            let end = cursor + item.len();
            if (cursor..end).contains(&text_offset) {
                return Some(item);
            }
            cursor = end;
        }
        None
    }

    /// Return the items that intersect the given `text_range`.
    ///
    /// Returns the expanded range around the items and the items.
    fn slice(&self, text_range: Range) -> (Range, &[Item<'a>]) {
        let mut cursor = 0;
        let mut start = 0;
        let mut end = 0;
        let mut expanded = text_range.clone();

        for (i, item) in self.items.iter().enumerate() {
            if cursor <= text_range.start {
                start = i;
                expanded.start = cursor;
            }

            let len = item.len();
            if cursor < text_range.end || cursor + len <= text_range.end {
                end = i + 1;
                expanded.end = cursor + len;
            } else {
                break;
            }

            cursor += len;
        }

        (expanded, &self.items[start..end])
    }
}

/// A segment of one or multiple collapsed children.
#[derive(Debug, Copy, Clone)]
enum Segment<'a> {
    /// One or multiple collapsed text or text-equivalent children. Stores how
    /// long the segment is (in bytes of the full text string).
    Text(usize),
    /// Horizontal spacing between other segments.
    Spacing(Spacing),
    /// A mathematical equation.
    Equation(&'a EquationElem),
    /// A box with arbitrary content.
    Box(&'a BoxElem, bool),
    /// Metadata.
    Meta,
}

impl Segment<'_> {
    /// The text length of the item.
    fn len(&self) -> usize {
        match *self {
            Self::Text(len) => len,
            Self::Spacing(_) => SPACING_REPLACE.len_utf8(),
            Self::Box(_, true) => SPACING_REPLACE.len_utf8(),
            Self::Equation(_) | Self::Box(_, _) => OBJ_REPLACE.len_utf8(),
            Self::Meta => 0,
        }
    }
}

/// A prepared item in a paragraph layout.
#[derive(Debug)]
enum Item<'a> {
    /// A shaped text run with consistent style and direction.
    Text(ShapedText<'a>),
    /// Absolute spacing between other items.
    Absolute(Abs),
    /// Fractional spacing between other items.
    Fractional(Fr, Option<(&'a BoxElem, StyleChain<'a>)>),
    /// Layouted inline-level content.
    Frame(Frame),
    /// Metadata.
    Meta(Frame),
}

impl<'a> Item<'a> {
    /// If this a text item, return it.
    fn text(&self) -> Option<&ShapedText<'a>> {
        match self {
            Self::Text(shaped) => Some(shaped),
            _ => None,
        }
    }

    fn text_mut(&mut self) -> Option<&mut ShapedText<'a>> {
        match self {
            Self::Text(shaped) => Some(shaped),
            _ => None,
        }
    }

    /// The text length of the item.
    fn len(&self) -> usize {
        match self {
            Self::Text(shaped) => shaped.text.len(),
            Self::Absolute(_) | Self::Fractional(_, _) => SPACING_REPLACE.len_utf8(),
            Self::Frame(_) => OBJ_REPLACE.len_utf8(),
            Self::Meta(_) => 0,
        }
    }

    /// The natural layouted width of the item.
    fn width(&self) -> Abs {
        match self {
            Self::Text(shaped) => shaped.width,
            Self::Absolute(v) => *v,
            Self::Frame(frame) => frame.width(),
            Self::Fractional(_, _) | Self::Meta(_) => Abs::zero(),
        }
    }
}

/// Maps byte offsets back to spans.
#[derive(Default)]
pub struct SpanMapper(Vec<(usize, Span)>);

impl SpanMapper {
    /// Create a new span mapper.
    pub fn new() -> Self {
        Self::default()
    }

    /// Push a span for a segment with the given length.
    pub fn push(&mut self, len: usize, span: Span) {
        self.0.push((len, span));
    }

    /// Determine the span at the given byte offset.
    ///
    /// May return a detached span.
    pub fn span_at(&self, offset: usize) -> (Span, u16) {
        let mut cursor = 0;
        for &(len, span) in &self.0 {
            if (cursor..=cursor + len).contains(&offset) {
                return (span, u16::try_from(offset - cursor).unwrap_or(0));
            }
            cursor += len;
        }
        (Span::detached(), 0)
    }
}

/// A layouted line, consisting of a sequence of layouted paragraph items that
/// are mostly borrowed from the preparation phase. This type enables you to
/// measure the size of a line in a range before committing to building the
/// line's frame.
///
/// At most two paragraph items must be created individually for this line: The
/// first and last one since they may be broken apart by the start or end of the
/// line, respectively. But even those can partially reuse previous results when
/// the break index is safe-to-break per rustybuzz.
struct Line<'a> {
    /// Bidi information about the paragraph.
    bidi: &'a BidiInfo<'a>,
    /// The trimmed range the line spans in the paragraph.
    trimmed: Range,
    /// The untrimmed end where the line ends.
    end: usize,
    /// A reshaped text item if the line sliced up a text item at the start.
    first: Option<Item<'a>>,
    /// Inner items which don't need to be reprocessed.
    inner: &'a [Item<'a>],
    /// A reshaped text item if the line sliced up a text item at the end. If
    /// there is only one text item, this takes precedence over `first`.
    last: Option<Item<'a>>,
    /// The width of the line.
    width: Abs,
    /// Whether the line should be justified.
    justify: bool,
    /// Whether the line ends with a hyphen or dash, either naturally or through
    /// hyphenation.
    dash: bool,
}

impl<'a> Line<'a> {
    /// Iterate over the line's items.
    fn items(&self) -> impl Iterator<Item = &Item<'a>> {
        self.first.iter().chain(self.inner).chain(&self.last)
    }

    /// Return items that intersect the given `text_range`.
    fn slice(&self, text_range: Range) -> impl Iterator<Item = &Item<'a>> {
        let mut cursor = self.trimmed.start;
        let mut start = 0;
        let mut end = 0;

        for (i, item) in self.items().enumerate() {
            if cursor <= text_range.start {
                start = i;
            }

            let len = item.len();
            if cursor < text_range.end || cursor + len <= text_range.end {
                end = i + 1;
            } else {
                break;
            }

            cursor += len;
        }

        self.items().skip(start).take(end - start)
    }

    /// How many glyphs are in the text where we can insert additional
    /// space when encountering underfull lines.
    fn justifiables(&self) -> usize {
        let mut count = 0;
        for shaped in self.items().filter_map(Item::text) {
            count += shaped.justifiables();
        }
        // CJK character at line end should not be adjusted.
        if self
            .items()
            .last()
            .and_then(Item::text)
            .map(|s| s.cjk_justifiable_at_last())
            .unwrap_or(false)
        {
            count -= 1;
        }

        count
    }

    /// How much can the line stretch
    fn stretchability(&self) -> Abs {
        self.items().filter_map(Item::text).map(|s| s.stretchability()).sum()
    }

    /// How much can the line shrink
    fn shrinkability(&self) -> Abs {
        self.items().filter_map(Item::text).map(|s| s.shrinkability()).sum()
    }

    /// The sum of fractions in the line.
    fn fr(&self) -> Fr {
        self.items()
            .filter_map(|item| match item {
                Item::Fractional(fr, _) => Some(*fr),
                _ => None,
            })
            .sum()
    }
}

/// Collect all text of the paragraph into one string. This also performs
/// string-level preprocessing like case transformations.
#[allow(clippy::type_complexity)]
fn collect<'a>(
    children: &'a [Content],
    styles: &'a StyleChain<'a>,
    consecutive: bool,
) -> SourceResult<(String, Vec<(Segment<'a>, StyleChain<'a>)>, SpanMapper)> {
    let mut full = String::new();
    let mut quoter = Quoter::new();
    let mut segments = vec![];
    let mut spans = SpanMapper::new();
    let mut iter = children.iter().peekable();

    let first_line_indent = ParElem::first_line_indent_in(*styles);
    if !first_line_indent.is_zero()
        && consecutive
        && AlignElem::alignment_in(*styles).resolve(*styles).x
            == TextElem::dir_in(*styles).start().into()
    {
        full.push(SPACING_REPLACE);
        segments.push((Segment::Spacing(first_line_indent.into()), *styles));
    }

    let hang = ParElem::hanging_indent_in(*styles);
    if !hang.is_zero() {
        full.push(SPACING_REPLACE);
        segments.push((Segment::Spacing((-hang).into()), *styles));
    }

    while let Some(mut child) = iter.next() {
        let outer = styles;
        let mut styles = *styles;
        if let Some((elem, local)) = child.to_styled() {
            child = elem;
            styles = outer.chain(local);
        }

        let segment = if child.is::<SpaceElem>() {
            full.push(' ');
            Segment::Text(1)
        } else if let Some(elem) = child.to::<TextElem>() {
            let prev = full.len();
            if let Some(case) = TextElem::case_in(styles) {
                full.push_str(&case.apply(&elem.text()));
            } else {
                full.push_str(&elem.text());
            }
            Segment::Text(full.len() - prev)
        } else if let Some(elem) = child.to::<HElem>() {
            if elem.amount().is_zero() {
                continue;
            }

            full.push(SPACING_REPLACE);
            Segment::Spacing(elem.amount())
        } else if let Some(elem) = child.to::<LinebreakElem>() {
            let c = if elem.justify(styles) { '\u{2028}' } else { '\n' };
            full.push(c);
            Segment::Text(c.len_utf8())
        } else if let Some(elem) = child.to::<SmartquoteElem>() {
            let prev = full.len();
            if SmartquoteElem::enabled_in(styles) {
                let quotes = SmartquoteElem::quotes_in(styles);
                let lang = TextElem::lang_in(styles);
                let region = TextElem::region_in(styles);
                let quotes = Quotes::new(
                    &quotes,
                    lang,
                    region,
                    SmartquoteElem::alternative_in(styles),
                );
                let peeked = iter.peek().and_then(|child| {
                    let child = if let Some((child, _)) = child.to_styled() {
                        child
                    } else {
                        child
                    };
                    if let Some(elem) = child.to::<TextElem>() {
                        elem.text().chars().next()
                    } else if child.is::<SmartquoteElem>() {
                        Some('"')
                    } else if child.is::<SpaceElem>()
                        || child.is::<HElem>()
                        || child.is::<LinebreakElem>()
                    {
                        Some(SPACING_REPLACE)
                    } else {
                        Some(OBJ_REPLACE)
                    }
                });

                full.push_str(quoter.quote(&quotes, elem.double(styles), peeked));
            } else {
                full.push(if elem.double(styles) { '"' } else { '\'' });
            }
            Segment::Text(full.len() - prev)
        } else if let Some(elem) = child.to::<EquationElem>() {
            full.push(OBJ_REPLACE);
            Segment::Equation(elem)
        } else if let Some(elem) = child.to::<BoxElem>() {
            let frac = elem.width(styles).is_fractional();
            full.push(if frac { SPACING_REPLACE } else { OBJ_REPLACE });
            Segment::Box(elem, frac)
        } else if child.is::<MetaElem>() {
            Segment::Meta
        } else {
            bail!(child.span(), "unexpected paragraph child");
        };

        if let Some(last) = full.chars().last() {
            quoter.last(last, child.is::<SmartquoteElem>());
        }

        spans.push(segment.len(), child.span());

        if let (Some((Segment::Text(last_len), last_styles)), Segment::Text(len)) =
            (segments.last_mut(), segment)
        {
            if *last_styles == styles {
                *last_len += len;
                continue;
            }
        }

        segments.push((segment, styles));
    }

    Ok((full, segments, spans))
}

/// Prepare paragraph layout by shaping the whole paragraph and layouting all
/// contained inline-level content.
fn prepare<'a>(
    vt: &mut Vt,
    children: &'a [Content],
    text: &'a str,
    segments: Vec<(Segment<'a>, StyleChain<'a>)>,
    spans: SpanMapper,
    styles: StyleChain<'a>,
    region: Size,
) -> SourceResult<Preparation<'a>> {
    let dir = TextElem::dir_in(styles);
    let bidi = BidiInfo::new(
        text,
        match dir {
            Dir::LTR => Some(BidiLevel::ltr()),
            Dir::RTL => Some(BidiLevel::rtl()),
            _ => None,
        },
    );

    let mut cursor = 0;
    let mut items = vec![];

    // Shape / layout the children and collect them into items.
    for (segment, styles) in segments {
        let end = cursor + segment.len();
        match segment {
            Segment::Text(_) => {
                shape_range(&mut items, vt, &bidi, cursor..end, &spans, styles);
            }
            Segment::Spacing(spacing) => match spacing {
                Spacing::Rel(v) => {
                    let resolved = v.resolve(styles).relative_to(region.x);
                    items.push(Item::Absolute(resolved));
                }
                Spacing::Fr(v) => {
                    items.push(Item::Fractional(v, None));
                }
            },
            Segment::Equation(equation) => {
                let pod = Regions::one(region, Axes::splat(false));
                let mut frame = equation.layout(vt, styles, pod)?.into_frame();
                frame.translate(Point::with_y(TextElem::baseline_in(styles)));
                items.push(Item::Frame(frame));
            }
            Segment::Box(elem, _) => {
                if let Sizing::Fr(v) = elem.width(styles) {
                    items.push(Item::Fractional(v, Some((elem, styles))));
                } else {
                    let pod = Regions::one(region, Axes::splat(false));
                    let mut frame = elem.layout(vt, styles, pod)?.into_frame();
                    frame.translate(Point::with_y(TextElem::baseline_in(styles)));
                    items.push(Item::Frame(frame));
                }
            }
            Segment::Meta => {
                let mut frame = Frame::soft(Size::zero());
                frame.meta(styles, true);
                items.push(Item::Meta(frame));
            }
        }

        cursor = end;
    }

    if TextElem::cjk_latin_spacing_in(styles).is_auto() {
        add_cjk_latin_spacing(&mut items);
    }

    Ok(Preparation {
        bidi,
        items,
        spans,
        styles,
        hyphenate: shared_get(styles, children, TextElem::hyphenate_in),
        lang: shared_get(styles, children, TextElem::lang_in),
        align: AlignElem::alignment_in(styles).resolve(styles).x,
        justify: ParElem::justify_in(styles),
        hang: ParElem::hanging_indent_in(styles),
    })
}

/// Add some spacing between Han characters and western characters.
/// See Requirements for Chinese Text Layout, Section 3.2.2 Mixed Text Composition in Horizontal
/// Written Mode
fn add_cjk_latin_spacing(items: &mut [Item]) {
    let mut items = items.iter_mut().peekable();
    let mut prev: Option<&ShapedGlyph> = None;
    while let Some(item) = items.next() {
        let Some(text) = item.text_mut() else {
            prev = None;
            continue;
        };

        // Since we only call this function in [`prepare`], we can assume
        // that the Cow is owned, and `to_mut` can be called without overhead.
        debug_assert!(matches!(text.glyphs, std::borrow::Cow::Owned(_)));
        let mut glyphs = text.glyphs.to_mut().iter_mut().peekable();

        while let Some(glyph) = glyphs.next() {
            let next = glyphs.peek().map(|n| n as _).or_else(|| {
                items
                    .peek()
                    .and_then(|i| i.text())
                    .and_then(|shaped| shaped.glyphs.first())
            });

            // Case 1: CJK followed by a Latin character
            if glyph.is_cjk_script() && next.map_or(false, |g| g.is_letter_or_number()) {
                // The spacing is default to 1/4 em, and can be shrunk to 1/8 em.
                glyph.x_advance += Em::new(0.25);
                glyph.adjustability.shrinkability.1 += Em::new(0.125);
                text.width += Em::new(0.25).at(text.size);
            }

            // Case 2: Latin followed by a CJK character
            if glyph.is_cjk_script() && prev.map_or(false, |g| g.is_letter_or_number()) {
                glyph.x_advance += Em::new(0.25);
                glyph.x_offset += Em::new(0.25);
                glyph.adjustability.shrinkability.0 += Em::new(0.125);
                text.width += Em::new(0.25).at(text.size);
            }

            prev = Some(glyph);
        }
    }
}

/// Group a range of text by BiDi level and script, shape the runs and generate
/// items for them.
fn shape_range<'a>(
    items: &mut Vec<Item<'a>>,
    vt: &Vt,
    bidi: &BidiInfo<'a>,
    range: Range,
    spans: &SpanMapper,
    styles: StyleChain<'a>,
) {
    let script = TextElem::script_in(styles);
    let lang = TextElem::lang_in(styles);
    let region = TextElem::region_in(styles);
    let mut process = |range: Range, level: BidiLevel| {
        let dir = if level.is_ltr() { Dir::LTR } else { Dir::RTL };
        let shaped =
            shape(vt, range.start, &bidi.text[range], spans, styles, dir, lang, region);
        items.push(Item::Text(shaped));
    };

    let mut prev_level = BidiLevel::ltr();
    let mut prev_script = Script::Unknown;
    let mut cursor = range.start;

    // Group by embedding level and script.  If the text's script is explicitly
    // set (rather than inferred from the glpyhs), we keep the script at an
    // unchanging `Script::Unknown` so that only level changes cause breaks.
    for i in range.clone() {
        if !bidi.text.is_char_boundary(i) {
            continue;
        }

        let level = bidi.levels[i];
        let curr_script = match script {
            Smart::Auto => {
                bidi.text[i..].chars().next().map_or(Script::Unknown, |c| c.script())
            }
            Smart::Custom(_) => Script::Unknown,
        };

        if level != prev_level || !is_compatible(curr_script, prev_script) {
            if cursor < i {
                process(cursor..i, prev_level);
            }
            cursor = i;
            prev_level = level;
            prev_script = curr_script;
        } else if is_generic_script(prev_script) {
            prev_script = curr_script;
        }
    }

    process(cursor..range.end, prev_level);
}

/// Whether this is not a specific script.
fn is_generic_script(script: Script) -> bool {
    matches!(script, Script::Unknown | Script::Common | Script::Inherited)
}

/// Whether these script can be part of the same shape run.
fn is_compatible(a: Script, b: Script) -> bool {
    is_generic_script(a) || is_generic_script(b) || a == b
}

/// Get a style property, but only if it is the same for all children of the
/// paragraph.
fn shared_get<T: PartialEq>(
    styles: StyleChain<'_>,
    children: &[Content],
    getter: fn(StyleChain) -> T,
) -> Option<T> {
    let value = getter(styles);
    children
        .iter()
        .filter_map(|child| child.to_styled())
        .all(|(_, local)| getter(styles.chain(local)) == value)
        .then_some(value)
}

/// Find suitable linebreaks.
fn linebreak<'a>(vt: &Vt, p: &'a Preparation<'a>, width: Abs) -> Vec<Line<'a>> {
    let linebreaks = ParElem::linebreaks_in(p.styles).unwrap_or_else(|| {
        if ParElem::justify_in(p.styles) {
            Linebreaks::Optimized
        } else {
            Linebreaks::Simple
        }
    });

    match linebreaks {
        Linebreaks::Simple => linebreak_simple(vt, p, width),
        Linebreaks::Optimized => linebreak_optimized(vt, p, width),
    }
}

/// Perform line breaking in simple first-fit style. This means that we build
/// lines greedily, always taking the longest possible line. This may lead to
/// very unbalanced line, but is fast and simple.
fn linebreak_simple<'a>(vt: &Vt, p: &'a Preparation<'a>, width: Abs) -> Vec<Line<'a>> {
    let mut lines = vec![];
    let mut start = 0;
    let mut last = None;
    let cjk_latin_spacing = TextElem::cjk_latin_spacing_in(p.styles).is_auto();

    for (end, mandatory, hyphen) in breakpoints(p) {
        // Compute the line and its size.
        let mut attempt = line(vt, p, start..end, mandatory, hyphen, cjk_latin_spacing);

        // If the line doesn't fit anymore, we push the last fitting attempt
        // into the stack and rebuild the line from the attempt's end. The
        // resulting line cannot be broken up further.
        if !width.fits(attempt.width) {
            if let Some((last_attempt, last_end)) = last.take() {
                lines.push(last_attempt);
                start = last_end;
                attempt = line(vt, p, start..end, mandatory, hyphen, cjk_latin_spacing);
            }
        }

        // Finish the current line if there is a mandatory line break (i.e.
        // due to "\n") or if the line doesn't fit horizontally already
        // since then no shorter line will be possible.
        if mandatory || !width.fits(attempt.width) {
            lines.push(attempt);
            start = end;
            last = None;
        } else {
            last = Some((attempt, end));
        }
    }

    if let Some((line, _)) = last {
        lines.push(line);
    }

    lines
}

/// Perform line breaking in optimized Knuth-Plass style. Here, we use more
/// context to determine the line breaks than in the simple first-fit style. For
/// example, we might choose to cut a line short even though there is still a
/// bit of space to improve the fit of one of the following lines. The
/// Knuth-Plass algorithm is based on the idea of "cost". A line which has a
/// very tight or very loose fit has a higher cost than one that is just right.
/// Ending a line with a hyphen incurs extra cost and endings two successive
/// lines with hyphens even more.
///
/// To find the layout with the minimal total cost the algorithm uses dynamic
/// programming: For each possible breakpoint it determines the optimal
/// paragraph layout _up to that point_. It walks over all possible start points
/// for a line ending at that point and finds the one for which the cost of the
/// line plus the cost of the optimal paragraph up to the start point (already
/// computed and stored in dynamic programming table) is minimal. The final
/// result is simply the layout determined for the last breakpoint at the end of
/// text.
fn linebreak_optimized<'a>(vt: &Vt, p: &'a Preparation<'a>, width: Abs) -> Vec<Line<'a>> {
    /// The cost of a line or paragraph layout.
    type Cost = f64;

    /// An entry in the dynamic programming table.
    struct Entry<'a> {
        pred: usize,
        total: Cost,
        line: Line<'a>,
    }

    // Cost parameters.
    const HYPH_COST: Cost = 0.5;
    const RUNT_COST: Cost = 0.5;
    const CONSECUTIVE_DASH_COST: Cost = 0.3;
    const MAX_COST: Cost = 1_000_000.0;
    const MIN_RATIO: f64 = -1.0;

    // Dynamic programming table.
    let mut active = 0;
    let mut table = vec![Entry {
        pred: 0,
        total: 0.0,
        line: line(vt, p, 0..0, false, false, false),
    }];

    let em = TextElem::size_in(p.styles);
    let cjk_latin_spacing = TextElem::cjk_latin_spacing_in(p.styles).is_auto();

    for (end, mandatory, hyphen) in breakpoints(p) {
        let k = table.len();
        let eof = end == p.bidi.text.len();
        let mut best: Option<Entry> = None;

        // Find the optimal predecessor.
        for (i, pred) in table.iter().enumerate().skip(active) {
            // Layout the line.
            let start = pred.line.end;

            let attempt = line(vt, p, start..end, mandatory, hyphen, cjk_latin_spacing);

            // Determine how much the line's spaces would need to be stretched
            // to make it the desired width.
            let delta = width - attempt.width;
            // Determine how much stretch are permitted.
            let adjust = if delta >= Abs::zero() {
                attempt.stretchability()
            } else {
                attempt.shrinkability()
            };
            // Ideally, the ratio should between -1.0 and 1.0, but sometimes a value above 1.0
            // is possible, in which case the line is underfull.
            let mut ratio = delta / adjust;
            if ratio.is_nan() {
                // The line is not stretchable, but it just fits.
                // This often happens with monospace fonts and CJK texts.
                ratio = 0.0;
            }
            if ratio > 1.0 {
                // We should stretch the line above its stretchability. Now calculate the extra amount.
                let extra_stretch = (delta - adjust) / attempt.justifiables() as f64;
                // Normalize the amount by half Em size.
                ratio = 1.0 + extra_stretch / (em / 2.0);
            }

            // Determine the cost of the line.
            let min_ratio = if p.justify { MIN_RATIO } else { 0.0 };
            let mut cost = if ratio < min_ratio {
                // The line is overfull. This is the case if
                // - justification is on, but we'd need to shrink too much
                // - justification is off and the line just doesn't fit
                // Since any longer line will also be overfull, we can deactivate
                // this breakpoint.
                active = i + 1;
                MAX_COST
            } else if mandatory || eof {
                // This is a mandatory break and the line is not overfull, so
                // all breakpoints before this one become inactive since no line
                // can span above the mandatory break.
                active = k;
                // If ratio > 0, we need to stretch the line only when justify is needed.
                // If ratio < 0, we always need to shrink the line.
                if (ratio > 0.0 && attempt.justify) || ratio < 0.0 {
                    ratio.powi(3).abs()
                } else {
                    0.0
                }
            } else {
                // Normal line with cost of |ratio^3|.
                ratio.powi(3).abs()
            };

            // Penalize runts.
            if k == i + 1 && eof {
                cost += RUNT_COST;
            }

            // Penalize hyphens.
            if hyphen {
                cost += HYPH_COST;
            }

            // In Knuth paper, cost = (1 + 100|r|^3 + p)^2 + a,
            // where r is the ratio, p=50 is the penalty, and a=3000 is consecutive the penalty.
            // We divide the whole formula by 10, resulting (0.01 + |r|^3 + p)^2 + a,
            // where p=0.5 and a=0.3
            cost = (0.01 + cost).powi(2);

            // Penalize two consecutive dashes (not necessarily hyphens) extra.
            if attempt.dash && pred.line.dash {
                cost += CONSECUTIVE_DASH_COST;
            }

            // The total cost of this line and its chain of predecessors.
            let total = pred.total + cost;

            // If this attempt is better than what we had before, take it!
            if best.as_ref().map_or(true, |best| best.total >= total) {
                best = Some(Entry { pred: i, total, line: attempt });
            }
        }

        table.push(best.unwrap());
    }

    // Retrace the best path.
    let mut lines = vec![];
    let mut idx = table.len() - 1;
    while idx != 0 {
        table.truncate(idx + 1);
        let entry = table.pop().unwrap();
        lines.push(entry.line);
        idx = entry.pred;
    }

    lines.reverse();
    lines
}

/// Generated by the following command:
///
/// ```sh
/// icu4x-datagen  --locales full --keys-for-bin target/debug/typst \
///                --format blob --out library/assets/icudata.postcard --overwrite
/// ```
///
/// Install icu4x-datagen with `cargo install icu4x-datagen`.
static ICU_DATA: &[u8] = include_bytes!("../../assets/icudata.postcard");

/// Generated by the following command:
///
/// ```sh
/// icu4x-datagen --locales zh ja --keys segmenter/line@1 --format blob \
///               --out library/assets/cj_linebreak_data.postcard --overwrite
/// ```
///
/// The used icu4x-datagen should be patched by
/// https://github.com/peng1999/icu4x/commit/b9beb6cbf633d61fc3d7983e5baf7f4449fbfae5
static CJ_LINEBREAK_DATA: &[u8] =
    include_bytes!("../../assets/cj_linebreak_data.postcard");

/// The general line break segmenter.
static SEGMENTER: Lazy<LineSegmenter> = Lazy::new(|| {
    let provider = BlobDataProvider::try_new_from_static_blob(ICU_DATA).unwrap();
    LineSegmenter::try_new_lstm_with_buffer_provider(&provider).unwrap()
});

/// The line break segmenter for Chinese/Japanese text.
static CJ_SEGMENTER: Lazy<LineSegmenter> = Lazy::new(|| {
    let provider = BlobDataProvider::try_new_from_static_blob(ICU_DATA).unwrap();
    let cj_blob = BlobDataProvider::try_new_from_static_blob(CJ_LINEBREAK_DATA).unwrap();
    let cj_provider = ForkByKeyProvider::new(cj_blob, provider);
    LineSegmenter::try_new_lstm_with_buffer_provider(&cj_provider).unwrap()
});

/// The Unicode line break properties for each code point.
static LINEBREAK_DATA: Lazy<CodePointMapData<LineBreak>> = Lazy::new(|| {
    let provider = BlobDataProvider::try_new_from_static_blob(ICU_DATA).unwrap();
    let deser_provider = provider.as_deserializing();
    icu_properties::maps::load_line_break(&deser_provider).unwrap()
});

/// Determine all possible points in the text where lines can broken.
///
/// Returns for each breakpoint the text index, whether the break is mandatory
/// (after `\n`) and whether a hyphen is required (when breaking inside of a
/// word).
fn breakpoints<'a>(p: &'a Preparation<'a>) -> Breakpoints<'a> {
    let mut linebreaks = if matches!(p.lang, Some(Lang::CHINESE | Lang::JAPANESE)) {
        CJ_SEGMENTER.segment_str(p.bidi.text)
    } else {
        SEGMENTER.segment_str(p.bidi.text)
    };
    // The iterator always yields a breakpoint at index 0, we want to ignore it
    linebreaks.next();
    Breakpoints {
        p,
        linebreaks: linebreaks.peekable(),
        syllables: None,
        offset: 0,
        suffix: 0,
        end: 0,
        mandatory: false,
    }
}

/// An iterator over the line break opportunities in a text.
struct Breakpoints<'a> {
    /// The paragraph's items.
    p: &'a Preparation<'a>,
    /// The inner iterator over the unicode line break opportunities.
    linebreaks: Peekable<LineBreakIteratorUtf8<'a, 'a>>,
    /// Iterator over syllables of the current word.
    syllables: Option<hypher::Syllables<'a>>,
    /// The current text offset.
    offset: usize,
    /// The trimmed end of the current word.
    suffix: usize,
    /// The untrimmed end of the current word.
    end: usize,
    /// Whether the break after the current word is mandatory.
    mandatory: bool,
}

impl Iterator for Breakpoints<'_> {
    type Item = (usize, bool, bool);

    fn next(&mut self) -> Option<Self::Item> {
        let lb = LINEBREAK_DATA.as_borrowed();

        // If we're currently in a hyphenated "word", process the next syllable.
        if let Some(syllable) = self.syllables.as_mut().and_then(Iterator::next) {
            self.offset += syllable.len();
            if self.offset == self.suffix {
                self.offset = self.end;
            }

            let hyphen = self.offset < self.end;
            if hyphen {
                // Filter out hyphenation opportunities where hyphenation was
                // actually disabled.
                if !self.hyphenate(self.offset) {
                    return self.next();
                }

                // Filter out forbidden hyphenation opportunities.
                if matches!(
                    syllable.chars().last().map(|c| lb.get(c)),
                    Some(LineBreak::Glue | LineBreak::WordJoiner | LineBreak::ZWJ)
                ) {
                    return self.next();
                }
            }

            return Some((self.offset, self.mandatory && !hyphen, hyphen));
        }

<<<<<<< HEAD
        // Get the next "word".
        self.end = self.linebreaks.next()?;
        self.mandatory =
            self.p.bidi.text[..self.end].chars().next_back().map_or(false, |c| {
                matches!(
                    lb.get(c),
=======
        let lb = LINEBREAK_DATA.as_borrowed();

        loop {
            // Get the next "word".
            self.end = self.linebreaks.next()?;
            self.mandatory = false;

            // Fix for: https://github.com/unicode-org/icu4x/issues/4146
            if let Some(c) = self.p.bidi.text[..self.end].chars().next_back() {
                self.mandatory = match lb.get(c) {
                    LineBreak::Glue | LineBreak::WordJoiner | LineBreak::ZWJ => continue,
>>>>>>> 37247632
                    LineBreak::MandatoryBreak
                    | LineBreak::CarriageReturn
                    | LineBreak::LineFeed
                    | LineBreak::NextLine => true,
                    _ => self.end == self.p.bidi.text.len(),
                };
            };

            break;
        }

        // Hyphenate the next word.
        if self.p.hyphenate != Some(false) {
            if let Some(lang) = self.lang(self.offset) {
                let word = &self.p.bidi.text[self.offset..self.end];
                let trimmed = word.trim_end_matches(|c: char| !c.is_alphabetic());
                if !trimmed.is_empty() {
                    self.suffix = self.offset + trimmed.len();
                    self.syllables = Some(hypher::hyphenate(trimmed, lang));
                    return self.next();
                }
            }
        }

        // Fix for https://github.com/unicode-org/icu4x/issues/3811
        if !self.mandatory {
            while let Some(&next) = self.linebreaks.peek() {
                if !self.p.bidi.text[self.end..next]
                    .contains(|c: char| !c.is_whitespace())
                {
                    self.end = next;
                    self.linebreaks.next();
                } else {
                    break;
                }
            }
        }

        self.offset = self.end;
        Some((self.end, self.mandatory, false))
    }
}

impl Breakpoints<'_> {
    /// Whether hyphenation is enabled at the given offset.
    fn hyphenate(&self, offset: usize) -> bool {
        self.p
            .hyphenate
            .or_else(|| {
                let shaped = self.p.find(offset)?.text()?;
                Some(TextElem::hyphenate_in(shaped.styles))
            })
            .unwrap_or(false)
    }

    /// The text language at the given offset.
    fn lang(&self, offset: usize) -> Option<hypher::Lang> {
        let lang = self.p.lang.or_else(|| {
            let shaped = self.p.find(offset)?.text()?;
            Some(TextElem::lang_in(shaped.styles))
        })?;

        let bytes = lang.as_str().as_bytes().try_into().ok()?;
        hypher::Lang::from_iso(bytes)
    }
}

/// Create a line which spans the given range.
fn line<'a>(
    vt: &Vt,
    p: &'a Preparation,
    mut range: Range,
    mandatory: bool,
    hyphen: bool,
    cjk_latin_spacing: bool,
) -> Line<'a> {
    let end = range.end;
    let mut justify = p.justify && end < p.bidi.text.len() && !mandatory;

    // The CJK punctuation that can appear at the beginning or end of a line.
    const BEGIN_PUNCT_PAT: &[char] = &['“', '‘', '《', '（', '『', '「'];
    const END_PUNCT_PAT: &[char] =
        &['”', '’', '，', '。', '、', '：', '；', '》', '）', '』', '」'];

    if range.is_empty() {
        return Line {
            bidi: &p.bidi,
            end,
            trimmed: range,
            first: None,
            inner: &[],
            last: None,
            width: Abs::zero(),
            justify,
            dash: false,
        };
    }

    // Slice out the relevant items.
    let (expanded, mut inner) = p.slice(range.clone());
    let mut width = Abs::zero();

    // Reshape the last item if it's split in half or hyphenated.
    let mut last = None;
    let mut dash = false;
    if let Some((Item::Text(shaped), before)) = inner.split_last() {
        // Compute the range we want to shape, trimming whitespace at the
        // end of the line.
        let base = expanded.end - shaped.text.len();
        let start = range.start.max(base);
        let text = &p.bidi.text[start..range.end];
        // U+200B ZERO WIDTH SPACE is used to provide a line break opportunity,
        // we want to trim it too.
        let trimmed = text.trim_end().trim_end_matches('\u{200B}');
        range.end = start + trimmed.len();

        // Deal with hyphens, dashes and justification.
        let shy = trimmed.ends_with('\u{ad}');
        dash = hyphen || shy || trimmed.ends_with(['-', '–', '—']);
        justify |= text.ends_with('\u{2028}');

        // Deal with CJK punctuation at line ends.
        let gb_style = is_gb_style(shaped.lang, shaped.region);
        let maybe_adjust_last_glyph = trimmed.ends_with(END_PUNCT_PAT)
            || (cjk_latin_spacing && trimmed.ends_with(char_is_cjk_script));

        // Usually, we don't want to shape an empty string because:
        // - We don't want the height of trimmed whitespace in a different
        //   font to be considered for the line height.
        // - Even if it's in the same font, its unnecessary.
        //
        // There is one exception though. When the whole line is empty, we
        // need the shaped empty string to make the line the appropriate
        // height. That is the case exactly if the string is empty and there
        // are no other items in the line.
        if hyphen || start + shaped.text.len() > range.end || maybe_adjust_last_glyph {
            if hyphen || start < range.end || before.is_empty() {
                let mut reshaped = shaped.reshape(vt, &p.spans, start..range.end);
                if hyphen || shy {
                    reshaped.push_hyphen(vt, TextElem::fallback_in(p.styles));
                }

                if let Some(last_glyph) = reshaped.glyphs.last() {
                    if last_glyph.is_cjk_left_aligned_punctuation(gb_style) {
                        // If the last glyph is a CJK punctuation, we want to shrink it.
                        // See Requirements for Chinese Text Layout, Section 3.1.6.3
                        // Compression of punctuation marks at line start or line end
                        let shrink_amount = last_glyph.shrinkability().1;
                        let punct = reshaped.glyphs.to_mut().last_mut().unwrap();
                        punct.shrink_right(shrink_amount);
                        reshaped.width -= shrink_amount.at(reshaped.size);
                    } else if cjk_latin_spacing
                        && last_glyph.is_cjk_script()
                        && (last_glyph.x_advance - last_glyph.x_offset) > Em::one()
                    {
                        // If the last glyph is a CJK character adjusted by [`add_cjk_latin_spacing`],
                        // restore the original width.
                        let shrink_amount =
                            last_glyph.x_advance - last_glyph.x_offset - Em::one();
                        let glyph = reshaped.glyphs.to_mut().last_mut().unwrap();
                        glyph.x_advance -= shrink_amount;
                        glyph.adjustability.shrinkability.1 = Em::zero();
                        reshaped.width -= shrink_amount.at(reshaped.size);
                    }
                }

                width += reshaped.width;
                last = Some(Item::Text(reshaped));
            }

            inner = before;
        }
    }

    // Deal with CJK characters at line starts.
    let text = &p.bidi.text[range.start..end];
    let maybe_adjust_first_glyph = text.starts_with(BEGIN_PUNCT_PAT)
        || (cjk_latin_spacing && text.starts_with(char_is_cjk_script));

    // Reshape the start item if it's split in half.
    let mut first = None;
    if let Some((Item::Text(shaped), after)) = inner.split_first() {
        // Compute the range we want to shape.
        let base = expanded.start;
        let end = range.end.min(base + shaped.text.len());

        // Reshape if necessary.
        if range.start + shaped.text.len() > end || maybe_adjust_first_glyph {
            // If the range is empty, we don't want to push an empty text item.
            if range.start < end {
                let reshaped = shaped.reshape(vt, &p.spans, range.start..end);
                width += reshaped.width;
                first = Some(Item::Text(reshaped));
            }

            inner = after;
        }
    }

    if maybe_adjust_first_glyph {
        let reshaped = first.as_mut().or(last.as_mut()).and_then(Item::text_mut);
        if let Some(reshaped) = reshaped {
            if let Some(first_glyph) = reshaped.glyphs.first() {
                if first_glyph.is_cjk_right_aligned_punctuation() {
                    // If the first glyph is a CJK punctuation, we want to shrink it.
                    let shrink_amount = first_glyph.shrinkability().0;
                    let glyph = reshaped.glyphs.to_mut().first_mut().unwrap();
                    glyph.shrink_left(shrink_amount);
                    let amount_abs = shrink_amount.at(reshaped.size);
                    reshaped.width -= amount_abs;
                    width -= amount_abs;
                } else if cjk_latin_spacing
                    && first_glyph.is_cjk_script()
                    && first_glyph.x_offset > Em::zero()
                {
                    // If the first glyph is a CJK character adjusted by [`add_cjk_latin_spacing`],
                    // restore the original width.
                    let shrink_amount = first_glyph.x_offset;
                    let glyph = reshaped.glyphs.to_mut().first_mut().unwrap();
                    glyph.x_advance -= shrink_amount;
                    glyph.x_offset = Em::zero();
                    glyph.adjustability.shrinkability.0 = Em::zero();
                    let amount_abs = shrink_amount.at(reshaped.size);
                    reshaped.width -= amount_abs;
                    width -= amount_abs;
                }
            }
        }
    }

    // Measure the inner items.
    for item in inner {
        width += item.width();
    }

    Line {
        bidi: &p.bidi,
        trimmed: range,
        end,
        first,
        inner,
        last,
        width,
        justify,
        dash,
    }
}

/// Combine layouted lines into one frame per region.
fn finalize(
    vt: &mut Vt,
    p: &Preparation,
    lines: &[Line],
    region: Size,
    expand: bool,
) -> SourceResult<Fragment> {
    // Determine the paragraph's width: Full width of the region if we
    // should expand or there's fractional spacing, fit-to-width otherwise.
    let width = if !region.x.is_finite()
        || (!expand && lines.iter().all(|line| line.fr().is_zero()))
    {
        region
            .x
            .min(p.hang + lines.iter().map(|line| line.width).max().unwrap_or_default())
    } else {
        region.x
    };

    // Stack the lines into one frame per region.
    let mut frames: Vec<Frame> = lines
        .iter()
        .map(|line| commit(vt, p, line, width, region.y))
        .collect::<SourceResult<_>>()?;

    // Prevent orphans.
    let leading = ParElem::leading_in(p.styles);
    if frames.len() >= 2 && !frames[1].is_empty() {
        let second = frames.remove(1);
        let first = &mut frames[0];
        merge(first, second, leading);
    }

    // Prevent widows.
    let len = frames.len();
    if len >= 2 && !frames[len - 2].is_empty() {
        let second = frames.pop().unwrap();
        let first = frames.last_mut().unwrap();
        merge(first, second, leading);
    }

    Ok(Fragment::frames(frames))
}

/// Merge two line frames
fn merge(first: &mut Frame, second: Frame, leading: Abs) {
    let offset = first.height() + leading;
    let total = offset + second.height();
    first.push_frame(Point::with_y(offset), second);
    first.size_mut().y = total;
}

/// Commit to a line and build its frame.
fn commit(
    vt: &mut Vt,
    p: &Preparation,
    line: &Line,
    width: Abs,
    full: Abs,
) -> SourceResult<Frame> {
    let mut remaining = width - line.width - p.hang;
    let mut offset = Abs::zero();

    // Reorder the line from logical to visual order.
    let (reordered, starts_rtl) = reorder(line);
    if !starts_rtl {
        offset += p.hang;
    }

    // Handle hanging punctuation to the left.
    if let Some(Item::Text(text)) = reordered.first() {
        if let Some(glyph) = text.glyphs.first() {
            if !text.dir.is_positive()
                && TextElem::overhang_in(text.styles)
                && (reordered.len() > 1 || text.glyphs.len() > 1)
            {
                let amount = overhang(glyph.c) * glyph.x_advance.at(text.size);
                offset -= amount;
                remaining += amount;
            }
        }
    }

    // Handle hanging punctuation to the right.
    if let Some(Item::Text(text)) = reordered.last() {
        if let Some(glyph) = text.glyphs.last() {
            if text.dir.is_positive()
                && TextElem::overhang_in(text.styles)
                && (reordered.len() > 1 || text.glyphs.len() > 1)
            {
                let amount = overhang(glyph.c) * glyph.x_advance.at(text.size);
                remaining += amount;
            }
        }
    }

    // Determine how much additional space is needed.
    // The justicication_ratio is for the first step justification,
    // extra_justification is for the last step.
    // For more info on multi-step justification, see Procedures for Inter-
    // Character Space Expansion in W3C document Chinese Layout Requirements.
    let fr = line.fr();
    let mut justification_ratio = 0.0;
    let mut extra_justification = Abs::zero();

    let shrink = line.shrinkability();
    let stretch = line.stretchability();
    if remaining < Abs::zero() && shrink > Abs::zero() {
        // Attempt to reduce the length of the line, using shrinkability.
        justification_ratio = (remaining / shrink).max(-1.0);
        remaining = (remaining + shrink).min(Abs::zero());
    } else if line.justify && fr.is_zero() {
        // Attempt to increase the length of the line, using stretchability.
        if stretch > Abs::zero() {
            justification_ratio = (remaining / stretch).min(1.0);
            remaining = (remaining - stretch).max(Abs::zero());
        }

        let justifiables = line.justifiables();
        if justifiables > 0 && remaining > Abs::zero() {
            // Underfull line, distribute the extra space.
            extra_justification = remaining / justifiables as f64;
            remaining = Abs::zero();
        }
    }

    let mut top = Abs::zero();
    let mut bottom = Abs::zero();

    // Build the frames and determine the height and baseline.
    let mut frames = vec![];
    for item in reordered {
        let mut push = |offset: &mut Abs, frame: Frame| {
            let width = frame.width();
            top.set_max(frame.baseline());
            bottom.set_max(frame.size().y - frame.baseline());
            frames.push((*offset, frame));
            *offset += width;
        };

        match item {
            Item::Absolute(v) => {
                offset += *v;
            }
            Item::Fractional(v, elem) => {
                let amount = v.share(fr, remaining);
                if let Some((elem, styles)) = elem {
                    let region = Size::new(amount, full);
                    let pod = Regions::one(region, Axes::new(true, false));
                    let mut frame = elem.layout(vt, *styles, pod)?.into_frame();
                    frame.translate(Point::with_y(TextElem::baseline_in(*styles)));
                    push(&mut offset, frame);
                } else {
                    offset += amount;
                }
            }
            Item::Text(shaped) => {
                let frame = shaped.build(vt, justification_ratio, extra_justification);
                push(&mut offset, frame);
            }
            Item::Frame(frame) | Item::Meta(frame) => {
                push(&mut offset, frame.clone());
            }
        }
    }

    // Remaining space is distributed now.
    if !fr.is_zero() {
        remaining = Abs::zero();
    }

    let size = Size::new(width, top + bottom);
    let mut output = Frame::soft(size);
    output.set_baseline(top);

    // Construct the line's frame.
    for (offset, frame) in frames {
        let x = offset + p.align.position(remaining);
        let y = top - frame.baseline();
        output.push_frame(Point::new(x, y), frame);
    }

    Ok(output)
}

/// Return a line's items in visual order.
fn reorder<'a>(line: &'a Line<'a>) -> (Vec<&Item<'a>>, bool) {
    let mut reordered = vec![];

    // The bidi crate doesn't like empty lines.
    if line.trimmed.is_empty() {
        return (line.slice(line.trimmed.clone()).collect(), false);
    }

    // Find the paragraph that contains the line.
    let para = line
        .bidi
        .paragraphs
        .iter()
        .find(|para| para.range.contains(&line.trimmed.start))
        .unwrap();

    // Compute the reordered ranges in visual order (left to right).
    let (levels, runs) = line.bidi.visual_runs(para, line.trimmed.clone());
    let starts_rtl = levels.first().map_or(false, |level| level.is_rtl());

    // Collect the reordered items.
    for run in runs {
        // Skip reset L1 runs because handling them would require reshaping
        // again in some cases.
        if line.bidi.levels[run.start] != levels[run.start] {
            continue;
        }

        let prev = reordered.len();
        reordered.extend(line.slice(run.clone()));

        if levels[run.start].is_rtl() {
            reordered[prev..].reverse();
        }
    }

    (reordered, starts_rtl)
}

/// How much a character should hang into the end margin.
///
/// For more discussion, see:
/// https://recoveringphysicist.com/21/
fn overhang(c: char) -> f64 {
    match c {
        // Dashes.
        '–' | '—' => 0.2,
        '-' => 0.55,

        // Punctuation.
        '.' | ',' => 0.8,
        ':' | ';' => 0.3,

        // Arabic
        '\u{60C}' | '\u{6D4}' => 0.4,

        _ => 0.0,
    }
}<|MERGE_RESOLUTION|>--- conflicted
+++ resolved
@@ -1199,16 +1199,6 @@
             return Some((self.offset, self.mandatory && !hyphen, hyphen));
         }
 
-<<<<<<< HEAD
-        // Get the next "word".
-        self.end = self.linebreaks.next()?;
-        self.mandatory =
-            self.p.bidi.text[..self.end].chars().next_back().map_or(false, |c| {
-                matches!(
-                    lb.get(c),
-=======
-        let lb = LINEBREAK_DATA.as_borrowed();
-
         loop {
             // Get the next "word".
             self.end = self.linebreaks.next()?;
@@ -1218,7 +1208,6 @@
             if let Some(c) = self.p.bidi.text[..self.end].chars().next_back() {
                 self.mandatory = match lb.get(c) {
                     LineBreak::Glue | LineBreak::WordJoiner | LineBreak::ZWJ => continue,
->>>>>>> 37247632
                     LineBreak::MandatoryBreak
                     | LineBreak::CarriageReturn
                     | LineBreak::LineFeed
