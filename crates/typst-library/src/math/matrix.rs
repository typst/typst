use typst::model::Resolve;

use super::*;

const DEFAULT_ROW_GAP: Em = Em::new(0.5);
const DEFAULT_COL_GAP: Em = Em::new(0.5);
const VERTICAL_PADDING: Ratio = Ratio::new(0.1);

const DEFAULT_STROKE_THICKNESS: Em = Em::new(0.05);

/// A column vector.
///
/// Content in the vector's elements can be aligned with the `&` symbol.
///
/// # Example
/// ```example
/// $ vec(a, b, c) dot vec(1, 2, 3)
///     = a + 2b + 3c $
/// ```
#[elem(title = "Vector", LayoutMath)]
pub struct VecElem {
    /// The delimiter to use.
    ///
    /// ```example
    /// #set math.vec(delim: "[")
    /// $ vec(1, 2) $
    /// ```
    #[default(Some(Delimiter::Paren))]
    pub delim: Option<Delimiter>,

    /// The gap between elements.
    ///
    /// ```example
    /// #set math.vec(gap: 1em)
    /// $ vec(1, 2) $
    /// ```
    #[resolve]
    #[default(DEFAULT_ROW_GAP.into())]
    pub gap: Rel<Length>,

    /// The elements of the vector.
    #[variadic]
    pub children: Vec<Content>,
}

impl LayoutMath for VecElem {
    #[tracing::instrument(skip(ctx))]
    fn layout_math(&self, ctx: &mut MathContext) -> SourceResult<()> {
        let delim = self.delim(ctx.styles());
        let frame = layout_vec_body(
            ctx,
            self.children(),
            FixedAlign::Center,
            self.gap(ctx.styles()),
        )?;
        layout_delimiters(
            ctx,
            frame,
            delim.map(Delimiter::open),
            delim.map(Delimiter::close),
            self.span(),
        )
    }
}

/// A matrix.
///
/// The elements of a row should be separated by commas, while the rows
/// themselves should be separated by semicolons. The semicolon syntax merges
/// preceding arguments separated by commas into an array. You can also use this
/// special syntax of math function calls to define custom functions that take
/// 2D data.
///
/// Content in cells that are in the same row can be aligned with the `&` symbol.
///
/// # Example
/// ```example
/// $ mat(
///   1, 2, ..., 10;
///   2, 2, ..., 10;
///   dots.v, dots.v, dots.down, dots.v;
///   10, 10, ..., 10;
/// ) $
/// ```
#[elem(title = "Matrix", LayoutMath)]
pub struct MatElem {
    /// The delimiter to use.
    ///
    /// ```example
    /// #set math.mat(delim: "[")
    /// $ mat(1, 2; 3, 4) $
    /// ```
    #[default(Some(Delimiter::Paren))]
    pub delim: Option<Delimiter>,

    /// Draws augmentation lines in a matrix.
    ///
    /// - `{none}`: No lines are drawn.
    /// - A single number: A vertical augmentation line is drawn
    ///   after the specified column number. Negative numbers start from the end.
    /// - A dictionary: With a dictionary, multiple augmentation lines can be
    ///   drawn both horizontally and vertically. Additionally, the style of the
    ///   lines can be set. The dictionary can contain the following keys:
    ///   - `hline`: The offsets at which horizontal lines should be drawn.
    ///     For example, an offset of `2` would result in a horizontal line
    ///     being drawn after the second row of the matrix. Accepts either an
    ///     integer for a single line, or an array of integers
    ///     for multiple lines. Like for a single number, negative numbers start from the end.
    ///   - `vline`: The offsets at which vertical lines should be drawn.
    ///     For example, an offset of `2` would result in a vertical line being
    ///     drawn after the second column of the matrix. Accepts either an
    ///     integer for a single line, or an array of integers
    ///     for multiple lines. Like for a single number, negative numbers start from the end.
    ///   - `stroke`: How to [stroke]($stroke) the line. If set to `{auto}`,
    ///     takes on a thickness of 0.05em and square line caps.
    ///
    /// ```example
    /// $ mat(1, 0, 1; 0, 1, 2; augment: #2) $
    /// // Equivalent to:
    /// $ mat(1, 0, 1; 0, 1, 2; augment: #(-1)) $
    /// ```
    ///
    /// ```example
    /// $ mat(0, 0, 0; 1, 1, 1; augment: #(hline: 1, stroke: 2pt + green)) $
    /// ```
    #[resolve]
    #[fold]
    pub augment: Option<Augment>,

    /// The gap between rows and columns.
    ///
    /// ```example
    /// #set math.mat(gap: 1em)
    /// $ mat(1, 2; 3, 4) $
    /// ```
    #[external]
    pub gap: Rel<Length>,

    /// The gap between rows. Takes precedence over `gap`.
    ///
    /// ```example
    /// #set math.mat(row-gap: 1em)
    /// $ mat(1, 2; 3, 4) $
    /// ```
    #[resolve]
    #[parse(
        let gap = args.named("gap")?;
        args.named("row-gap")?.or(gap)
    )]
    #[default(DEFAULT_ROW_GAP.into())]
    pub row_gap: Rel<Length>,

    /// The gap between columns. Takes precedence over `gap`.
    ///
    /// ```example
    /// #set math.mat(column-gap: 1em)
    /// $ mat(1, 2; 3, 4) $
    /// ```
    #[resolve]
    #[parse(args.named("column-gap")?.or(gap))]
    #[default(DEFAULT_COL_GAP.into())]
    pub column_gap: Rel<Length>,

    /// An array of arrays with the rows of the matrix.
    ///
    /// ```example
    /// #let data = ((1, 2, 3), (4, 5, 6))
    /// #let matrix = math.mat(..data)
    /// $ v := matrix $
    /// ```
    #[variadic]
    #[parse(
        let mut rows = vec![];
        let mut width = 0;

        let values = args.all::<Spanned<Value>>()?;
        if values.iter().any(|spanned| matches!(spanned.v, Value::Array(_))) {
            for Spanned { v, span } in values {
                let array = v.cast::<Array>().at(span)?;
                let row: Vec<_> = array.into_iter().map(Value::display).collect();
                width = width.max(row.len());
                rows.push(row);
            }
        } else {
            rows = vec![values.into_iter().map(|spanned| spanned.v.display()).collect()];
        }

        for row in &mut rows {
            if row.len() < width {
                row.resize(width, Content::empty());
            }
        }

        rows
    )]
    pub rows: Vec<Vec<Content>>,
}

impl LayoutMath for MatElem {
    #[tracing::instrument(skip(ctx))]
    fn layout_math(&self, ctx: &mut MathContext) -> SourceResult<()> {
        // validate inputs

        let augment = self.augment(ctx.styles());
        let rows = self.rows();

        if let Some(aug) = &augment {
            for &offset in &aug.hline.0 {
                if offset == 0 || offset.unsigned_abs() >= rows.len() {
                    bail!(
                        self.span(),
                        "cannot draw a horizontal line after row {} of a matrix with {} rows",
                        if offset < 0 { rows.len() as isize + offset } else { offset },
                        rows.len()
                    );
                }
            }

            let ncols = self.rows().first().map_or(0, |row| row.len());

            for &offset in &aug.vline.0 {
                if offset == 0 || offset.unsigned_abs() >= ncols {
                    bail!(
                        self.span(),
                        "cannot draw a vertical line after column {} of a matrix with {} columns",
                        if offset < 0 { ncols as isize + offset } else { offset },
                        ncols
                    );
                }
            }
        }

        let delim = self.delim(ctx.styles());
        let frame = layout_mat_body(
            ctx,
<<<<<<< HEAD
            self.rows(),
=======
            &rows,
>>>>>>> f78a8f5d
            augment,
            Axes::new(self.column_gap(ctx.styles()), self.row_gap(ctx.styles())),
            self.span(),
        )?;

        layout_delimiters(
            ctx,
            frame,
            delim.map(Delimiter::open),
            delim.map(Delimiter::close),
            self.span(),
        )
    }
}

/// A case distinction.
///
/// Content across different branches can be aligned with the `&` symbol.
///
/// # Example
/// ```example
/// $ f(x, y) := cases(
///   1 "if" (x dot y)/2 <= 0,
///   2 "if" x "is even",
///   3 "if" x in NN,
///   4 "else",
/// ) $
/// ```
#[elem(LayoutMath)]
pub struct CasesElem {
    /// The delimiter to use.
    ///
    /// ```example
    /// #set math.cases(delim: "[")
    /// $ x = cases(1, 2) $
    /// ```
    #[default(Delimiter::Brace)]
    pub delim: Delimiter,

    /// Whether the direction of cases should be reversed.
    ///
    /// ```example
    /// #set math.cases(reverse: true)
    /// $ cases(1, 2) = x $
    /// ```
    #[default(false)]
    pub reverse: bool,

    /// The gap between branches.
    ///
    /// ```example
    /// #set math.cases(gap: 1em)
    /// $ x = cases(1, 2) $
    /// ```
    #[resolve]
    #[default(DEFAULT_ROW_GAP.into())]
    pub gap: Rel<Length>,

    /// The branches of the case distinction.
    #[variadic]
    pub children: Vec<Content>,
}

impl LayoutMath for CasesElem {
    #[tracing::instrument(skip(ctx))]
    fn layout_math(&self, ctx: &mut MathContext) -> SourceResult<()> {
        let delim = self.delim(ctx.styles());
        let frame = layout_vec_body(
            ctx,
            self.children(),
            FixedAlign::Start,
            self.gap(ctx.styles()),
        )?;

        let (open, close) = if self.reverse(ctx.styles()) {
            (None, Some(delim.close()))
        } else {
            (Some(delim.open()), None)
        };

        layout_delimiters(ctx, frame, open, close, self.span())
    }
}

/// A vector / matrix delimiter.
#[derive(Debug, Copy, Clone, Eq, PartialEq, Hash, Cast)]
pub enum Delimiter {
    /// Delimit with parentheses.
    #[string("(")]
    Paren,
    /// Delimit with brackets.
    #[string("[")]
    Bracket,
    /// Delimit with curly braces.
    #[string("{")]
    Brace,
    /// Delimit with vertical bars.
    #[string("|")]
    Bar,
    /// Delimit with double vertical bars.
    #[string("||")]
    DoubleBar,
}

impl Delimiter {
    /// The delimiter's opening character.
    fn open(self) -> char {
        match self {
            Self::Paren => '(',
            Self::Bracket => '[',
            Self::Brace => '{',
            Self::Bar => '|',
            Self::DoubleBar => '‖',
        }
    }

    /// The delimiter's closing character.
    fn close(self) -> char {
        match self {
            Self::Paren => ')',
            Self::Bracket => ']',
            Self::Brace => '}',
            Self::Bar => '|',
            Self::DoubleBar => '‖',
        }
    }
}

/// Layout the inner contents of a vector.
fn layout_vec_body(
    ctx: &mut MathContext,
    column: &[Content],
    align: FixedAlign,
    row_gap: Rel<Abs>,
) -> SourceResult<Frame> {
    let gap = row_gap.relative_to(ctx.regions.base().y);
    ctx.style(ctx.style.for_denominator());
    let mut flat = vec![];
    for child in column {
        flat.push(ctx.layout_row(child)?);
    }
    ctx.unstyle();
    Ok(stack(ctx, flat, align, gap, 0))
}

/// Layout the inner contents of a matrix.
fn layout_mat_body(
    ctx: &mut MathContext,
    rows: &[Vec<Content>],
    augment: Option<Augment<Abs>>,
    gap: Axes<Rel<Abs>>,
    span: Span,
) -> SourceResult<Frame> {
    let gap = gap.zip_map(ctx.regions.base(), Rel::relative_to);
    let half_gap = gap * 0.5;

    // We provide a default stroke thickness that scales
    // with font size to ensure that augmentation lines
    // look correct by default at all matrix sizes.
    // The line cap is also set to square because it looks more "correct".
    let default_stroke_thickness = DEFAULT_STROKE_THICKNESS.scaled(ctx);
    let default_stroke = FixedStroke {
        thickness: default_stroke_thickness,
        paint: TextElem::fill_in(ctx.styles()),
        line_cap: LineCap::Square,
        ..Default::default()
    };

    let (hline, vline, stroke) = match augment {
        Some(v) => {
            // need to get stroke here for ownership
            let stroke = v.stroke_or(default_stroke);

            (v.hline, v.vline, stroke)
        }
        _ => (Offsets::default(), Offsets::default(), default_stroke),
    };

    let ncols = rows.first().map_or(0, |row| row.len());
    let nrows = rows.len();
    if ncols == 0 || nrows == 0 {
        return Ok(Frame::soft(Size::zero()));
    }

    // Before the full matrix body can be laid out, the
    // individual cells must first be independently laid out
    // so we can ensure alignment across rows and columns.

    // This variable stores the maximum ascent and descent for each row.
    let mut heights = vec![(Abs::zero(), Abs::zero()); nrows];

    // We want to transpose our data layout to columns
    // before final layout. For efficiency, the columns
    // variable is set up here and newly generated
    // individual cells are then added to it.
    let mut cols = vec![vec![]; ncols];

    ctx.style(ctx.style.for_denominator());
    for (row, (ascent, descent)) in rows.iter().zip(&mut heights) {
        for (cell, col) in row.iter().zip(&mut cols) {
            let cell = ctx.layout_row(cell)?;

            ascent.set_max(cell.ascent());
            descent.set_max(cell.descent());

            col.push(cell);
        }
    }
    ctx.unstyle();

    // For each row, combine maximum ascent and descent into a row height.
    // Sum the row heights, then add the total height of the gaps between rows.
    let total_height =
        heights.iter().map(|&(a, b)| a + b).sum::<Abs>() + gap.y * (nrows - 1) as f64;

    // Width starts at zero because it can't be calculated until later
    let mut frame = Frame::soft(Size::new(Abs::zero(), total_height));

    let mut x = Abs::zero();

    for (index, col) in cols.into_iter().enumerate() {
        let AlignmentResult { points, width: rcol } = alignments(&col);

        let mut y = Abs::zero();

        for (cell, &(ascent, descent)) in col.into_iter().zip(&heights) {
            let cell = cell.into_aligned_frame(ctx, &points, FixedAlign::Center);
            let pos = Point::new(
                if points.is_empty() { x + (rcol - cell.width()) / 2.0 } else { x },
                y + ascent - cell.ascent(),
            );

            frame.push_frame(pos, cell);

            y += ascent + descent + gap.y;
        }

        // Advance to the end of the column
        x += rcol;

        // If a vertical line should be inserted after this column
        if vline.0.contains(&(index as isize + 1))
            || vline.0.contains(&(1 - ((ncols - index) as isize)))
        {
            frame.push(
                Point::with_x(x + half_gap.x),
                line_item(total_height, true, stroke.clone(), span),
            );
        }

        // Advance to the start of the next column
        x += gap.x;
    }

    // Once all the columns are laid out, the total width can be calculated
    let total_width = x - gap.x;

    // This allows the horizontal lines to be laid out
    for line in hline.0 {
        let real_line =
            if line < 0 { nrows - line.unsigned_abs() } else { line as usize };
        let offset = (heights[0..real_line].iter().map(|&(a, b)| a + b).sum::<Abs>()
            + gap.y * (real_line - 1) as f64)
            + half_gap.y;

        frame.push(
            Point::with_y(offset),
            line_item(total_width, false, stroke.clone(), span),
        );
    }

    frame.size_mut().x = total_width;

    Ok(frame)
}

fn line_item(length: Abs, vertical: bool, stroke: FixedStroke, span: Span) -> FrameItem {
    let line_geom = if vertical {
        Geometry::Line(Point::with_y(length))
    } else {
        Geometry::Line(Point::with_x(length))
    };

    FrameItem::Shape(
        Shape {
            geometry: line_geom,
            fill: None,
            stroke: Some(stroke),
        },
        span,
    )
}

/// Layout the outer wrapper around the body of a vector or matrix.
fn layout_delimiters(
    ctx: &mut MathContext,
    mut frame: Frame,
    left: Option<char>,
    right: Option<char>,
    span: Span,
) -> SourceResult<()> {
    let axis = scaled!(ctx, axis_height);
    let short_fall = DELIM_SHORT_FALL.scaled(ctx);
    let height = frame.height();
    let target = height + VERTICAL_PADDING.of(height);
    frame.set_baseline(height / 2.0 + axis);

    if let Some(left) = left {
        let mut left =
            GlyphFragment::new(ctx, left, span).stretch_vertical(ctx, target, short_fall);
        left.center_on_axis(ctx);
        ctx.push(left);
    }

    ctx.push(FrameFragment::new(ctx, frame));

    if let Some(right) = right {
        let mut right = GlyphFragment::new(ctx, right, span)
            .stretch_vertical(ctx, target, short_fall);
        right.center_on_axis(ctx);
        ctx.push(right);
    }

    Ok(())
}

/// Parameters specifying how augmentation lines
/// should be drawn on a matrix.
#[derive(Debug, Default, Clone, Hash)]
pub struct Augment<T: Numeric = Length> {
    pub hline: Offsets,
    pub vline: Offsets,
    pub stroke: Smart<Stroke<T>>,
}

impl Augment<Abs> {
    fn stroke_or(&self, fallback: FixedStroke) -> FixedStroke {
        match &self.stroke {
            Smart::Custom(v) => v.clone().unwrap_or(fallback),
            _ => fallback,
        }
    }
}

impl Resolve for Augment {
    type Output = Augment<Abs>;

    fn resolve(self, styles: StyleChain) -> Self::Output {
        Augment {
            hline: self.hline,
            vline: self.vline,
            stroke: self.stroke.resolve(styles),
        }
    }
}

impl Fold for Augment<Abs> {
    type Output = Augment<Abs>;

    fn fold(mut self, outer: Self::Output) -> Self::Output {
        self.stroke = self.stroke.fold(outer.stroke);
        self
    }
}

cast! {
    Augment,
    self => {
        let stroke = self.stroke.unwrap_or_default();

        let d = dict! {
            "hline" => self.hline.into_value(),
            "vline" => self.vline.into_value(),
            "stroke" => stroke.into_value()
        };

        d.into_value()
    },
    v: isize => Augment {
        hline: Offsets::default(),
        vline: Offsets(vec![v]),
        stroke: Smart::Auto,
    },
    mut dict: Dict => {
        // need the transpose for the defaults to work
        let hline = dict.take("hline").ok().map(Offsets::from_value)
            .transpose().unwrap_or_default().unwrap_or_default();
        let vline = dict.take("vline").ok().map(Offsets::from_value)
            .transpose().unwrap_or_default().unwrap_or_default();

        let stroke = dict.take("stroke").ok().map(Stroke::from_value)
            .transpose()?.map(Smart::Custom).unwrap_or(Smart::Auto);

        Augment { hline, vline, stroke }
    },
}

cast! {
    Augment<Abs>,
    self => self.into_value(),
}

/// The offsets at which augmentation lines
/// should be drawn on a matrix.
#[derive(Debug, Default, Clone, Hash)]
pub struct Offsets(Vec<isize>);

cast! {
    Offsets,
    self => self.0.into_value(),
    v: isize => Self(vec![v]),
    v: Array => Self(v.into_iter().map(Value::cast).collect::<StrResult<_>>()?),
}<|MERGE_RESOLUTION|>--- conflicted
+++ resolved
@@ -233,11 +233,7 @@
         let delim = self.delim(ctx.styles());
         let frame = layout_mat_body(
             ctx,
-<<<<<<< HEAD
-            self.rows(),
-=======
-            &rows,
->>>>>>> f78a8f5d
+            rows,
             augment,
             Axes::new(self.column_gap(ctx.styles()), self.row_gap(ctx.styles())),
             self.span(),
