use comemo::{Track, Tracked, TrackedMut};
use ecow::{EcoString, EcoVec, eco_format, eco_vec};
use typst_syntax::{Span, Spanned};

use crate::World;
use crate::diag::{At, SourceResult, bail};
use crate::engine::{Engine, Route, Sink, Traced};
use crate::foundations::{
    Args, Construct, Content, Context, Func, LocatableSelector, NativeElement, Repr,
    Selector, Str, Value, cast, elem, func, scope, select_where, ty,
};
use crate::introspection::{Introspector, Locatable, Location};
use crate::routines::Routines;

/// Manages stateful parts of your document.
///
/// Let's say you have some computations in your document and want to remember
/// the result of your last computation to use it in the next one. You might try
/// something similar to the code below and expect it to output 10, 13, 26, and
/// 21. However this **does not work** in Typst. If you test this code, you will
/// see that Typst complains with the following error message: _Variables from
/// outside the function are read-only and cannot be modified._
///
/// ```typ
/// // This doesn't work!
/// #let x = 0
/// #let compute(expr) = {
///   x = eval(
///     expr.replace("x", str(x))
///   )
///   [New value is #x. ]
/// }
///
/// #compute("10") \
/// #compute("x + 3") \
/// #compute("x * 2") \
/// #compute("x - 5")
/// ```
///
/// # State and document markup { #state-and-markup }
/// Why does it do that? Because, in general, this kind of computation with side
/// effects is problematic in document markup and Typst is upfront about that.
/// For the results to make sense, the computation must proceed in the same
/// order in which the results will be laid out in the document. In our simple
/// example, that's the case, but in general it might not be.
///
/// Let's look at a slightly different, but similar kind of state: The heading
/// numbering. We want to increase the heading counter at each heading. Easy
/// enough, right? Just add one. Well, it's not that simple. Consider the
/// following example:
///
/// ```example
/// #set heading(numbering: "1.")
/// #let template(body) = [
///   = Outline
///   ...
///   #body
/// ]
///
/// #show: template
///
/// = Introduction
/// ...
/// ```
///
/// Here, Typst first processes the body of the document after the show rule,
/// sees the `Introduction` heading, then passes the resulting content to the
/// `template` function and only then sees the `Outline`. Just counting up would
/// number the `Introduction` with `1` and the `Outline` with `2`.
///
/// # Managing state in Typst { #state-in-typst }
/// So what do we do instead? We use Typst's state management system. Calling
/// the `state` function with an identifying string key and an optional initial
/// value gives you a state value which exposes a few functions. The two most
/// important ones are `get` and `update`:
///
/// - The [`get`]($state.get) function retrieves the current value of the state.
///   Because the value can vary over the course of the document, it is a
///   _contextual_ function that can only be used when [context]($context) is
///   available.
///
/// - The [`update`]($state.update) function modifies the state. You can give it
///   any value. If given a non-function value, it sets the state to that value.
///   If given a function, that function receives the previous state and has to
///   return the new state.
///
/// Our initial example would now look like this:
///
/// ```example
/// #let s = state(0)
/// #let compute(expr) = [
///   #s.update(x =>
///     eval(expr.replace("x", str(x)))
///   )
///   New value is #context s.get().
/// ]
///
/// #compute("10") \
/// #compute("x + 3") \
/// #compute("x * 2") \
/// #compute("x - 5")
/// ```
///
/// State managed by Typst is always updated in layout order, not in evaluation
/// order. The `update` method returns content and its effect occurs at the
/// position where the returned content is inserted into the document.
///
/// As a result, we can now also store some of the computations in variables,
/// but they still show the correct results:
///
/// ```example
/// >>> #let s = state(0)
/// >>> #let compute(expr) = [
/// >>>   #s.update(x =>
/// >>>     eval(expr.replace("x", str(x)))
/// >>>   )
/// >>>   New value is #context s.get().
/// >>> ]
/// <<< ...
///
/// #let more = [
///   #compute("x * 2") \
///   #compute("x - 5")
/// ]
///
/// #compute("10") \
/// #compute("x + 3") \
/// #more
/// ```
///
/// This example is of course a bit silly, but in practice this is often exactly
/// what you want! A good example are heading counters, which is why Typst's
/// [counting system]($counter) is very similar to its state system.
///
/// # Time Travel
/// By using Typst's state management system you also get time travel
/// capabilities! We can find out what the value of the state will be at any
/// position in the document from anywhere else. In particular, the `at` method
/// gives us the value of the state at any particular location and the `final`
/// methods gives us the value of the state at the end of the document.
///
/// ```example
/// >>> #let s = state(0)
/// >>> #let compute(expr) = [
/// >>>   #s.update(x => {
/// >>>     eval(expr.replace("x", str(x)))
/// >>>   })
/// >>>   New value is #context s.get().
/// >>> ]
/// <<< ...
///
/// Value at `<here>` is
/// #context s.at(<here>)
///
/// #compute("10") \
/// #compute("x + 3") \
/// *Here.* <here> \
/// #compute("x * 2") \
/// #compute("x - 5")
/// ```
///
/// # A word of caution { #caution }
/// To resolve the values of all states, Typst evaluates parts of your code
/// multiple times. However, there is no guarantee that your state manipulation
/// can actually be completely resolved.
///
/// For instance, if you generate state updates depending on the final value of
/// a state, the results might never converge. The example below illustrates
/// this. We initialize our state with `1` and then update it to its own final
/// value plus 1. So it should be `2`, but then its final value is `2`, so it
/// should be `3`, and so on. This example displays a finite value because Typst
/// simply gives up after a few attempts.
///
/// ```example
/// // This is bad!
/// #let s = state(1)
/// #context s.update(s.final() + 1)
/// #context s.get()
/// ```
///
/// In general, you should try not to generate state updates from within context
/// expressions. If possible, try to express your updates as non-contextual
/// values or functions that compute the new value from the previous value.
/// Sometimes, it cannot be helped, but in those cases it is up to you to ensure
/// that the result converges.
#[ty(scope)]
#[derive(Debug, Clone, PartialEq, Hash)]
pub struct State {
    /// The key that identifies the state.
    key: Spanned<Str>,
    /// The initial value of the state.
    init: Value,
}

impl State {
    /// Create a new state identified by a key.
    pub fn new(key: Spanned<Str>, init: Value) -> State {
        Self { key, init }
    }

    /// Get the value of the state at the given location.
    pub fn at_loc(&self, engine: &mut Engine, loc: Location) -> SourceResult<Value> {
        let sequence = self.sequence(engine)?;
        let offset = engine.introspector.query_count_before(&self.selector(), loc);
        Ok(sequence[offset].clone())
    }

    /// Produce the whole sequence of states.
    ///
    /// This has to happen just once for all states, cutting down the number
    /// of state updates from quadratic to linear.
    fn sequence(&self, engine: &mut Engine) -> SourceResult<EcoVec<Value>> {
        self.sequence_impl(
            engine.routines,
            engine.world,
            engine.introspector,
            engine.traced,
            TrackedMut::reborrow_mut(&mut engine.sink),
            engine.route.track(),
        )
    }

    /// Memoized implementation of `sequence`.
    #[comemo::memoize]
    fn sequence_impl(
        &self,
        routines: &Routines,
        world: Tracked<dyn World + '_>,
        introspector: Tracked<Introspector>,
        traced: Tracked<Traced>,
        sink: TrackedMut<Sink>,
        route: Tracked<Route>,
    ) -> SourceResult<EcoVec<Value>> {
        let mut engine = Engine {
            routines,
            world,
            introspector,
            traced,
            sink,
            route: Route::extend(route).unnested(),
        };
        let mut state = self.init.clone();
        let mut stops = eco_vec![state.clone()];

        for elem in introspector.query(&self.selector()) {
            let elem = elem.to_packed::<StateUpdateElem>().unwrap();
            match &elem.update {
                StateUpdate::Set(value) => state = value.clone(),
                StateUpdate::Func(func) => {
                    state = func.call(&mut engine, Context::none().track(), [state])?
                }
            }
            stops.push(state.clone());
        }

        Ok(stops)
    }

    /// The selector for this state's updates.
    fn selector(&self) -> Selector {
        select_where!(StateUpdateElem, key => self.key.clone())
    }

    /// Selects all state updates.
    pub fn select_any() -> Selector {
        StateUpdateElem::ELEM.select()
    }
}

#[scope]
impl State {
    /// Create a new state.
    #[func(constructor)]
    pub fn construct(
<<<<<<< HEAD
        engine: &mut Engine,
        args: &mut Args,
        #[external] key: Str,
        #[external] init: Value,
    ) -> SourceResult<State> {
        let key: Str;
        let init: Value;
        if args.remaining() <= 1 {
            let arg: Spanned<Value> = args.expect("key or init")?;
            key = "".into();
            init = arg.v;
            if let Value::Str(s) = &init {
                engine.sink.warn(crate::diag::warning!(arg.span,
                    "state behavior changed from the previous version";
                    hint: "this now constructs an anonymous state with initial value `{}`", s.repr();
                    hint: "use an explicit key to silence this warning: `state(\"\", {})`", s.repr()
                ))
            }
        } else {
            key = args.eat()?.unwrap();
            init = args.eat()?.unwrap();
        }

        Ok(Self::new(Spanned { span: args.span, v: key }, init))
=======
        /// The key that identifies this state.
        ///
        /// Any [updates]($state.update) to the state will be identified with
        /// the string key. If you construct multiple states with the same
        /// `key`, then updating any one will affect all of them.
        key: Str,
        /// The initial value of the state.
        ///
        /// If you construct multiple states with the same `key` but different
        /// `init` values, they will each use their own initial value but share
        /// updates. Specifically, the value of a state at some location in the
        /// document will be computed from that state's initial value and all
        /// preceding updates for the state's key.
        ///
        /// ```example
        /// #let banana = state("key", "🍌")
        /// #let broccoli = state("key", "🥦")
        ///
        /// #banana.update(it => it + "😋")
        ///
        /// #context [
        ///   - #state("key", "🍎").get()
        ///   - #banana.get()
        ///   - #broccoli.get()
        /// ]
        /// ```
        #[default]
        init: Value,
    ) -> State {
        Self::new(key, init)
>>>>>>> 7546bfff
    }

    /// Retrieves the value of the state at the current location.
    ///
    /// This is equivalent to `{state.at(here())}`.
    #[typst_macros::time(name = "state.get", span = span)]
    #[func(contextual)]
    pub fn get(
        &self,
        engine: &mut Engine,
        context: Tracked<Context>,
        span: Span,
    ) -> SourceResult<Value> {
        let loc = context.location().at(span)?;
        self.at_loc(engine, loc)
    }

    /// Retrieves the value of the state at the given selector's unique match.
    ///
    /// The `selector` must match exactly one element in the document. The most
    /// useful kinds of selectors for this are [labels]($label) and
    /// [locations]($location).
    #[typst_macros::time(name = "state.at", span = span)]
    #[func(contextual)]
    pub fn at(
        &self,
        engine: &mut Engine,
        context: Tracked<Context>,
        span: Span,
        /// The place at which the state's value should be retrieved.
        selector: LocatableSelector,
    ) -> SourceResult<Value> {
        let loc = selector.resolve_unique(engine.introspector, context).at(span)?;
        self.at_loc(engine, loc)
    }

    /// Retrieves the value of the state at the end of the document.
    #[func(contextual)]
    pub fn final_(
        &self,
        engine: &mut Engine,
        context: Tracked<Context>,
        span: Span,
    ) -> SourceResult<Value> {
        context.introspect().at(span)?;
        let sequence = self.sequence(engine)?;
        Ok(sequence.last().unwrap().clone())
    }

    /// Updates the value of the state.
    ///
    /// The update will be in effect at the position where the returned content
    /// is inserted into the document. If you don't put the output into the
    /// document, nothing happens! This would be the case, for example, if you
    /// write `{let _ = my-state.update(7)}`. State updates are always
    /// applied in layout order and in that case, Typst wouldn't know when to
    /// update the state.
    ///
    /// In contrast to [`get`]($state.get), [`at`]($state.at), and
    /// [`final`]($state.final), this function does not require [context].
    #[func]
    pub fn update(
        self,
        span: Span,
        /// A value to update to or a function to update with.
        ///
        /// - If given a non-function value, sets the state to that value.
        /// - If given a function, that function receives the state's previous
        ///   value and has to return the state's new value.
        ///
        /// When updating the state based on its previous value, you should
        /// prefer the function form instead of retrieving the previous value
        /// from the [context]($context). This allows the compiler to resolve
        /// the final state efficiently, minimizing the number of
        /// [layout iterations]($context/#compiler-iterations) required.
        ///
        /// In the following example, `{fill.update(f => not f)}` will paint odd
        /// [items in the bullet list]($list.item) as expected. However, if it's
        /// replaced with `{context fill.update(not fill.get())}`, then layout
        /// will not converge within 5 attempts, as each update will take one
        /// additional iteration to propagate.
        ///
        /// ```example
        /// #let fill = state("fill", false)
        ///
        /// #show list.item: it => {
        ///   fill.update(f => not f)
        ///   context {
        ///     set text(fill: fuchsia) if fill.get()
        ///     it
        ///   }
        /// }
        ///
        /// #lorem(5).split().map(list.item).join()
        /// ```
        update: StateUpdate,
    ) -> Content {
        StateUpdateElem::new(self.key, update).pack().spanned(span)
    }
}

impl Repr for State {
    fn repr(&self) -> EcoString {
        eco_format!("state({}, {})", self.key.v.repr(), self.init.repr())
    }
}

/// An update to perform on a state.
#[derive(Debug, Clone, PartialEq, Hash)]
pub enum StateUpdate {
    /// Set the state to the specified value.
    Set(Value),
    /// Apply the given function to the state.
    Func(Func),
}

cast! {
    StateUpdate,
    v: Func => Self::Func(v),
    v: Value => Self::Set(v),
}

/// Executes a display of a state.
#[elem(Construct, Locatable)]
pub struct StateUpdateElem {
    /// The key that identifies the state.
    #[required]
    key: Spanned<Str>,

    /// The update to perform on the state.
    #[required]
    #[internal]
    update: StateUpdate,
}

impl Construct for StateUpdateElem {
    fn construct(_: &mut Engine, args: &mut Args) -> SourceResult<Content> {
        bail!(args.span, "cannot be constructed manually");
    }
}<|MERGE_RESOLUTION|>--- conflicted
+++ resolved
@@ -272,7 +272,6 @@
     /// Create a new state.
     #[func(constructor)]
     pub fn construct(
-<<<<<<< HEAD
         engine: &mut Engine,
         args: &mut Args,
         #[external] key: Str,
@@ -297,38 +296,6 @@
         }
 
         Ok(Self::new(Spanned { span: args.span, v: key }, init))
-=======
-        /// The key that identifies this state.
-        ///
-        /// Any [updates]($state.update) to the state will be identified with
-        /// the string key. If you construct multiple states with the same
-        /// `key`, then updating any one will affect all of them.
-        key: Str,
-        /// The initial value of the state.
-        ///
-        /// If you construct multiple states with the same `key` but different
-        /// `init` values, they will each use their own initial value but share
-        /// updates. Specifically, the value of a state at some location in the
-        /// document will be computed from that state's initial value and all
-        /// preceding updates for the state's key.
-        ///
-        /// ```example
-        /// #let banana = state("key", "🍌")
-        /// #let broccoli = state("key", "🥦")
-        ///
-        /// #banana.update(it => it + "😋")
-        ///
-        /// #context [
-        ///   - #state("key", "🍎").get()
-        ///   - #banana.get()
-        ///   - #broccoli.get()
-        /// ]
-        /// ```
-        #[default]
-        init: Value,
-    ) -> State {
-        Self::new(key, init)
->>>>>>> 7546bfff
     }
 
     /// Retrieves the value of the state at the current location.
