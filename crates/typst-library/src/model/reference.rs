use comemo::Track;
use ecow::eco_format;

use crate::diag::{At, Hint, SourceResult, bail};
use crate::engine::Engine;
use crate::foundations::{
<<<<<<< HEAD
    Cast, Content, Context, Func, IntoValue, Label, NativeElement, Packed, Show, Smart,
    StyleChain, Synthesize, cast, elem,
=======
    cast, elem, Cast, Content, Context, Func, IntoValue, Label, NativeElement, Packed,
    Repr, Show, Smart, StyleChain, Synthesize,
>>>>>>> 0bc68df2
};
use crate::introspection::{Counter, CounterKey, Locatable};
use crate::math::EquationElem;
use crate::model::{
    BibliographyElem, CiteElem, Destination, Figurable, FootnoteElem, Numbering,
};
use crate::text::TextElem;

/// A reference to a label or bibliography.
///
/// Takes a label and cross-references it. There are two kind of references,
/// determined by its [`form`]($ref.form): `{"normal"}` and `{"page"}`.
///
/// The default, a `{"normal"}` reference, produces a textual reference to a
/// label. For example, a reference to a heading will yield an appropriate
/// string such as "Section 1" for a reference to the first heading. The word
/// "Section" depends on the [`lang`]($text.lang) setting and is localized
/// accordingly. The references are also links to the respective element.
/// Reference syntax can also be used to [cite] from a bibliography.
///
/// As the default form requires a supplement and numbering, the label must be
/// attached to a _referenceable element_. Referenceable elements include
/// [headings]($heading), [figures]($figure), [equations]($math.equation), and
/// [footnotes]($footnote). To create a custom referenceable element like a
/// theorem, you can create a figure of a custom [`kind`]($figure.kind) and
/// write a show rule for it. In the future, there might be a more direct way
/// to define a custom referenceable element.
///
/// If you just want to link to a labelled element and not get an automatic
/// textual reference, consider using the [`link`] function instead.
///
/// A `{"page"}` reference produces a page reference to a label, displaying the
/// page number at its location. You can use the
/// [page's supplement]($page.supplement) to modify the text before the page
/// number. Unlike a `{"normal"}` reference, the label can be attached to any
/// element.
///
/// # Example
/// ```example
/// #set page(numbering: "1")
/// #set heading(numbering: "1.")
/// #set math.equation(numbering: "(1)")
///
/// = Introduction <intro>
/// Recent developments in
/// typesetting software have
/// rekindled hope in previously
/// frustrated researchers. @distress
/// As shown in @results (see
/// #ref(<results>, form: "page")),
/// we ...
///
/// = Results <results>
/// We discuss our approach in
/// comparison with others.
///
/// == Performance <perf>
/// @slow demonstrates what slow
/// software looks like.
/// $ T(n) = O(2^n) $ <slow>
///
/// #bibliography("works.bib")
/// ```
///
/// # Syntax
/// This function also has dedicated syntax: A `{"normal"}` reference to a
/// label can be created by typing an `@` followed by the name of the label
/// (e.g. `[= Introduction <intro>]` can be referenced by typing `[@intro]`).
///
/// To customize the supplement, add content in square brackets after the
/// reference: `[@intro[Chapter]]`.
///
/// # Customization
/// If you write a show rule for references, you can access the referenced
/// element through the `element` field of the reference. The `element` may
/// be `{none}` even if it exists if Typst hasn't discovered it yet, so you
/// always need to handle that case in your code.
///
/// ```example
/// #set heading(numbering: "1.")
/// #set math.equation(numbering: "(1)")
///
/// #show ref: it => {
///   let eq = math.equation
///   let el = it.element
///   if el != none and el.func() == eq {
///     // Override equation references.
///     link(el.location(),numbering(
///       el.numbering,
///       ..counter(eq).at(el.location())
///     ))
///   } else {
///     // Other references as usual.
///     it
///   }
/// }
///
/// = Beginnings <beginning>
/// In @beginning we prove @pythagoras.
/// $ a^2 + b^2 = c^2 $ <pythagoras>
/// ```
#[elem(title = "Reference", Synthesize, Locatable, Show)]
pub struct RefElem {
    /// The target label that should be referenced.
    ///
    /// Can be a label that is defined in the document or, if the
    /// [`form`]($ref.form) is set to `["normal"]`, an entry from the
    /// [`bibliography`].
    #[required]
    pub target: Label,

    /// A supplement for the reference.
    ///
    /// If the [`form`]($ref.form) is set to `{"normal"}`:
    /// - For references to headings or figures, this is added before the
    ///   referenced number.
    /// - For citations, this can be used to add a page number.
    ///
    /// If the [`form`]($ref.form) is set to `{"page"}`, then this is added
    /// before the page number of the label referenced.
    ///
    /// If a function is specified, it is passed the referenced element and
    /// should return content.
    ///
    /// ```example
    /// #set heading(numbering: "1.")
    /// #show ref.where(
    ///   form: "normal"
    /// ): set ref(supplement: it => {
    ///   if it.func() == heading {
    ///     "Chapter"
    ///   } else {
    ///     "Thing"
    ///   }
    /// })
    ///
    /// = Introduction <intro>
    /// In @intro, we see how to turn
    /// Sections into Chapters. And
    /// in @intro[Part], it is done
    /// manually.
    /// ```
    #[borrowed]
    pub supplement: Smart<Option<Supplement>>,

    /// The kind of reference to produce.
    ///
    /// ```example
    /// #set page(numbering: "1")
    ///
    /// Here <here> we are on
    /// #ref(<here>, form: "page").
    /// ```
    #[default(RefForm::Normal)]
    pub form: RefForm,

    /// A synthesized citation.
    #[synthesized]
    pub citation: Option<Packed<CiteElem>>,

    /// The referenced element.
    #[synthesized]
    pub element: Option<Content>,
}

impl Synthesize for Packed<RefElem> {
    fn synthesize(
        &mut self,
        engine: &mut Engine,
        styles: StyleChain,
    ) -> SourceResult<()> {
        let citation = to_citation(self, engine, styles)?;

        let elem = self.as_mut();
        elem.push_citation(Some(citation));
        elem.push_element(None);

        if !BibliographyElem::has(engine, elem.target) {
            if let Ok(found) = engine.introspector.query_label(elem.target).cloned() {
                elem.push_element(Some(found));
                return Ok(());
            }
        }

        Ok(())
    }
}

impl Show for Packed<RefElem> {
    #[typst_macros::time(name = "ref", span = self.span())]
    fn show(&self, engine: &mut Engine, styles: StyleChain) -> SourceResult<Content> {
        let elem = engine.introspector.query_label(self.target);
        let span = self.span();

        let form = self.form(styles);
        if form == RefForm::Page {
            let elem = elem.at(span)?;
            let elem = elem.clone();

            let loc = elem.location().unwrap();
            let numbering = engine
                .introspector
                .page_numbering(loc)
                .ok_or_else(|| eco_format!("cannot reference without page numbering"))
                .hint(eco_format!(
                    "you can enable page numbering with `#set page(numbering: \"1\")`"
                ))
                .at(span)?;
            let supplement = engine.introspector.page_supplement(loc);

            return show_reference(
                self,
                engine,
                styles,
                Counter::new(CounterKey::Page),
                numbering.clone(),
                supplement,
                elem,
            );
        }
        // RefForm::Normal

        if BibliographyElem::has(engine, self.target) {
            if let Ok(elem) = elem {
                bail!(
                    span,
                    "label `{}` occurs both in the document and its bibliography",
                    self.target.repr();
                    hint: "change either the {}'s label or the \
                           bibliography key to resolve the ambiguity",
                    elem.func().name(),
                );
            }

            return Ok(to_citation(self, engine, styles)?.pack().spanned(span));
        }

        let elem = elem.at(span)?;

        if let Some(footnote) = elem.to_packed::<FootnoteElem>() {
            return Ok(footnote.into_ref(self.target).pack().spanned(span));
        }

        let elem = elem.clone();
        let refable = elem
            .with::<dyn Refable>()
            .ok_or_else(|| {
                if elem.can::<dyn Figurable>() {
                    eco_format!(
                        "cannot reference {} directly, try putting it into a figure",
                        elem.func().name()
                    )
                } else {
                    eco_format!("cannot reference {}", elem.func().name())
                }
            })
            .at(span)?;

        let numbering = refable
            .numbering()
            .ok_or_else(|| {
                eco_format!("cannot reference {} without numbering", elem.func().name())
            })
            .hint(eco_format!(
                "you can enable {} numbering with `#set {}(numbering: \"1.\")`",
                elem.func().name(),
                if elem.func() == EquationElem::elem() {
                    "math.equation"
                } else {
                    elem.func().name()
                }
            ))
            .at(span)?;

        show_reference(
            self,
            engine,
            styles,
            refable.counter(),
            numbering.clone(),
            refable.supplement(),
            elem,
        )
    }
}

/// Show a reference.
fn show_reference(
    reference: &Packed<RefElem>,
    engine: &mut Engine,
    styles: StyleChain,
    counter: Counter,
    numbering: Numbering,
    supplement: Content,
    elem: Content,
) -> SourceResult<Content> {
    let loc = elem.location().unwrap();
    let numbers = counter.display_at_loc(engine, loc, styles, &numbering.trimmed())?;

    let supplement = match reference.supplement(styles).as_ref() {
        Smart::Auto => supplement,
        Smart::Custom(None) => Content::empty(),
        Smart::Custom(Some(supplement)) => supplement.resolve(engine, styles, [elem])?,
    };

    let mut content = numbers;
    if !supplement.is_empty() {
        content = supplement + TextElem::packed("\u{a0}") + content;
    }

    Ok(content.linked(Destination::Location(loc)))
}

/// Turn a reference into a citation.
fn to_citation(
    reference: &Packed<RefElem>,
    engine: &mut Engine,
    styles: StyleChain,
) -> SourceResult<Packed<CiteElem>> {
    let mut elem = Packed::new(CiteElem::new(reference.target).with_supplement(
        match reference.supplement(styles).clone() {
            Smart::Custom(Some(Supplement::Content(content))) => Some(content),
            _ => None,
        },
    ));

    if let Some(loc) = reference.location() {
        elem.set_location(loc);
    }

    elem.synthesize(engine, styles)?;

    Ok(elem)
}

/// Additional content for a reference.
#[derive(Debug, Clone, PartialEq, Hash)]
pub enum Supplement {
    Content(Content),
    Func(Func),
}

impl Supplement {
    /// Tries to resolve the supplement into its content.
    pub fn resolve<T: IntoValue>(
        &self,
        engine: &mut Engine,
        styles: StyleChain,
        args: impl IntoIterator<Item = T>,
    ) -> SourceResult<Content> {
        Ok(match self {
            Supplement::Content(content) => content.clone(),
            Supplement::Func(func) => func
                .call(engine, Context::new(None, Some(styles)).track(), args)?
                .display(),
        })
    }
}

cast! {
    Supplement,
    self => match self {
        Self::Content(v) => v.into_value(),
        Self::Func(v) => v.into_value(),
    },
    v: Content => Self::Content(v),
    v: Func => Self::Func(v),
}

/// The form of the reference.
#[derive(Debug, Default, Copy, Clone, Eq, PartialEq, Hash, Cast)]
pub enum RefForm {
    /// Produces a textual reference to a label.
    #[default]
    Normal,
    /// Produces a page reference to a label.
    Page,
}

/// Marks an element as being able to be referenced. This is used to implement
/// the `@ref` element.
pub trait Refable {
    /// The supplement, if not overridden by the reference.
    fn supplement(&self) -> Content;

    /// Returns the counter of this element.
    fn counter(&self) -> Counter;

    /// Returns the numbering of this element.
    fn numbering(&self) -> Option<&Numbering>;
}<|MERGE_RESOLUTION|>--- conflicted
+++ resolved
@@ -4,13 +4,8 @@
 use crate::diag::{At, Hint, SourceResult, bail};
 use crate::engine::Engine;
 use crate::foundations::{
-<<<<<<< HEAD
-    Cast, Content, Context, Func, IntoValue, Label, NativeElement, Packed, Show, Smart,
-    StyleChain, Synthesize, cast, elem,
-=======
-    cast, elem, Cast, Content, Context, Func, IntoValue, Label, NativeElement, Packed,
-    Repr, Show, Smart, StyleChain, Synthesize,
->>>>>>> 0bc68df2
+    Cast, Content, Context, Func, IntoValue, Label, NativeElement, Packed, Repr, Show,
+    Smart, StyleChain, Synthesize, cast, elem,
 };
 use crate::introspection::{Counter, CounterKey, Locatable};
 use crate::math::EquationElem;
