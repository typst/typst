--- conflicted
+++ resolved
@@ -2,25 +2,11 @@
 
 use smallvec::SmallVec;
 
-<<<<<<< HEAD
-use crate::diag::{bail, SourceResult};
-use crate::engine::Engine;
-use crate::foundations::{
-    cast, elem, scope, Array, Content, NativeElement, Packed, Show, Smart, StyleChain,
-    Styles, TargetElem,
-};
-use crate::html::{attr, tag, HtmlElem};
-use crate::layout::{Alignment, BlockElem, Em, HAlignment, Length, VAlignment, VElem};
-use crate::model::{
-    ListItemLike, ListLike, Numbering, NumberingPattern, ParElem, ParbreakElem,
-};
-=======
 use crate::diag::bail;
 use crate::foundations::{Array, Content, Packed, Smart, Styles, cast, elem, scope};
 use crate::introspection::{Locatable, Tagged};
 use crate::layout::{Alignment, Em, HAlignment, Length, VAlignment};
 use crate::model::{ListItemLike, ListLike, Numbering, NumberingPattern};
->>>>>>> f8dd9e77
 
 /// A numbered list.
 ///
@@ -230,52 +216,6 @@
     type EnumItem;
 }
 
-<<<<<<< HEAD
-impl Show for Packed<EnumElem> {
-    fn show(&self, engine: &mut Engine, styles: StyleChain) -> SourceResult<Content> {
-        let tight = self.tight(styles);
-
-        if TargetElem::target_in(styles).is_html() {
-            let mut elem = HtmlElem::new(tag::ol);
-            if self.reversed(styles) {
-                elem = elem.with_attr(attr::reversed, "reversed");
-            }
-            if let Some(n) = self.start(styles).custom() {
-                elem = elem.with_attr(attr::start, eco_format!("{n}"));
-            }
-            let body = Content::sequence(self.children.iter().map(|item| {
-                let mut li = HtmlElem::new(tag::li);
-                if let Some(nr) = item.number(styles) {
-                    li = li.with_attr(attr::value, eco_format!("{nr}"));
-                }
-                // Text in wide enums shall always turn into paragraphs.
-                let mut body = item.body.clone();
-                if !tight {
-                    body += ParbreakElem::shared();
-                }
-                li.with_body(Some(body)).pack().spanned(item.span())
-            }));
-            return Ok(elem.with_body(Some(body)).pack().spanned(self.span()));
-        }
-
-        let mut realized =
-            BlockElem::multi_layouter(self.clone(), engine.routines.layout_enum)
-                .pack()
-                .spanned(self.span());
-
-        if tight {
-            let leading = ParElem::leading_in(styles);
-            let spacing =
-                VElem::new(leading.into()).with_weak(true).with_attach(true).pack();
-            realized = spacing + realized;
-        }
-
-        Ok(realized)
-    }
-}
-
-=======
->>>>>>> f8dd9e77
 /// An enumeration item.
 #[elem(name = "item", title = "Numbered List Item", Tagged)]
 pub struct EnumItem {
