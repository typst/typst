--- conflicted
+++ resolved
@@ -14,16 +14,10 @@
     SpecificLocator, TransparentLocator, citationberg,
 };
 use indexmap::IndexMap;
-<<<<<<< HEAD
-use smallvec::{smallvec, SmallVec};
-use typst_syntax::{Span, Spanned};
-use typst_utils::{Get, ManuallyHash, NonZeroExt, PicoStr};
-=======
 use rustc_hash::{FxBuildHasher, FxHashMap};
 use smallvec::SmallVec;
 use typst_syntax::{Span, Spanned, SyntaxMode};
 use typst_utils::{ManuallyHash, NonZeroExt, PicoStr};
->>>>>>> f8dd9e77
 
 use crate::World;
 use crate::diag::{
@@ -37,31 +31,14 @@
     Synthesize, Value, elem,
 };
 use crate::introspection::{Introspector, Locatable, Location};
-<<<<<<< HEAD
-use crate::layout::{
-    BlockBody, BlockElem, Em, GridCell, GridChild, GridElem, GridItem, HElem, PadElem,
-    Sides, Sizing, TrackSizings,
-};
-use crate::loading::{DataSource, Load};
-=======
 use crate::layout::{BlockBody, BlockElem, Em, HElem, PadElem};
 use crate::loading::{DataSource, Load, LoadSource, Loaded, format_yaml_error};
->>>>>>> f8dd9e77
 use crate::model::{
     CitationForm, CiteGroup, Destination, DirectLinkElem, FootnoteElem, HeadingElem,
     LinkElem, Url,
 };
-<<<<<<< HEAD
-use crate::routines::{EvalMode, Routines};
-use crate::text::{
-    FontStyle, Lang, LocalName, Region, Smallcaps, SubElem, SuperElem, TextElem,
-    WeightDelta,
-};
-use crate::World;
-=======
 use crate::routines::Routines;
 use crate::text::{Lang, LocalName, Region, SmallcapsElem, SubElem, SuperElem, TextElem};
->>>>>>> f8dd9e77
 
 /// A bibliography / reference listing.
 ///
@@ -211,84 +188,6 @@
     }
 }
 
-<<<<<<< HEAD
-impl Synthesize for Packed<BibliographyElem> {
-    fn synthesize(&mut self, _: &mut Engine, styles: StyleChain) -> SourceResult<()> {
-        let elem = self.as_mut();
-        elem.push_lang(TextElem::lang_in(styles));
-        elem.push_region(TextElem::region_in(styles));
-        Ok(())
-    }
-}
-
-impl Show for Packed<BibliographyElem> {
-    #[typst_macros::time(name = "bibliography", span = self.span())]
-    fn show(&self, engine: &mut Engine, styles: StyleChain) -> SourceResult<Content> {
-        const COLUMN_GUTTER: Em = Em::new(0.65);
-        const INDENT: Em = Em::new(1.5);
-
-        let span = self.span();
-
-        let mut seq = vec![];
-        if let Some(title) = self.title(styles).unwrap_or_else(|| {
-            Some(TextElem::packed(Self::local_name_in(styles)).spanned(span))
-        }) {
-            seq.push(
-                HeadingElem::new(title)
-                    .with_depth(NonZeroUsize::ONE)
-                    .pack()
-                    .spanned(span),
-            );
-        }
-
-        let works = Works::generate(engine).at(span)?;
-        let references = works
-            .references
-            .as_ref()
-            .ok_or("CSL style is not suitable for bibliographies")
-            .at(span)?;
-
-        if references.iter().any(|(prefix, _)| prefix.is_some()) {
-            let row_gutter = ParElem::spacing_in(styles);
-
-            let mut cells = vec![];
-            for (prefix, reference) in references {
-                cells.push(GridChild::Item(GridItem::Cell(
-                    Packed::new(GridCell::new(prefix.clone().unwrap_or_default()))
-                        .spanned(span),
-                )));
-                cells.push(GridChild::Item(GridItem::Cell(
-                    Packed::new(GridCell::new(reference.clone())).spanned(span),
-                )));
-            }
-            seq.push(
-                GridElem::new(cells)
-                    .with_columns(TrackSizings(smallvec![Sizing::Auto; 2]))
-                    .with_column_gutter(TrackSizings(smallvec![COLUMN_GUTTER.into()]))
-                    .with_row_gutter(TrackSizings(smallvec![row_gutter.into()]))
-                    .pack()
-                    .spanned(span),
-            );
-        } else {
-            for (_, reference) in references {
-                let realized = reference.clone();
-                let block = if works.hanging_indent {
-                    let body = HElem::new((-INDENT).into()).pack() + realized;
-                    let inset = Sides::default()
-                        .with(TextElem::dir_in(styles).start(), Some(INDENT.into()));
-                    BlockElem::new()
-                        .with_body(Some(BlockBody::Content(body)))
-                        .with_inset(inset)
-                } else {
-                    BlockElem::new().with_body(Some(BlockBody::Content(realized)))
-                };
-
-                seq.push(block.pack().spanned(span));
-            }
-        }
-
-        Ok(Content::sequence(seq))
-=======
 impl Packed<BibliographyElem> {
     /// Produces the heading for the bibliography, if any.
     pub fn realize_title(&self, styles: StyleChain) -> Option<Content> {
@@ -312,7 +211,6 @@
         elem.lang = Some(styles.get(TextElem::lang));
         elem.region = Some(styles.get(TextElem::region));
         Ok(())
->>>>>>> f8dd9e77
     }
 }
 
@@ -1175,12 +1073,7 @@
     match format.font_variant {
         citationberg::FontVariant::Normal => {}
         citationberg::FontVariant::SmallCaps => {
-<<<<<<< HEAD
-            content =
-                content.styled(TextElem::set_smallcaps(Some(Smallcaps::Minuscules)));
-=======
             content = SmallcapsElem::new(content).pack();
->>>>>>> f8dd9e77
         }
     }
 
