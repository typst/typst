--- conflicted
+++ resolved
@@ -875,51 +875,9 @@
         static LOCALES: LazyLock<Vec<citationberg::Locale>> =
             LazyLock::new(hayagriva::archive::locales);
 
-<<<<<<< HEAD
         let mut rendered = vec![];
         // Keeps track of the number of citation to offset it correctly
         let mut citation_count = 0;
-=======
-        let database = &self.bibliography.sources.derived;
-        let bibliography_style =
-            &self.bibliography.style.get_ref(StyleChain::default()).derived;
-
-        // Process all citation groups.
-        let mut driver = BibliographyDriver::new();
-        for elem in &self.groups {
-            let group = elem.to_packed::<CiteGroup>().unwrap();
-            let location = elem.location().unwrap();
-            let children = &group.children;
-
-            // Groups should never be empty.
-            let Some(first) = children.first() else { continue };
-
-            let mut subinfos = SmallVec::with_capacity(children.len());
-            let mut items = Vec::with_capacity(children.len());
-            let mut errors = EcoVec::new();
-            let mut normal = true;
-
-            // Create infos and items for each child in the group.
-            for child in children {
-                let Some(entry) = database.get(child.key) else {
-                    errors.push(error!(
-                        child.span(),
-                        "key `{}` does not exist in the bibliography",
-                        child.key.resolve(),
-                    ));
-                    continue;
-                };
-
-                let supplement = child.supplement.get_cloned(StyleChain::default());
-                let locator = supplement.as_ref().map(|c| {
-                    SpecificLocator(
-                        citationberg::taxonomy::Locator::Custom,
-                        hayagriva::LocatorPayload::Transparent(TransparentLocator::new(
-                            c.clone(),
-                        )),
-                    )
-                });
->>>>>>> a87f4b15
 
         for bibliography in &self.bibliographies {
             let mut driver = BibliographyDriver::new();
@@ -951,7 +909,7 @@
                         errors.push(error!(
                             child.span(),
                             "key `{}` does not exist in the bibliography",
-                            child.key.resolve()
+                            child.key.resolve(),
                         ));
                         continue;
                     };
