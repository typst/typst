--- conflicted
+++ resolved
@@ -5,7 +5,7 @@
 use std::path::Path;
 use std::sync::{Arc, LazyLock};
 
-use comemo::{Track, Tracked};
+use comemo::{Track, Tracked, TrackedMut};
 use ecow::{EcoString, EcoVec, eco_format, eco_vec};
 use hayagriva::archive::ArchivedStyle;
 use hayagriva::io::BibLaTeXError;
@@ -17,27 +17,19 @@
 use rustc_hash::{FxBuildHasher, FxHashMap};
 use smallvec::SmallVec;
 use typst_syntax::{Span, Spanned, SyntaxMode};
-use typst_utils::{ManuallyHash, NonZeroExt, PicoStr};
+use typst_utils::{ManuallyHash, NonZeroExt, PicoStr, Protected};
 
 use crate::World;
 use crate::diag::{
     At, HintedStrResult, LoadError, LoadResult, LoadedWithin, ReportPos,
     SourceDiagnostic, SourceResult, StrResult, bail, error, warning,
 };
-use crate::engine::{Engine, Sink};
+use crate::engine::{Engine, Route, Sink, Traced};
 use crate::foundations::{
-<<<<<<< HEAD
-    Bytes, CastInfo, Content, Derived, FromValue, IntoValue, Label, NativeElement,
-    OneOrMultiple, Packed, Reflect, Scope, Selector, ShowSet, Smart, StyleChain, Styles,
-    Synthesize, Value, elem,
-=======
-    Bytes, CastInfo, Content, Context, Derived, FromValue, IntoValue, Label,
-    NativeElement, OneOrMultiple, Packed, Reflect, Scope, ShowSet, Smart, StyleChain,
-    Styles, Synthesize, Value, elem,
+    elem, Bytes, CastInfo, Content, Context, Derived, FromValue, IntoValue, Label, NativeElement, OneOrMultiple, Packed, Reflect, Scope, Selector, ShowSet, Smart, StyleChain, Styles, Synthesize, Value
 };
 use crate::introspection::{
     History, Introspect, Introspector, Locatable, Location, QueryIntrospection,
->>>>>>> 66f282e9
 };
 use crate::layout::{BlockBody, BlockElem, Em, HElem, PadElem};
 use crate::loading::{DataSource, Load, LoadSource, Loaded, format_yaml_error};
@@ -173,39 +165,32 @@
 }
 
 impl BibliographyElem {
-<<<<<<< HEAD
-    /// Find the document's bibliographies.
-    pub fn find(introspector: Tracked<Introspector>) -> StrResult<Vec<Packed<Self>>> {
-        let query = introspector.query(&Self::ELEM.select());
-        if query.len() == 0 {
-=======
     /// Find the document's bibliography.
-    pub fn find(engine: &mut Engine, span: Span) -> StrResult<Packed<Self>> {
+    pub fn find(engine: &mut Engine, span: Span) -> StrResult<Vec<Packed<Self>>> {
         let elems = engine.introspect(QueryIntrospection(Self::ELEM.select(), span));
 
-        let mut iter = elems.iter();
-        let Some(elem) = iter.next() else {
->>>>>>> 66f282e9
+        if elems.len() == 0 {
             bail!("the document does not contain a bibliography");
         };
 
-        Ok(query
+        Ok(elems
             .into_iter()
             .map(|elem| elem.to_packed::<Self>().unwrap().clone())
             .collect())
     }
 
-    #[comemo::memoize]
     pub fn assign_citations(
-        introspector: Tracked<Introspector>,
+        engine: &mut Engine,
+        span: Span,
     ) -> FxHashMap<Location, Location> {
-        let bibliographies: Vec<Packed<Self>> = introspector
-            .query(&Self::ELEM.select())
+        let mut citation_map: FxHashMap<Location, Location> = FxHashMap::default();
+        let bibliographies: Vec<Packed<Self>> = engine
+            .introspect(QueryIntrospection(Self::ELEM.select(),span))
             .into_iter()
             .map(|elem| elem.to_packed::<Self>().unwrap().clone())
             .collect();
-
-        let mut citation_map: FxHashMap<Location, Location> = FxHashMap::default();
+        let citations_and_bib = engine
+            .introspect(QueryIntrospection(Selector::Or(eco_vec![CiteElem::ELEM.select(), BibliographyElem::ELEM.select()]),span));
 
         // First citations from bibliographies with selectors
         for bibliography in &bibliographies {
@@ -213,7 +198,7 @@
                 &bibliography.target.get_ref(StyleChain::default())
             {
                 let bibliography_location = bibliography.location().unwrap();
-                let bibliography_citations = introspector.query(&bibliography_selector);
+                let bibliography_citations = engine.introspect(QueryIntrospection(bibliography_selector.clone(),span));
                 for citation in bibliography_citations {
                     citation_map
                         .entry(citation.location().unwrap())
@@ -225,8 +210,6 @@
         // Find the bibliography for the remaining citations. Priority order:
         // 1. First following auto bibliography containing the label
         // 2. First preceding auto bibliography containing the label
-        let citations_and_bib = introspector
-            .query(&Selector::Or(eco_vec![CiteElem::ELEM.select(), Self::ELEM.select()]));
         for (i, citation) in citations_and_bib.iter().enumerate() {
             if let Some(citation_elem) = citation.to_packed::<CiteElem>() && !citation_map.contains_key(&citation.location().unwrap()) {
                 let citation_key = citation_elem.key;
@@ -661,6 +644,7 @@
     pub citations: FxHashMap<Location, SourceResult<Content>>,
     /// Works for each bibliography
     pub works: FxHashMap<Location, IndivWorks>,
+    pub citation_map: FxHashMap<Location,Location>
 }
 
 pub struct IndivWorks {
@@ -674,33 +658,50 @@
 impl Works {
     /// Generate all citations and the whole bibliography.
     pub fn generate(engine: &mut Engine, span: Span) -> SourceResult<Arc<Works>> {
-        let bibliography = BibliographyElem::find(engine, span).at(span)?;
-        let groups = engine.introspect(CiteGroupIntrospection(span));
-        Self::generate_impl(engine.routines, engine.world, bibliography, groups).at(span)
-    }
-
-    /// Generate all citations and the whole bibliography, given an existing
-    /// bibliography (no need to query it).
-    pub fn with_bibliography(
-        engine: &mut Engine,
-        bibliography: Packed<BibliographyElem>,
-    ) -> SourceResult<Arc<Works>> {
-        let span = bibliography.span();
-        let groups = engine.introspect(CiteGroupIntrospection(span));
-        Self::generate_impl(engine.routines, engine.world, bibliography, groups).at(span)
-    }
+        Self::generate_impl(
+            engine.routines,
+            engine.world,
+            engine.introspector.into_raw(),
+            engine.traced,
+            TrackedMut::reborrow_mut(&mut engine.sink),
+            engine.route.track(),
+        ).at(span)
+    }
+
+    // /// Generate all citations and the whole bibliography, given an existing
+    // /// bibliography (no need to query it).
+    // pub fn with_bibliography(
+    //     engine: &mut Engine,
+    //     bibliography: Packed<BibliographyElem>,
+    // ) -> SourceResult<Arc<Works>> {
+    //     let span = bibliography.span();
+    //     let groups = engine.introspect(CiteGroupIntrospection(span));
+    //     Self::generate_impl(engine.routines, engine.world, vec![bibliography], groups).at(span)
+    // }
 
     /// The internal implementation of [`Works::generate`].
     #[comemo::memoize]
     fn generate_impl(
         routines: &Routines,
         world: Tracked<dyn World + '_>,
-        bibliography: Packed<BibliographyElem>,
-        groups: EcoVec<Content>,
+        introspector: Tracked<Introspector>,
+        traced: Tracked<Traced>,
+        sink: TrackedMut<Sink>,
+        route: Tracked<Route>,
     ) -> StrResult<Arc<Works>> {
-        let mut generator = Generator::new(routines, world, bibliography, groups)?;
+        let introspector = Protected::from_raw(introspector);
+        let mut engine = Engine {
+            routines,
+            world,
+            introspector,
+            traced,
+            sink,
+            route: Route::extend(route),
+        };
+        let citation_map = BibliographyElem::assign_citations(&mut engine,Span::detached());
+        let mut generator = Generator::new(&mut engine, &citation_map)?;
         let rendered = generator.drive();
-        let works = generator.display(&rendered)?;
+        let works = generator.display(&rendered,citation_map)?;
         Ok(Arc::new(works))
     }
 
@@ -807,15 +808,12 @@
 impl<'a> Generator<'a> {
     /// Create a new generator
     fn new(
-        routines: &'a Routines,
-        world: Tracked<'a, dyn World + 'a>,
-        bibliography: Packed<BibliographyElem>,
-        groups: EcoVec<Content>,
+        engine: &mut Engine<'a>,
+        citation_map: &FxHashMap<Location,Location>,
     ) -> StrResult<Self> {
-<<<<<<< HEAD
-        let bibliographies = BibliographyElem::find(introspector)?;
-        let citation_groups_all = introspector.query(&CiteGroup::ELEM.select());
-        let citation_map = BibliographyElem::assign_citations(introspector);
+        let dummy_span = Span::detached();
+        let bibliographies = BibliographyElem::find(engine, dummy_span)?;
+        let citation_groups_all = engine.introspect(CiteGroupIntrospection(dummy_span));
         let mut groups = FxHashMap::default();
         for bibliography in &bibliographies {
             let bibliography_location = bibliography.location().unwrap();
@@ -831,12 +829,9 @@
                 .collect();
             groups.insert(bibliography_location, bibliography_groups);
         }
-=======
-        let infos = Vec::with_capacity(groups.len());
->>>>>>> 66f282e9
         Ok(Self {
-            routines,
-            world,
+            routines: engine.routines,
+            world: engine.world,
             bibliographies,
             groups,
             infos: FxHashMap::default(),
@@ -988,7 +983,7 @@
     }
 
     /// Displays hayagriva's output as content for the citations and references.
-    fn display(&mut self, rendered: &Vec<hayagriva::Rendered>) -> StrResult<Works> {
+    fn display(&mut self, rendered: &Vec<hayagriva::Rendered>, citation_map: FxHashMap<Location,Location>) -> StrResult<Works> {
         let mut works = FxHashMap::default();
         let citations = self.display_citations(rendered)?;
         for (bibliography, rendered_indiv) in
@@ -1002,7 +997,7 @@
                 IndivWorks { references, hanging_indent },
             );
         }
-        Ok(Works { citations, works })
+        Ok(Works { citations, works, citation_map })
     }
 
     /// Display the citation groups.
