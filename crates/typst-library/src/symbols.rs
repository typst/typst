//! Modifiable symbols.

<<<<<<< HEAD
use crate::foundations::{Module, Scope, Symbol, Value};
=======
use crate::foundations::{Deprecation, Module, Scope, Symbol, Value};
>>>>>>> f8dd9e77

/// Hook up all `symbol` definitions.
pub(super) fn define(global: &mut Scope) {
    global.start_category(crate::Category::Symbols);
    extend_scope_from_codex_module(global, codex::ROOT);
    global.reset_category();
}

/// Hook up all math `symbol` definitions, i.e., elements of the `sym` module.
pub(super) fn define_math(math: &mut Scope) {
    extend_scope_from_codex_module(math, codex::SYM);
}

fn extend_scope_from_codex_module(scope: &mut Scope, module: codex::Module) {
    for (name, binding) in module.iter() {
        let value = match binding.def {
            codex::Def::Symbol(s) => Value::Symbol(s.into()),
            codex::Def::Module(m) => Value::Module(Module::new(name, m.into())),
        };

        let scope_binding = scope.define(name, value);
        if let Some(message) = binding.deprecation {
<<<<<<< HEAD
            scope_binding.deprecated(message);
=======
            scope_binding.deprecated(Deprecation::new().with_message(message));
>>>>>>> f8dd9e77
        }
    }
}

impl From<codex::Module> for Scope {
    fn from(module: codex::Module) -> Scope {
        let mut scope = Self::new();
        extend_scope_from_codex_module(&mut scope, module);
        scope
    }
}

impl From<codex::Symbol> for Symbol {
    fn from(symbol: codex::Symbol) -> Self {
        match symbol {
            codex::Symbol::Single(value) => Symbol::single(value),
            codex::Symbol::Multi(list) => Symbol::list(list),
        }
    }
}<|MERGE_RESOLUTION|>--- conflicted
+++ resolved
@@ -1,10 +1,6 @@
 //! Modifiable symbols.
 
-<<<<<<< HEAD
-use crate::foundations::{Module, Scope, Symbol, Value};
-=======
 use crate::foundations::{Deprecation, Module, Scope, Symbol, Value};
->>>>>>> f8dd9e77
 
 /// Hook up all `symbol` definitions.
 pub(super) fn define(global: &mut Scope) {
@@ -27,11 +23,7 @@
 
         let scope_binding = scope.define(name, value);
         if let Some(message) = binding.deprecation {
-<<<<<<< HEAD
-            scope_binding.deprecated(message);
-=======
             scope_binding.deprecated(Deprecation::new().with_message(message));
->>>>>>> f8dd9e77
         }
     }
 }
