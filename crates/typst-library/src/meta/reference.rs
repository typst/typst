--- conflicted
+++ resolved
@@ -227,13 +227,8 @@
 impl RefElem {
     /// Turn the reference into a citation.
     pub fn to_citation(&self, vt: &mut Vt, styles: StyleChain) -> SourceResult<CiteElem> {
-<<<<<<< HEAD
-        let mut elem = CiteElem::new(smallvec![self.target().as_ref().into()]);
-        elem.set_location(self.location().unwrap());
-=======
         let mut elem = CiteElem::new(self.target());
         elem.0.set_location(self.0.location().unwrap());
->>>>>>> 0f274f8e
         elem.synthesize(vt, styles)?;
         elem.push_supplement(match self.supplement(&styles).into_owned() {
             Smart::Custom(Some(Supplement::Content(content))) => Some(content),
