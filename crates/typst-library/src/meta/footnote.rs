use comemo::Prehashed;
use std::str::FromStr;

use super::{Counter, Numbering, NumberingPattern};
use crate::layout::{HElem, ParElem};
use crate::meta::{Count, CounterUpdate};
use crate::prelude::*;
use crate::text::{SuperElem, TextElem, TextSize};
use crate::visualize::LineElem;

<<<<<<< HEAD
/// The body of a footnote can be either some content or a label referencing
/// another footnote.
#[derive(Clone, Debug, PartialEq, Hash)]
pub enum FootnoteBody {
    Content(Content),
    Reference(Label),
}

cast! {
    FootnoteBody,
    self => match self {
        Self::Content(v) => v.into_value(),
        Self::Reference(v) => v.into_value(),
    },
    v: Content => Self::Content(v),
    v: Label => Self::Reference(v),
}

=======
>>>>>>> 0f274f8e
/// A footnote.
///
/// Includes additional remarks and references on the same page with footnotes.
/// A footnote will insert a superscript number that links to the note at the
/// bottom of the page. Notes are numbered sequentially throughout your document
/// and can break across multiple pages.
///
/// To customize the appearance of the entry in the footnote listing, see
/// [`footnote.entry`]($footnote.entry). The footnote itself is realized as a
/// normal superscript, so you can use a set rule on the [`super`]($super)
/// function to customize it.
///
/// # Example
/// ```example
/// Check the docs for more details.
/// #footnote[https://typst.app/docs]
/// ```
///
/// The footnote automatically attaches itself to the preceding word, even if
/// there is a space before it in the markup. To force space, you can use the
/// string `[#" "]` or explicit [horizontal spacing]($h).
///
/// By giving a label to a footnote, you can have multiple references to it.
///
/// ```example
/// You can edit Typst documents online.
/// #footnote[https://typst.app/app] <fn>
/// Checkout Typst's website. @fn
/// And the online app. #footnote(<fn>)
/// ```
///
/// _Note:_ Set and show rules in the scope where `footnote` is called may not
/// apply to the footnote's content. See [here][issue] for more information.
///
/// [issue]: https://github.com/typst/typst/issues/1467#issuecomment-1588799440
#[elem(scope, Locatable, Synthesize, Show, Count)]
pub struct FootnoteElem {
    /// How to number footnotes.
    ///
    /// By default, the footnote numbering continues throughout your document.
    /// If you prefer per-page footnote numbering, you can reset the footnote
    /// [counter]($counter) in the page [header]($page.header). In the future,
    /// there might be a simpler way to achieve this.
    ///
    /// ```example
    /// #set footnote(numbering: "*")
    ///
    /// Footnotes:
    /// #footnote[Star],
    /// #footnote[Dagger]
    /// ```
    #[borrowed]
    #[default(Numbering::Pattern(NumberingPattern::from_str("1").unwrap()))]
    pub numbering: Numbering,

    /// The content to put into the footnote. Can also be the label of another
    /// footnote this one should point to.
    #[required]
    #[empty(FootnoteBody::Content(Content::empty()))]
    pub body: FootnoteBody,
}

#[scope]
impl FootnoteElem {
    #[elem]
    type FootnoteEntry;
}

impl FootnoteElem {
    /// Creates a new footnote that the passed content as its body.
    pub fn with_content(content: Content) -> Self {
        Self::new(FootnoteBody::Content(content))
    }

    /// Creates a new footnote referencing the footnote with the specified label.
    pub fn with_label(label: Label) -> Self {
        Self::new(FootnoteBody::Reference(label))
    }

    /// Tests if this footnote is a reference to another footnote.
    pub fn is_ref(&self) -> bool {
        matches!(self.body(), FootnoteBody::Reference(_))
    }

    /// Returns the content of the body of this footnote if it is not a ref.
    pub fn body_content(&self) -> Option<&Content> {
        match self.body() {
            FootnoteBody::Content(content) => Some(content),
            _ => None,
        }
    }

    /// Returns the location of the definition of this footnote.
    pub fn declaration_location(&self, vt: &Vt) -> StrResult<Location> {
        match self.body() {
            FootnoteBody::Reference(label) => {
                let element: Prehashed<Content> = vt.introspector.query_label(label)?;
                let footnote = element
                    .to::<FootnoteElem>()
                    .ok_or("referenced element should be a footnote")?;
                footnote.declaration_location(vt)
            }
            _ => Ok(self.location().unwrap()),
        }
    }
}

impl Synthesize for FootnoteElem {
    fn synthesize(&mut self, _vt: &mut Vt, styles: StyleChain) -> SourceResult<()> {
        self.push_numbering(self.numbering(&styles).into_owned());
        Ok(())
    }
}

impl Show for FootnoteElem {
    #[tracing::instrument(name = "FootnoteElem::show", skip_all)]
    fn show(&self, vt: &mut Vt, styles: StyleChain) -> SourceResult<Content> {
        Ok(vt.delayed(|vt| {
            let loc = self.declaration_location(vt).at(self.span())?;
            let numbering = self.numbering(&styles);
            let counter = Counter::of(Self::elem());
            let num = counter.at(vt, loc)?.display(vt, &numbering)?;
            let sup = SuperElem::new(num).pack();
            let loc = loc.variant(1);
            // Add zero-width weak spacing to make the footnote "sticky".
            Ok(HElem::hole().pack() + sup.linked(Destination::Location(loc)))
        }))
    }
}

impl Count for FootnoteElem {
    fn update(&self) -> Option<CounterUpdate> {
        (!self.is_ref()).then(|| CounterUpdate::Step(NonZeroUsize::ONE))
    }
}

/// The body of a footnote can be either some content or a label referencing
/// another footnote.
#[derive(Debug)]
pub enum FootnoteBody {
    Content(Content),
    Reference(Label),
}

cast! {
    FootnoteBody,
    self => match self {
        Self::Content(v) => v.into_value(),
        Self::Reference(v) => v.into_value(),
    },
    v: Content => Self::Content(v),
    v: Label => Self::Reference(v),
}

/// An entry in a footnote list.
///
/// This function is not intended to be called directly. Instead, it is used
/// in set and show rules to customize footnote listings.
///
/// _Note:_ Set and show rules for `footnote.entry` must be defined at the
/// beginning of the document in order to work correctly.
/// See [here](https://github.com/typst/typst/issues/1348#issuecomment-1566316463)
/// for more information.
///
/// ```example
/// #show footnote.entry: set text(red)
///
/// My footnote listing
/// #footnote[It's down here]
/// has red text!
/// ```
#[elem(name = "entry", title = "Footnote Entry", Show, Finalize)]
pub struct FootnoteEntry {
    /// The footnote for this entry. It's location can be used to determine
    /// the footnote counter state.
    ///
    /// ```example
    /// #show footnote.entry: it => {
    ///   let loc = it.note.location()
    ///   numbering(
    ///     "1: ",
    ///     ..counter(footnote).at(loc),
    ///   )
    ///   it.note.body
    /// }
    ///
    /// Customized #footnote[Hello]
    /// listing #footnote[World! 🌏]
    /// ```
    #[required]
    pub note: FootnoteElem,

    /// The separator between the document body and the footnote listing.
    ///
    /// ```example
    /// #set footnote.entry(
    ///   separator: repeat[.]
    /// )
    ///
    /// Testing a different separator.
    /// #footnote[
    ///   Unconventional, but maybe
    ///   not that bad?
    /// ]
    /// ```
    #[default(
        LineElem::new()
            .with_length(Ratio::new(0.3).into())
            .with_stroke(Stroke {
                thickness: Smart::Custom(Abs::pt(0.5).into()),
                ..Default::default()
            })
            .pack()
    )]
    pub separator: Content,

    /// The amount of clearance between the document body and the separator.
    ///
    /// ```example
    /// #set footnote.entry(clearance: 3em)
    ///
    /// Footnotes also need ...
    /// #footnote[
    ///   ... some space to breathe.
    /// ]
    /// ```
    #[default(Em::new(1.0).into())]
    #[resolve]
    pub clearance: Length,

    /// The gap between footnote entries.
    ///
    /// ```example
    /// #set footnote.entry(gap: 0.8em)
    ///
    /// Footnotes:
    /// #footnote[Spaced],
    /// #footnote[Apart]
    /// ```
    #[default(Em::new(0.5).into())]
    #[resolve]
    pub gap: Length,

    /// The indent of each footnote entry.
    ///
    /// ```example
    /// #set footnote.entry(indent: 0em)
    ///
    /// Footnotes:
    /// #footnote[No],
    /// #footnote[Indent]
    /// ```
    #[default(Em::new(1.0).into())]
    pub indent: Length,
}

impl Show for FootnoteEntry {
    fn show(&self, vt: &mut Vt, styles: StyleChain) -> SourceResult<Content> {
        let note = self.note();
        let number_gap = Em::new(0.05);
        let default = StyleChain::default();
        let numbering = note.numbering(&default);
        let counter = Counter::of(FootnoteElem::elem());
        let loc = note.location().unwrap();
        let num = counter.at(vt, loc)?.display(vt, &numbering)?;
        let sup = SuperElem::new(num)
            .pack()
            .linked(Destination::Location(loc))
            .backlinked(loc.variant(1));
        Ok(Content::sequence([
            HElem::new(self.indent(styles).into()).pack(),
            sup,
            HElem::new(number_gap.into()).with_weak(true).pack(),
            note.body_content().unwrap().clone(),
        ]))
    }
}

impl Finalize for FootnoteEntry {
    fn finalize(&self, realized: Content, _: StyleChain) -> Content {
        let text_size = Em::new(0.85);
        let leading = Em::new(0.5);
        realized
            .styled(ParElem::set_leading(leading.into()))
            .styled(TextElem::set_size(TextSize(text_size.into())))
    }
}

cast! {
    FootnoteElem,
    v: Content => v.to::<Self>().cloned().unwrap_or_else(|| Self::with_content(v.clone())),
}<|MERGE_RESOLUTION|>--- conflicted
+++ resolved
@@ -8,27 +8,6 @@
 use crate::text::{SuperElem, TextElem, TextSize};
 use crate::visualize::LineElem;
 
-<<<<<<< HEAD
-/// The body of a footnote can be either some content or a label referencing
-/// another footnote.
-#[derive(Clone, Debug, PartialEq, Hash)]
-pub enum FootnoteBody {
-    Content(Content),
-    Reference(Label),
-}
-
-cast! {
-    FootnoteBody,
-    self => match self {
-        Self::Content(v) => v.into_value(),
-        Self::Reference(v) => v.into_value(),
-    },
-    v: Content => Self::Content(v),
-    v: Label => Self::Reference(v),
-}
-
-=======
->>>>>>> 0f274f8e
 /// A footnote.
 ///
 /// Includes additional remarks and references on the same page with footnotes.
