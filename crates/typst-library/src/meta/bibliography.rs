use std::collections::HashMap;
use std::ffi::OsStr;
use std::hash::{Hash, Hasher};
use std::path::Path;
use std::sync::Arc;

<<<<<<< HEAD
use ecow::EcoVec;
use hayagriva::io::{BibLaTeXError, YamlBibliographyError};
use hayagriva::style::{self, Brackets, Citation, Database, DisplayString, Formatting};
use hayagriva::Entry;
=======
use comemo::Prehashed;
use ecow::EcoVec;
use hayagriva::citationberg;
use hayagriva::io::BibLaTeXError;
use hayagriva::{
    BibliographyDriver, BibliographyRequest, CitationItem, CitationRequest,
    SpecificLocator,
};
use indexmap::IndexMap;
use once_cell::sync::Lazy;
use smallvec::SmallVec;
use typed_arena::Arena;
>>>>>>> 0f274f8e
use typst::diag::FileError;
use typst::eval::{eval_string, Bytes, CastInfo, EvalMode, Reflect};
use typst::font::FontStyle;
use typst::util::option_eq;

use super::{CitationForm, CiteGroup, LocalName};
use crate::layout::{
    BlockElem, GridElem, HElem, PadElem, ParElem, Sizing, TrackSizings, VElem,
};
use crate::meta::{FootnoteElem, HeadingElem};
use crate::prelude::*;
use crate::text::{Delta, SubElem, SuperElem, TextElem};

/// A bibliography / reference listing.
///
/// You can create a new bibliography by calling this function with a path
/// to a bibliography file in either one of two formats:
///
/// - A Hayagriva `.yml` file. Hayagriva is a new bibliography file format
///   designed for use with Typst. Visit its
///   [documentation](https://github.com/typst/hayagriva/blob/main/docs/file-format.md)
///   for more details.
/// - A BibLaTeX `.bib` file.
///
/// As soon as you add a bibliography somewhere in your document, you can start
/// citing things with reference syntax (`[@key]`) or explicit calls to the
/// [citation]($cite) function (`[#cite(<key>)]`). The bibliography will only
/// show entries for works that were referenced in the document.
///
/// # Styles
/// Typst offers a wide selection of built-in
/// [citation and bibliography styles]($bibliography.style). Beyond those, you
/// can add and use custom [CSL](https://citationstyles.org/) (Citation Style
/// Language) files. Wondering which style to use? Here are some good defaults
/// based on what discipline you're working in:
///
/// | Fields          | Typical Styles                                         |
/// |-----------------|--------------------------------------------------------|
/// | Engineering, IT | `{"ieee"}`                                             |
/// | Psychology, Life Sciences | `{"apa"}`                                    |
/// | Social sciences | `{"chicago-author-date"}`                              |
/// | Humanities      | `{"mla"}`, `{"chicago-notes"}`, `{"harvard-cite-them-right"}` |
/// | Economics       | `{"harvard-cite-them-right"}`                          |
/// | Physics         | `{"american-physics-society"}`                         |
///
/// # Example
/// ```example
/// This was already noted by
/// pirates long ago. @arrgh
///
/// Multiple sources say ...
/// @arrgh @netwok.
///
/// #bibliography("works.bib")
/// ```
#[elem(Locatable, Synthesize, Show, Finalize, LocalName)]
pub struct BibliographyElem {
    /// Path(s) to Hayagriva `.yml` and/or BibLaTeX `.bib` files.
    #[required]
    #[parse(
        let (paths, bibliography) = Bibliography::parse(vm, args)?;
        paths
    )]
    pub path: BibPaths,

    /// The title of the bibliography.
    ///
    /// - When set to `{auto}`, an appropriate title for the
    ///   [text language]($text.lang) will be used. This is the default.
    /// - When set to `{none}`, the bibliography will not have a title.
    /// - A custom title can be set by passing content.
    ///
    /// The bibliography's heading will not be numbered by default, but you can
    /// force it to be with a show-set rule:
    /// `{show bibliography: set heading(numbering: "1.")}`
    #[default(Some(Smart::Auto))]
    pub title: Option<Smart<Content>>,

    /// Whether to include all works from the given bibliography files, even
    /// those that weren't cited in the document.
    ///
    /// To selectively add individual cited works without showing them, you can
    /// also use the `cite` function with [`form`]($cite.form) set to `{none}`.
    #[default(false)]
    pub full: bool,

    /// The bibliography style.
<<<<<<< HEAD
    #[default(BibliographyStyle::Ieee)]
    pub style: BibliographyStyle,

    /// The loaded bibliography.
    #[not_hash]
    #[internal]
    #[synthesized]
    pub bibliography: EcoVec<hayagriva::Entry>,
=======
    ///
    /// Should be either one of the built-in styles (see below) or a path to
    /// a [CSL file](https://citationstyles.org/). Some of the styles listed
    /// below appear twice, once with their full name and once with a short
    /// alias.
    #[parse(CslStyle::parse(vm, args)?)]
    #[default(CslStyle::from_name("ieee").unwrap())]
    pub style: CslStyle,

    /// The loaded bibliography.
    #[internal]
    #[required]
    #[parse(bibliography)]
    pub bibliography: Bibliography,

    /// The language setting where the bibliography is.
    #[internal]
    #[synthesized]
    pub lang: Lang,

    /// The region setting where the bibliography is.
    #[internal]
    #[synthesized]
    pub region: Option<Region>,
>>>>>>> 0f274f8e
}

/// A list of bibliography file paths.
#[derive(Debug, Default, Clone, Hash, PartialEq)]
pub struct BibPaths(Vec<EcoString>);

cast! {
    BibPaths,
    self => self.0.into_value(),
    v: EcoString => Self(vec![v]),
    v: Array => Self(v.into_iter().map(Value::cast).collect::<StrResult<_>>()?),
}

impl BibliographyElem {
    /// Find the document's bibliography.
    pub fn find(introspector: Tracked<Introspector>) -> StrResult<Self> {
        let query = introspector.query(&Self::elem().select());
        let mut iter = query.iter();
        let Some(elem) = iter.next() else {
            bail!("the document does not contain a bibliography");
        };

        if iter.next().is_some() {
            bail!("multiple bibliographies are not yet supported");
        }

        Ok(elem.to::<Self>().cloned().unwrap())
    }

    /// Whether the bibliography contains the given key.
    pub fn has(vt: &Vt, key: &str) -> bool {
        vt.introspector
            .query(&Self::elem().select())
            .iter()
<<<<<<< HEAD
            .flat_map(|elem| {
                let elem = elem.to::<Self>().unwrap();
                elem.bibliography()
            })
            .any(|entry| entry.key() == key)
=======
            .any(|elem| elem.to::<Self>().unwrap().bibliography().has(key))
>>>>>>> 0f274f8e
    }

    /// Find all bibliography keys.
    pub fn keys(
        introspector: Tracked<Introspector>,
    ) -> Vec<(EcoString, Option<EcoString>)> {
<<<<<<< HEAD
        let Ok(elem) = Self::find(introspector) else {
            return Vec::with_capacity(0);
        };

        elem.bibliography()
            .into_iter()
            .map(|entry| {
=======
        let mut vec = vec![];
        for elem in introspector.query(&Self::elem().select()).iter() {
            let this = elem.to::<Self>().unwrap();
            for entry in this.bibliography().entries() {
>>>>>>> 0f274f8e
                let key = entry.key().into();
                let detail = entry.title().map(|title| title.value.to_str().into());
                vec.push((key, detail))
            }
        }
        vec
    }
}

impl Synthesize for BibliographyElem {
    fn synthesize(&mut self, _vt: &mut Vt, styles: StyleChain) -> SourceResult<()> {
        self.push_full(self.full(styles));
        self.push_style(self.style(styles));
<<<<<<< HEAD
        self.push_bibliography(load(self.path(), self.data()).at(self.span())?);
=======
        self.push_lang(TextElem::lang_in(styles));
        self.push_region(TextElem::region_in(styles));
>>>>>>> 0f274f8e
        Ok(())
    }
}

impl Show for BibliographyElem {
    #[tracing::instrument(name = "BibliographyElem::show", skip_all)]
    fn show(&self, vt: &mut Vt, styles: StyleChain) -> SourceResult<Content> {
        const COLUMN_GUTTER: Em = Em::new(0.65);
        const INDENT: Em = Em::new(1.5);

        let mut seq = vec![];
        if let Some(title) = self.title(styles) {
            let title =
                title.unwrap_or_else(|| {
                    TextElem::packed(self.local_name(
                        TextElem::lang_in(styles),
                        TextElem::region_in(styles),
                    ))
                    .spanned(self.span())
                });

            seq.push(HeadingElem::new(title).with_level(NonZeroUsize::ONE).pack());
        }

        Ok(vt.delayed(|vt| {
            let span = self.span();
            let works = Works::generate(vt.world, vt.introspector).at(span)?;
            let references = works
                .references
                .as_ref()
                .ok_or("CSL style is not suitable for bibliographies")
                .at(span)?;

<<<<<<< HEAD
            let row_gutter = *BlockElem::below_in(styles).amount();
            if works.references.iter().any(|(prefix, _)| prefix.is_some()) {
=======
            let row_gutter = BlockElem::below_in(styles).amount();
            if references.iter().any(|(prefix, _)| prefix.is_some()) {
>>>>>>> 0f274f8e
                let mut cells = vec![];
                for (prefix, reference) in references {
                    cells.push(prefix.clone().unwrap_or_default());
                    cells.push(reference.clone());
                }

                seq.push(VElem::new(row_gutter).with_weakness(3).pack());
                seq.push(
                    GridElem::new(cells)
                        .with_columns(TrackSizings(smallvec![Sizing::Auto; 2]))
                        .with_column_gutter(TrackSizings(smallvec![COLUMN_GUTTER.into()]))
                        .with_row_gutter(TrackSizings(smallvec![(row_gutter).into()]))
                        .pack(),
                );
            } else {
                for (_, reference) in references {
                    seq.push(VElem::new(row_gutter).with_weakness(3).pack());
                    seq.push(reference.clone());
                }
            }

            let mut content = Content::sequence(seq);
            if works.hanging_indent {
                content = content.styled(ParElem::set_hanging_indent(INDENT.into()));
            }

            Ok(content)
        }))
    }
}

impl Finalize for BibliographyElem {
    fn finalize(&self, realized: Content, _: StyleChain) -> Content {
        const INDENT: Em = Em::new(1.0);
        realized
            .styled(HeadingElem::set_numbering(None))
            .styled(PadElem::set_left(INDENT.into()))
    }
}

impl LocalName for BibliographyElem {
    fn local_name(&self, lang: Lang, region: Option<Region>) -> &'static str {
        match lang {
            Lang::ALBANIAN => "Bibliografi",
            Lang::ARABIC => "المراجع",
            Lang::BOKMÅL => "Bibliografi",
            Lang::CHINESE if option_eq(region, "TW") => "書目",
            Lang::CHINESE => "参考文献",
            Lang::CZECH => "Bibliografie",
            Lang::DANISH => "Bibliografi",
            Lang::DUTCH => "Bibliografie",
            Lang::FILIPINO => "Bibliograpiya",
            Lang::FINNISH => "Viitteet",
            Lang::FRENCH => "Bibliographie",
            Lang::GERMAN => "Bibliographie",
            Lang::HUNGARIAN => "Irodalomjegyzék",
            Lang::ITALIAN => "Bibliografia",
            Lang::NYNORSK => "Bibliografi",
            Lang::POLISH => "Bibliografia",
            Lang::PORTUGUESE => "Bibliografia",
            Lang::ROMANIAN => "Bibliografie",
            Lang::RUSSIAN => "Библиография",
            Lang::SLOVENIAN => "Literatura",
            Lang::SPANISH => "Bibliografía",
            Lang::SWEDISH => "Bibliografi",
            Lang::TURKISH => "Kaynakça",
            Lang::UKRAINIAN => "Бібліографія",
            Lang::VIETNAMESE => "Tài liệu tham khảo",
            Lang::JAPANESE => "参考文献",
            Lang::ENGLISH | _ => "Bibliography",
        }
    }
}

/// A loaded bibliography.
#[ty]
#[derive(Debug, Clone, PartialEq)]
pub struct Bibliography {
    map: Arc<IndexMap<EcoString, hayagriva::Entry>>,
    hash: u128,
}

impl Bibliography {
    /// Parse the bibliography argument.
    fn parse(vm: &mut Vm, args: &mut Args) -> SourceResult<(BibPaths, Bibliography)> {
        let Spanned { v: paths, span } =
            args.expect::<Spanned<BibPaths>>("path to bibliography file")?;

        // Load bibliography files.
        let data = paths
            .0
            .iter()
            .map(|path| {
                let id = vm.resolve_path(path).at(span)?;
                vm.world().file(id).at(span)
            })
            .collect::<SourceResult<Vec<Bytes>>>()?;

        // Parse.
        let bibliography = Self::load(&paths, &data).at(span)?;

        Ok((paths, bibliography))
    }

    /// Load bibliography entries from paths.
    #[comemo::memoize]
    fn load(paths: &BibPaths, data: &[Bytes]) -> StrResult<Bibliography> {
        let mut map = IndexMap::new();
        let mut duplicates = Vec::<EcoString>::new();

        // We might have multiple bib/yaml files
        for (path, bytes) in paths.0.iter().zip(data) {
            let src = std::str::from_utf8(bytes).map_err(FileError::from)?;

            let ext = Path::new(path.as_str())
                .extension()
                .and_then(OsStr::to_str)
                .unwrap_or_default();

            let library = match ext.to_lowercase().as_str() {
                "yml" | "yaml" => hayagriva::io::from_yaml_str(src)
                    .map_err(|err| eco_format!("failed to parse YAML ({err})"))?,
                "bib" => hayagriva::io::from_biblatex_str(src)
                    .map_err(|errors| format_biblatex_error(path, src, errors))?,
                _ => bail!("unknown bibliography format (must be .yml/.yaml or .bib)"),
            };

            for entry in library {
                match map.entry(entry.key().into()) {
                    indexmap::map::Entry::Vacant(vacant) => {
                        vacant.insert(entry);
                    }
                    indexmap::map::Entry::Occupied(_) => {
                        duplicates.push(entry.key().into());
                    }
                }
            }
        }

        if !duplicates.is_empty() {
            bail!("duplicate bibliography keys: {}", duplicates.join(", "));
        }

        Ok(Bibliography {
            map: Arc::new(map),
            hash: typst::util::hash128(data),
        })
    }

<<<<<<< HEAD
/// Cite a work from the bibliography.
///
/// Before you starting citing, you need to add a [bibliography]($bibliography)
/// somewhere in your document.
///
/// # Example
/// ```example
/// This was already noted by
/// pirates long ago. @arrgh
///
/// Multiple sources say ...
/// #cite("arrgh", "netwok").
///
/// #bibliography("works.bib")
/// ```
///
/// # Syntax
/// This function indirectly has dedicated syntax. [References]($ref) can be
/// used to cite works from the bibliography. The label then corresponds to the
/// citation key.
#[elem(Locatable, Synthesize, Show)]
pub struct CiteElem {
    /// The citation keys that identify the elements that shall be cited in
    /// the bibliography.
    ///
    /// Reference syntax supports only a single key.
    #[variadic]
    #[parse({
        let keys = args.all::<EcoString>()?;
        keys.into_iter().collect()
    })]
    pub keys: SmallVec<[EcoString; 1]>,
=======
    fn has(&self, key: &str) -> bool {
        self.map.contains_key(key)
    }
>>>>>>> 0f274f8e

    fn entries(&self) -> impl Iterator<Item = &hayagriva::Entry> {
        self.map.values()
    }
}

impl Hash for Bibliography {
    fn hash<H: Hasher>(&self, state: &mut H) {
        self.hash.hash(state);
    }
}

impl Repr for Bibliography {
    fn repr(&self) -> EcoString {
        "..".into()
    }
}

<<<<<<< HEAD
impl Show for CiteElem {
    #[tracing::instrument(name = "CiteElem::show", skip(self, vt))]
    fn show(&self, vt: &mut Vt, _: StyleChain) -> SourceResult<Content> {
        Ok(vt.delayed(|vt| {
            let works = Works::new(vt).at(self.span())?;
            let location = self.location().unwrap();
            works
                .citations
                .get(&location)
                .cloned()
                .flatten()
                .ok_or("bibliography does not contain this key")
                .at(self.span())
=======
cast! {
    type Bibliography,
}

/// Format a BibLaTeX loading error.
fn format_biblatex_error(path: &str, src: &str, errors: Vec<BibLaTeXError>) -> EcoString {
    let Some(error) = errors.first() else {
        return eco_format!("failed to parse BibLaTeX file ({path})");
    };

    let (span, msg) = match error {
        BibLaTeXError::Parse(error) => (&error.span, error.kind.to_string()),
        BibLaTeXError::Type(error) => (&error.span, error.kind.to_string()),
    };
    let line = src.get(..span.start).unwrap_or_default().lines().count();
    eco_format!("failed to parse BibLaTeX file ({path}:{line}: {msg})")
}

/// A loaded CSL style.
#[ty]
#[derive(Debug, Clone, PartialEq, Hash)]
pub struct CslStyle {
    name: Option<EcoString>,
    style: Arc<Prehashed<citationberg::IndependentStyle>>,
}

impl CslStyle {
    /// Parse the style argument.
    pub fn parse(vm: &mut Vm, args: &mut Args) -> SourceResult<Option<CslStyle>> {
        let Some(Spanned { v: string, span }) =
            args.named::<Spanned<EcoString>>("style")?
        else {
            return Ok(None);
        };

        Ok(Some(Self::parse_impl(vm, &string).at(span)?))
    }

    /// Parse the style argument with `Smart`.
    pub fn parse_smart(
        vm: &mut Vm,
        args: &mut Args,
    ) -> SourceResult<Option<Smart<CslStyle>>> {
        let Some(Spanned { v: smart, span }) =
            args.named::<Spanned<Smart<EcoString>>>("style")?
        else {
            return Ok(None);
        };

        Ok(Some(match smart {
            Smart::Auto => Smart::Auto,
            Smart::Custom(string) => {
                Smart::Custom(Self::parse_impl(vm, &string).at(span)?)
            }
>>>>>>> 0f274f8e
        }))
    }

    /// Parse internally.
    fn parse_impl(vm: &mut Vm, string: &str) -> StrResult<CslStyle> {
        let ext = Path::new(string)
            .extension()
            .and_then(OsStr::to_str)
            .unwrap_or_default()
            .to_lowercase();

        if ext == "csl" {
            let id = vm.resolve_path(string)?;
            let data = vm.world().file(id)?;
            CslStyle::from_data(&data)
        } else {
            CslStyle::from_name(string)
        }
    }

    /// Load a built-in CSL style.
    #[comemo::memoize]
    pub fn from_name(name: &str) -> StrResult<Self> {
        match hayagriva::archive::style_by_name(name) {
            Some(citationberg::Style::Independent(style)) => Ok(Self {
                name: Some(name.into()),
                style: Arc::new(Prehashed::new(style)),
            }),
            _ => bail!("unknown style: `{name}`"),
        }
    }

    /// Load a CSL style from file contents.
    #[comemo::memoize]
    pub fn from_data(data: &Bytes) -> StrResult<Self> {
        let text = std::str::from_utf8(data.as_slice()).map_err(FileError::from)?;
        citationberg::IndependentStyle::from_xml(text)
            .map(|style| Self { name: None, style: Arc::new(Prehashed::new(style)) })
            .map_err(|err| eco_format!("failed to load CSL style ({err})"))
    }

    /// Get the underlying independent style.
    pub fn get(&self) -> &citationberg::IndependentStyle {
        self.style.as_ref()
    }
}

// This Reflect impl is technically a bit wrong because it doesn't say what
// FromValue and IntoValue really do. Instead, it says what the `style` argument
// on `bibliography` and `cite` expect (through manual parsing).
impl Reflect for CslStyle {
    #[comemo::memoize]
    fn input() -> CastInfo {
        let ty = std::iter::once(CastInfo::Type(Type::of::<Str>()));
        let options = hayagriva::archive::styles()
            .map(|style| CastInfo::Value(style.name.into_value(), style.full_name));
        CastInfo::Union(ty.chain(options).collect())
    }

    fn output() -> CastInfo {
        EcoString::output()
    }

    fn castable(value: &Value) -> bool {
        if let Value::Dyn(dynamic) = &value {
            if dynamic.is::<Self>() {
                return true;
            }
        }

        false
    }
}

impl FromValue for CslStyle {
    fn from_value(value: Value) -> StrResult<Self> {
        if let Value::Dyn(dynamic) = &value {
            if let Some(concrete) = dynamic.downcast::<Self>() {
                return Ok(concrete.clone());
            }
        }

        Err(<Self as Reflect>::error(&value))
    }
}

impl IntoValue for CslStyle {
    fn into_value(self) -> Value {
        Value::dynamic(self)
    }
}

impl Repr for CslStyle {
    fn repr(&self) -> EcoString {
        self.name
            .as_ref()
            .map(|name| name.repr())
            .unwrap_or_else(|| "..".into())
    }
}

/// Fully formatted citations and references, generated once (through
/// memoization) for the whole document. This setup is necessary because
/// citation formatting is inherently stateful and we need access to all
/// citations to do it.
pub(super) struct Works {
    /// Maps from the location of a citation group to its rendered content.
    pub citations: HashMap<Location, SourceResult<Content>>,
    /// Lists all references in the bibliography, with optional prefix, or
    /// `None` if the citation style can't be used for bibliographies.
    pub references: Option<Vec<(Option<Content>, Content)>>,
    /// Whether the bibliography should have hanging indent.
    pub hanging_indent: bool,
}

impl Works {
<<<<<<< HEAD
    /// Prepare all things need to cite a work or format a bibliography.
    fn new(vt: &Vt) -> StrResult<Arc<Self>> {
        let bibliography = BibliographyElem::find(vt.introspector)?;

        let query: EcoVec<comemo::Prehashed<Content>> =
            vt.introspector.query(&CiteElem::elem().select());
        let citations: Vec<_> = query
            .iter()
            .map(|elem| match elem.to::<RefElem>() {
                Some(reference) => reference.citation().as_ref().unwrap(),
                _ => elem.to::<CiteElem>().unwrap(),
            })
            .collect();
        Ok(create(bibliography, citations))
    }
}

/// Generate all citations and the whole bibliography.
#[comemo::memoize]
fn create(bibliography: BibliographyElem, citations: Vec<&CiteElem>) -> Arc<Works> {
    let span = bibliography.span();
    let entries = bibliography.bibliography();
    let style = bibliography.style(StyleChain::default());
    let bib_location = bibliography.location().unwrap();
    let ref_location = |target: &Entry| {
        let i = entries
            .iter()
            .position(|entry| entry.key() == target.key())
            .unwrap_or_default();
        bib_location.variant(i)
    };

    let mut db = Database::new();
    let mut ids = HashMap::new();
    let mut preliminary = vec![];

    for citation in citations {
        let cite_id = citation.location().unwrap();
        let entries = citation
            .keys()
            .into_iter()
            .map(|key| {
                let entry = entries.iter().find(|entry| entry.key() == key)?;
                ids.entry(entry.key()).or_insert(cite_id);
                db.push(entry);
                Some(entry)
            })
            .collect::<Option<Vec<_>>>();
        preliminary.push((citation, entries));
    }

    let mut current = CitationStyle::Numerical;
    let mut citation_style: Box<dyn style::CitationStyle> =
        Box::new(style::Numerical::new());

    let citations = preliminary
        .into_iter()
        .map(|(citation, cited)| {
            let location = citation.location().unwrap();
            let Some(cited) = cited else { return (location, None) };

            let mut supplement = citation.supplement(StyleChain::default());
            let brackets = citation.brackets(StyleChain::default());

            let style = citation
                .style(StyleChain::default())
                .unwrap_or(style.default_citation_style());

            if style != current {
                current = style;
                citation_style = match style {
                    CitationStyle::Numerical => Box::new(style::Numerical::new()),
                    CitationStyle::Alphanumerical => {
                        Box::new(style::Alphanumerical::new())
                    }
                    CitationStyle::ChicagoAuthorDate => {
                        Box::new(style::ChicagoAuthorDate::new())
                    }
                    CitationStyle::ChicagoNotes => Box::new(style::ChicagoNotes::new()),
                    CitationStyle::ChicagoAuthorTitle => {
                        Box::new(style::AuthorTitle::new())
                    }
                    CitationStyle::Keys => Box::new(style::Keys::new()),
                };
            }
=======
    /// Generate all citations and the whole bibliography.
    #[comemo::memoize]
    pub fn generate(
        world: Tracked<dyn World + '_>,
        introspector: Tracked<Introspector>,
    ) -> StrResult<Arc<Self>> {
        let mut generator = Generator::new(world, introspector)?;
        let rendered = generator.drive();
        let works = generator.display(&rendered)?;
        Ok(Arc::new(works))
    }
}

/// Context for generating the bibliography.
struct Generator<'a> {
    /// The world that is used to evaluate mathematical material in citations.
    world: Tracked<'a, dyn World + 'a>,
    /// The document's bibliography.
    bibliography: BibliographyElem,
    /// The document's citation groups.
    groups: EcoVec<Prehashed<Content>>,
    /// Details about each group that are accumulated while driving hayagriva's
    /// bibliography driver and needed when processing hayagriva's output.
    infos: Vec<GroupInfo>,
    /// Citations with unresolved keys.
    failures: HashMap<Location, SourceResult<Content>>,
}
>>>>>>> 0f274f8e

/// Details about a group of merged citations. All citations are put into groups
/// of adjacent ones (e.g., `@foo @bar` will merge into a group of length two).
/// Even single citations will be put into groups of length ones.
struct GroupInfo {
    /// The group's location.
    location: Location,
    /// The group's span.
    span: Span,
    /// Whether the group should be displayed in a footnote.
    footnote: bool,
    /// Details about the groups citations.
    subinfos: SmallVec<[CiteInfo; 1]>,
}

/// Details about a citation item in a request.
struct CiteInfo {
    /// The citation's key.
    key: Label,
    /// The citation's supplement.
    supplement: Option<Content>,
    /// Whether this citation was hidden.
    hidden: bool,
}

impl<'a> Generator<'a> {
    /// Create a new generator.
    fn new(
        world: Tracked<'a, dyn World + 'a>,
        introspector: Tracked<Introspector>,
    ) -> StrResult<Self> {
        let bibliography = BibliographyElem::find(introspector)?;
        let groups = introspector.query(&CiteGroup::elem().select());
        let infos = Vec::with_capacity(groups.len());
        Ok(Self {
            world,
            bibliography,
            groups,
            infos,
            failures: HashMap::new(),
        })
    }

    /// Drives hayagriva's citation driver.
    fn drive(&mut self) -> hayagriva::Rendered {
        static LOCALES: Lazy<Vec<citationberg::Locale>> =
            Lazy::new(hayagriva::archive::locales);

        let database = self.bibliography.bibliography();
        let bibliography_style = self.bibliography.style(StyleChain::default());
        let styles = Arena::new();

        // Process all citation groups.
        let mut driver = BibliographyDriver::new();
        for elem in &self.groups {
            let group = elem.to::<CiteGroup>().unwrap();
            let location = group.0.location().unwrap();
            let children = group.children();

            // Groups should never be empty.
            let Some(first) = children.first() else { continue };

            let mut subinfos = SmallVec::with_capacity(children.len());
            let mut items = Vec::with_capacity(children.len());
            let mut errors = EcoVec::new();
            let mut normal = true;

            // Create infos and items for each child in the group.
            for child in &children {
                let key = child.key();
                let Some(entry) = database.map.get(&key.0) else {
                    errors.push(error!(
                        child.span(),
                        "key `{}` does not exist in the bibliography", key.0
                    ));
                    continue;
                };

                let supplement = child.supplement(StyleChain::default());
                let locator = supplement.as_ref().map(|_| {
                    SpecificLocator(
                        citationberg::taxonomy::Locator::Custom,
                        hayagriva::LocatorPayload::Transparent,
                    )
                });

                let mut hidden = false;
                let special_form = match child.form(StyleChain::default()) {
                    None => {
                        hidden = true;
                        None
                    }
                    Some(CitationForm::Normal) => None,
                    Some(CitationForm::Prose) => Some(hayagriva::CitePurpose::Prose),
                    Some(CitationForm::Full) => Some(hayagriva::CitePurpose::Full),
                    Some(CitationForm::Author) => Some(hayagriva::CitePurpose::Author),
                    Some(CitationForm::Year) => Some(hayagriva::CitePurpose::Year),
                };

                normal &= special_form.is_none();
                subinfos.push(CiteInfo { key, supplement, hidden });
                items.push(CitationItem::new(entry, locator, None, hidden, special_form));
            }

            if !errors.is_empty() {
                self.failures.insert(location, Err(errors));
                continue;
            }

            let style = match first.style(StyleChain::default()) {
                Smart::Auto => &bibliography_style.style,
                Smart::Custom(style) => styles.alloc(style.style),
            };

            self.infos.push(GroupInfo {
                location,
                subinfos,
                span: first.span(),
                footnote: normal
                    && style.settings.class == citationberg::StyleClass::Note,
            });

            driver.citation(CitationRequest::new(
                items,
                style,
                Some(locale(first.lang(), first.region())),
                &LOCALES,
                None,
            ));
        }

        let locale = locale(self.bibliography.lang(), self.bibliography.region());

        // Add hidden items for everything if we should print the whole
        // bibliography.
        if self.bibliography.full(StyleChain::default()) {
            for entry in database.map.values() {
                driver.citation(CitationRequest::new(
                    vec![CitationItem::new(entry, None, None, true, None)],
                    bibliography_style.get(),
                    Some(locale.clone()),
                    &LOCALES,
                    None,
                ));
            }
        }

        driver.finish(BibliographyRequest {
            style: bibliography_style.get(),
            locale: Some(locale),
            locale_files: &LOCALES,
        })
    }

    /// Displays hayagriva's output as content for the citations and references.
    fn display(&mut self, rendered: &hayagriva::Rendered) -> StrResult<Works> {
        let citations = self.display_citations(rendered);
        let references = self.display_references(rendered);
        let hanging_indent =
            rendered.bibliography.as_ref().map_or(false, |b| b.hanging_indent);
        Ok(Works { citations, references, hanging_indent })
    }

    /// Display the citation groups.
    fn display_citations(
        &mut self,
        rendered: &hayagriva::Rendered,
    ) -> HashMap<Location, SourceResult<Content>> {
        // Determine for each citation key where in the bibliography it is,
        // so that we can link there.
        let mut links = HashMap::new();
        if let Some(bibliography) = &rendered.bibliography {
            let location = self.bibliography.0.location().unwrap();
            for (k, item) in bibliography.items.iter().enumerate() {
                links.insert(item.key.as_str(), location.variant(k + 1));
            }
        }

        let mut output = std::mem::take(&mut self.failures);
        for (info, citation) in self.infos.iter().zip(&rendered.citations) {
            let supplement = |i: usize| info.subinfos.get(i)?.supplement.clone();
            let link =
                |i: usize| links.get(info.subinfos.get(i)?.key.0.as_str()).copied();

            let renderer = ElemRenderer {
                world: self.world,
                span: info.span,
                supplement: &supplement,
                link: &link,
            };

            let content = if info.subinfos.iter().all(|sub| sub.hidden) {
                Content::empty()
            } else {
                let mut content =
                    renderer.display_elem_children(&citation.citation, &mut None);

                if info.footnote {
                    content = FootnoteElem::with_content(content).pack();
                }

                content
            };

            output.insert(info.location, Ok(content));
        }

        output
    }

    /// Display the bibliography references.
    fn display_references(
        &self,
        rendered: &hayagriva::Rendered,
    ) -> Option<Vec<(Option<Content>, Content)>> {
        let rendered = rendered.bibliography.as_ref()?;

        // Determine for each citation key where it first occured, so that we
        // can link there.
        let mut first_occurances = HashMap::new();
        for info in &self.infos {
            for subinfo in &info.subinfos {
                let key = subinfo.key.0.as_str();
                first_occurances.entry(key).or_insert(info.location);
            }
        }

        // The location of the bibliography.
        let location = self.bibliography.0.location().unwrap();

        let mut output = vec![];
        for (k, item) in rendered.items.iter().enumerate() {
            let renderer = ElemRenderer {
                world: self.world,
                span: self.bibliography.span(),
                supplement: &|_| None,
                link: &|_| None,
            };

            // Each reference is assigned a manually created well-known location
            // that is derived from the bibliography's location. This way,
            // citations can link to them.
            let backlink = location.variant(k + 1);

            // Render the first field.
            let mut prefix = item.first_field.as_ref().map(|elem| {
                let mut content = renderer.display_elem_child(elem, &mut None);
                if let Some(location) = first_occurances.get(item.key.as_str()) {
                    let dest = Destination::Location(*location);
                    content = content.linked(dest);
                }
                content.backlinked(backlink)
            });

            // Render the main reference content.
            let reference = renderer
                .display_elem_children(&item.content, &mut prefix)
                .backlinked(backlink);

            output.push((prefix, reference));
        }

        Some(output)
    }
}

/// Renders hayagriva elements into content.
struct ElemRenderer<'a> {
    /// The world that is used to evaluate mathematical material.
    world: Tracked<'a, dyn World + 'a>,
    /// The span that is attached to all of the resulting content.
    span: Span,
    /// Resolves the supplement of i-th citation in the request.
    supplement: &'a dyn Fn(usize) -> Option<Content>,
    /// Resolves where the i-th citation in the request should link to.
    link: &'a dyn Fn(usize) -> Option<Location>,
}

impl ElemRenderer<'_> {
    /// Display rendered hayagriva elements.
    ///
    /// The `prefix` can be a separate content storage where `left-margin`
    /// elements will be accumulated into.
    fn display_elem_children(
        &self,
        elems: &hayagriva::ElemChildren,
        prefix: &mut Option<Content>,
    ) -> Content {
        Content::sequence(
            elems.0.iter().map(|elem| self.display_elem_child(elem, prefix)),
        )
    }

    /// Display a rendered hayagriva element.
    fn display_elem_child(
        &self,
        elem: &hayagriva::ElemChild,
        prefix: &mut Option<Content>,
    ) -> Content {
        match elem {
            hayagriva::ElemChild::Text(formatted) => self.display_formatted(formatted),
            hayagriva::ElemChild::Elem(elem) => self.display_elem(elem, prefix),
            hayagriva::ElemChild::Markup(markup) => self.display_math(markup),
            hayagriva::ElemChild::Link { text, url } => self.display_link(text, url),
            hayagriva::ElemChild::Transparent { cite_idx, format } => {
                self.display_transparent(*cite_idx, format)
            }
        }
    }

    /// Display a block-level element.
    fn display_elem(
        &self,
        elem: &hayagriva::Elem,
        prefix: &mut Option<Content>,
    ) -> Content {
        use citationberg::Display;

        let block_level = matches!(elem.display, Some(Display::Block | Display::Indent));

        let mut suf_prefix = None;
        let mut content = self.display_elem_children(
            &elem.children,
            if block_level { &mut suf_prefix } else { prefix },
        );

        if let Some(prefix) = suf_prefix {
            const COLUMN_GUTTER: Em = Em::new(0.65);
            content = GridElem::new(vec![prefix, content])
                .with_columns(TrackSizings(vec![Sizing::Auto; 2]))
                .with_column_gutter(TrackSizings(vec![COLUMN_GUTTER.into()]))
                .pack();
        }

        match elem.display {
            Some(Display::Block) => {
                content = BlockElem::new().with_body(Some(content)).pack();
            }
            Some(Display::Indent) => {
                content = PadElem::new(content).pack();
            }
            Some(Display::LeftMargin) => {
                *prefix.get_or_insert_with(Default::default) += content;
                return Content::empty();
            }
            _ => {}
        }

        if let Some(hayagriva::ElemMeta::Entry(i)) = elem.meta {
            if let Some(location) = (self.link)(i) {
                let dest = Destination::Location(location);
                content = content.linked(dest);
            }
        }

        content
    }

    /// Display math.
    fn display_math(&self, math: &str) -> Content {
        eval_string(self.world, math, self.span, EvalMode::Math, Scope::new())
            .map(Value::display)
            .unwrap_or_else(|_| TextElem::packed(math).spanned(self.span))
    }

    /// Display a link.
    fn display_link(&self, text: &hayagriva::Formatted, url: &str) -> Content {
        let dest = Destination::Url(url.into());
        self.display_formatted(text).linked(dest)
    }

    /// Display transparent pass-through content.
    fn display_transparent(&self, i: usize, format: &hayagriva::Formatting) -> Content {
        let content = (self.supplement)(i).unwrap_or_default();
        apply_formatting(content, format)
    }

    /// Display formatted hayagriva text as content.
    fn display_formatted(&self, formatted: &hayagriva::Formatted) -> Content {
        let content = TextElem::packed(formatted.text.as_str()).spanned(self.span);
        apply_formatting(content, &formatted.formatting)
    }
}

/// Applies formatting to content.
fn apply_formatting(mut content: Content, format: &hayagriva::Formatting) -> Content {
    match format.font_style {
        citationberg::FontStyle::Normal => {}
        citationberg::FontStyle::Italic => {
            content = content.styled(TextElem::set_style(FontStyle::Italic));
        }
    }

    match format.font_variant {
        citationberg::FontVariant::Normal => {}
        citationberg::FontVariant::SmallCaps => {
            content = content.styled(TextElem::set_smallcaps(true));
        }
    }

    match format.font_weight {
        citationberg::FontWeight::Normal => {}
        citationberg::FontWeight::Bold => {
            content = content.styled(TextElem::set_delta(Delta(300)));
        }
        citationberg::FontWeight::Light => {
            content = content.styled(TextElem::set_delta(Delta(-100)));
        }
    }

    match format.text_decoration {
        citationberg::TextDecoration::None => {}
        citationberg::TextDecoration::Underline => {
            content = content.underlined();
        }
    }

    match format.vertical_align {
        citationberg::VerticalAlign::None => {}
        citationberg::VerticalAlign::Baseline => {}
        citationberg::VerticalAlign::Sup => {
            // Add zero-width weak spacing to make the superscript "sticky".
            content = HElem::hole().pack() + SuperElem::new(content).pack();
        }
        citationberg::VerticalAlign::Sub => {
            content = HElem::hole().pack() + SubElem::new(content).pack();
        }
    }

    content
}

/// Create a locale code from language and optionally region.
fn locale(lang: Lang, region: Option<Region>) -> citationberg::LocaleCode {
    let mut value = String::with_capacity(5);
    value.push_str(lang.as_str());
    if let Some(region) = region {
        value.push('-');
        value.push_str(region.as_str())
    }
    citationberg::LocaleCode(value)
}<|MERGE_RESOLUTION|>--- conflicted
+++ resolved
@@ -4,12 +4,6 @@
 use std::path::Path;
 use std::sync::Arc;
 
-<<<<<<< HEAD
-use ecow::EcoVec;
-use hayagriva::io::{BibLaTeXError, YamlBibliographyError};
-use hayagriva::style::{self, Brackets, Citation, Database, DisplayString, Formatting};
-use hayagriva::Entry;
-=======
 use comemo::Prehashed;
 use ecow::EcoVec;
 use hayagriva::citationberg;
@@ -22,7 +16,6 @@
 use once_cell::sync::Lazy;
 use smallvec::SmallVec;
 use typed_arena::Arena;
->>>>>>> 0f274f8e
 use typst::diag::FileError;
 use typst::eval::{eval_string, Bytes, CastInfo, EvalMode, Reflect};
 use typst::font::FontStyle;
@@ -110,16 +103,6 @@
     pub full: bool,
 
     /// The bibliography style.
-<<<<<<< HEAD
-    #[default(BibliographyStyle::Ieee)]
-    pub style: BibliographyStyle,
-
-    /// The loaded bibliography.
-    #[not_hash]
-    #[internal]
-    #[synthesized]
-    pub bibliography: EcoVec<hayagriva::Entry>,
-=======
     ///
     /// Should be either one of the built-in styles (see below) or a path to
     /// a [CSL file](https://citationstyles.org/). Some of the styles listed
@@ -144,7 +127,6 @@
     #[internal]
     #[synthesized]
     pub region: Option<Region>,
->>>>>>> 0f274f8e
 }
 
 /// A list of bibliography file paths.
@@ -179,35 +161,17 @@
         vt.introspector
             .query(&Self::elem().select())
             .iter()
-<<<<<<< HEAD
-            .flat_map(|elem| {
-                let elem = elem.to::<Self>().unwrap();
-                elem.bibliography()
-            })
-            .any(|entry| entry.key() == key)
-=======
             .any(|elem| elem.to::<Self>().unwrap().bibliography().has(key))
->>>>>>> 0f274f8e
     }
 
     /// Find all bibliography keys.
     pub fn keys(
         introspector: Tracked<Introspector>,
     ) -> Vec<(EcoString, Option<EcoString>)> {
-<<<<<<< HEAD
-        let Ok(elem) = Self::find(introspector) else {
-            return Vec::with_capacity(0);
-        };
-
-        elem.bibliography()
-            .into_iter()
-            .map(|entry| {
-=======
         let mut vec = vec![];
         for elem in introspector.query(&Self::elem().select()).iter() {
             let this = elem.to::<Self>().unwrap();
             for entry in this.bibliography().entries() {
->>>>>>> 0f274f8e
                 let key = entry.key().into();
                 let detail = entry.title().map(|title| title.value.to_str().into());
                 vec.push((key, detail))
@@ -221,12 +185,8 @@
     fn synthesize(&mut self, _vt: &mut Vt, styles: StyleChain) -> SourceResult<()> {
         self.push_full(self.full(styles));
         self.push_style(self.style(styles));
-<<<<<<< HEAD
-        self.push_bibliography(load(self.path(), self.data()).at(self.span())?);
-=======
         self.push_lang(TextElem::lang_in(styles));
         self.push_region(TextElem::region_in(styles));
->>>>>>> 0f274f8e
         Ok(())
     }
 }
@@ -260,13 +220,8 @@
                 .ok_or("CSL style is not suitable for bibliographies")
                 .at(span)?;
 
-<<<<<<< HEAD
-            let row_gutter = *BlockElem::below_in(styles).amount();
-            if works.references.iter().any(|(prefix, _)| prefix.is_some()) {
-=======
             let row_gutter = BlockElem::below_in(styles).amount();
             if references.iter().any(|(prefix, _)| prefix.is_some()) {
->>>>>>> 0f274f8e
                 let mut cells = vec![];
                 for (prefix, reference) in references {
                     cells.push(prefix.clone().unwrap_or_default());
@@ -416,44 +371,9 @@
         })
     }
 
-<<<<<<< HEAD
-/// Cite a work from the bibliography.
-///
-/// Before you starting citing, you need to add a [bibliography]($bibliography)
-/// somewhere in your document.
-///
-/// # Example
-/// ```example
-/// This was already noted by
-/// pirates long ago. @arrgh
-///
-/// Multiple sources say ...
-/// #cite("arrgh", "netwok").
-///
-/// #bibliography("works.bib")
-/// ```
-///
-/// # Syntax
-/// This function indirectly has dedicated syntax. [References]($ref) can be
-/// used to cite works from the bibliography. The label then corresponds to the
-/// citation key.
-#[elem(Locatable, Synthesize, Show)]
-pub struct CiteElem {
-    /// The citation keys that identify the elements that shall be cited in
-    /// the bibliography.
-    ///
-    /// Reference syntax supports only a single key.
-    #[variadic]
-    #[parse({
-        let keys = args.all::<EcoString>()?;
-        keys.into_iter().collect()
-    })]
-    pub keys: SmallVec<[EcoString; 1]>,
-=======
     fn has(&self, key: &str) -> bool {
         self.map.contains_key(key)
     }
->>>>>>> 0f274f8e
 
     fn entries(&self) -> impl Iterator<Item = &hayagriva::Entry> {
         self.map.values()
@@ -472,21 +392,6 @@
     }
 }
 
-<<<<<<< HEAD
-impl Show for CiteElem {
-    #[tracing::instrument(name = "CiteElem::show", skip(self, vt))]
-    fn show(&self, vt: &mut Vt, _: StyleChain) -> SourceResult<Content> {
-        Ok(vt.delayed(|vt| {
-            let works = Works::new(vt).at(self.span())?;
-            let location = self.location().unwrap();
-            works
-                .citations
-                .get(&location)
-                .cloned()
-                .flatten()
-                .ok_or("bibliography does not contain this key")
-                .at(self.span())
-=======
 cast! {
     type Bibliography,
 }
@@ -541,7 +446,6 @@
             Smart::Custom(string) => {
                 Smart::Custom(Self::parse_impl(vm, &string).at(span)?)
             }
->>>>>>> 0f274f8e
         }))
     }
 
@@ -658,93 +562,6 @@
 }
 
 impl Works {
-<<<<<<< HEAD
-    /// Prepare all things need to cite a work or format a bibliography.
-    fn new(vt: &Vt) -> StrResult<Arc<Self>> {
-        let bibliography = BibliographyElem::find(vt.introspector)?;
-
-        let query: EcoVec<comemo::Prehashed<Content>> =
-            vt.introspector.query(&CiteElem::elem().select());
-        let citations: Vec<_> = query
-            .iter()
-            .map(|elem| match elem.to::<RefElem>() {
-                Some(reference) => reference.citation().as_ref().unwrap(),
-                _ => elem.to::<CiteElem>().unwrap(),
-            })
-            .collect();
-        Ok(create(bibliography, citations))
-    }
-}
-
-/// Generate all citations and the whole bibliography.
-#[comemo::memoize]
-fn create(bibliography: BibliographyElem, citations: Vec<&CiteElem>) -> Arc<Works> {
-    let span = bibliography.span();
-    let entries = bibliography.bibliography();
-    let style = bibliography.style(StyleChain::default());
-    let bib_location = bibliography.location().unwrap();
-    let ref_location = |target: &Entry| {
-        let i = entries
-            .iter()
-            .position(|entry| entry.key() == target.key())
-            .unwrap_or_default();
-        bib_location.variant(i)
-    };
-
-    let mut db = Database::new();
-    let mut ids = HashMap::new();
-    let mut preliminary = vec![];
-
-    for citation in citations {
-        let cite_id = citation.location().unwrap();
-        let entries = citation
-            .keys()
-            .into_iter()
-            .map(|key| {
-                let entry = entries.iter().find(|entry| entry.key() == key)?;
-                ids.entry(entry.key()).or_insert(cite_id);
-                db.push(entry);
-                Some(entry)
-            })
-            .collect::<Option<Vec<_>>>();
-        preliminary.push((citation, entries));
-    }
-
-    let mut current = CitationStyle::Numerical;
-    let mut citation_style: Box<dyn style::CitationStyle> =
-        Box::new(style::Numerical::new());
-
-    let citations = preliminary
-        .into_iter()
-        .map(|(citation, cited)| {
-            let location = citation.location().unwrap();
-            let Some(cited) = cited else { return (location, None) };
-
-            let mut supplement = citation.supplement(StyleChain::default());
-            let brackets = citation.brackets(StyleChain::default());
-
-            let style = citation
-                .style(StyleChain::default())
-                .unwrap_or(style.default_citation_style());
-
-            if style != current {
-                current = style;
-                citation_style = match style {
-                    CitationStyle::Numerical => Box::new(style::Numerical::new()),
-                    CitationStyle::Alphanumerical => {
-                        Box::new(style::Alphanumerical::new())
-                    }
-                    CitationStyle::ChicagoAuthorDate => {
-                        Box::new(style::ChicagoAuthorDate::new())
-                    }
-                    CitationStyle::ChicagoNotes => Box::new(style::ChicagoNotes::new()),
-                    CitationStyle::ChicagoAuthorTitle => {
-                        Box::new(style::AuthorTitle::new())
-                    }
-                    CitationStyle::Keys => Box::new(style::Keys::new()),
-                };
-            }
-=======
     /// Generate all citations and the whole bibliography.
     #[comemo::memoize]
     pub fn generate(
@@ -772,7 +589,6 @@
     /// Citations with unresolved keys.
     failures: HashMap<Location, SourceResult<Content>>,
 }
->>>>>>> 0f274f8e
 
 /// Details about a group of merged citations. All citations are put into groups
 /// of adjacent ones (e.g., `@foo @bar` will merge into a group of length two).
