use std::str::FromStr;

use super::{
    Count, Counter, CounterKey, CounterUpdate, LocalName, Numbering, NumberingPattern,
};
use crate::layout::{BlockElem, PlaceElem, VElem};
use crate::meta::{Outlinable, Refable, Supplement};
use crate::prelude::*;
use crate::text::TextElem;
use crate::visualize::ImageElem;

/// A figure with an optional caption.
///
/// Automatically detects its contents to select the correct counting track. For
/// example, figures containing images will be numbered separately from figures
/// containing tables.
///
/// # Examples
/// The example below shows a basic figure with an image:
/// ```example
/// @glacier shows a glacier. Glaciers
/// are complex systems.
///
/// #figure(
///   image("glacier.jpg", width: 80%),
///   caption: [A curious figure.],
/// ) <glacier>
/// ```
///
/// You can also insert [tables]($table) into figures to give them a caption.
/// The figure will detect this and automatically use a separate counter.
///
/// ```example
/// #figure(
///   table(
///     columns: 4,
///     [t], [1], [2], [3],
///     [y], [0.3s], [0.4s], [0.8s],
///   ),
///   caption: [Timing results],
/// )
/// ```
///
/// This behaviour can be overridden by explicitly specifying the figure's
/// `kind`. All figures of the same kind share a common counter.
///
/// # Figure behaviour
/// By default, figures are placed within the flow of content. To make them
/// float to the top or bottom of the page, you can use the
/// [`placement`]($figure.placement) argument.
///
/// If your figure is too large and its contents are breakable across pages
/// (e.g. if it contains a large table), then you can make the figure itself
/// breakable across pages as well with this show rule:
/// ```typ
/// #show figure: set block(breakable: true)
/// ```
///
/// See the [block]($block.breakable) documentation for more information about
/// breakable and non-breakable blocks.
///
/// # Caption customization
/// You can modify the appearance of the figure's caption with its associated
/// [`caption`]($figure.caption) function. In the example below, we emphasize
/// all captions:
///
/// ```example
/// #show figure.caption: emph
///
/// #figure(
///   rect[Hello],
///   caption: [I am emphasized!],
/// )
/// ```
///
/// By using a [`where`]($function.where) selector, we can scope such rules to
/// specific kinds of figures. For example, to position the caption above
/// tables, but keep it below for all other kinds of figures, we could write the
/// following show-set rule:
///
/// ```example
/// #show figure.where(
///   kind: table
/// ): set figure.caption(position: top)
///
/// #figure(
///   table(columns: 2)[A][B][C][D],
///   caption: [I'm up here],
/// )
/// ```
#[elem(scope, Locatable, Synthesize, Count, Show, Finalize, Refable, Outlinable)]
pub struct FigureElem {
    /// The content of the figure. Often, an [image]($image).
    #[required]
    pub body: Content,

    /// The figure's placement on the page.
    ///
    /// - `{none}`: The figure stays in-flow exactly where it was specified
    ///   like other content.
    /// - `{auto}`: The figure picks `{top}` or `{bottom}` depending on which
    ///   is closer.
    /// - `{top}`: The figure floats to the top of the page.
    /// - `{bottom}`: The figure floats to the bottom of the page.
    ///
    /// The gap between the main flow content and the floating figure is
    /// controlled by the [`clearance`]($place.clearance) argument on the
    /// `place` function.
    ///
    /// ```example
    /// #set page(height: 200pt)
    ///
    /// = Introduction
    /// #figure(
    ///   placement: bottom,
    ///   caption: [A glacier],
    ///   image("glacier.jpg", width: 60%),
    /// )
    /// #lorem(60)
    /// ```
    pub placement: Option<Smart<VAlign>>,

    /// The figure's caption.
    pub caption: Option<FigureCaption>,

    /// The kind of figure this is.
    ///
    /// If set to `{auto}`, the figure will try to automatically determine its
    /// kind. All figures of the same kind share a common counter.
    ///
    /// Setting this to something other than `{auto}` will override the
    /// automatic detection. This can be useful if
    /// - you wish to create a custom figure type that is not an
    ///   [image]($image), a [table]($table) or [code]($raw),
    /// - you want to force the figure to use a specific counter regardless of
    ///   its content.
    ///
    /// You can set the kind to be an element function or a string. If you set
    /// it to an element function that is not supported by the figure, you will
    /// need to manually specify the figure's supplement.
    ///
    /// ```example
    /// #figure(
    ///   circle(radius: 10pt),
    ///   caption: [A curious atom.],
    ///   kind: "atom",
    ///   supplement: [Atom],
    /// )
    /// ```
    #[default(Smart::Auto)]
    pub kind: Smart<FigureKind>,

    /// The figure's supplement.
    ///
    /// If set to `{auto}`, the figure will try to automatically determine the
    /// correct supplement based on the `kind` and the active
    /// [text language]($text.lang). If you are using a custom figure type, you
    /// will need to manually specify the supplement.
    ///
    /// If a function is specified, it is passed the first descendant of the
    /// specified `kind` (typically, the figure's body) and should return
    /// content.
    ///
    /// ```example
    /// #figure(
    ///   [The contents of my figure!],
    ///   caption: [My custom figure],
    ///   supplement: [Bar],
    ///   kind: "foo",
    /// )
    /// ```
    pub supplement: Smart<Option<Supplement>>,

    /// How to number the figure. Accepts a
    /// [numbering pattern or function]($numbering).
    #[default(Some(NumberingPattern::from_str("1").unwrap().into()))]
    pub numbering: Option<Numbering>,

    /// The vertical gap between the body and caption.
    #[default(Em::new(0.65).into())]
    pub gap: Length,

    /// Whether the figure should appear in an [`outline`]($outline) of figures.
    #[default(true)]
    pub outlined: bool,

    /// Convenience field to get access to the counter for this figure.
    ///
    /// The counter only depends on the `kind`:
    /// - For (tables)[@table]: `{counter(figure.where(kind: table))}`
    /// - For (images)[@image]: `{counter(figure.where(kind: image))}`
    /// - For a custom kind: `{counter(figure.where(kind: kind))}`
    ///
    /// These are the counters you'll need to modify if you want to skip a
    /// number or reset the counter.
    #[synthesized]
    pub counter: Option<Counter>,
}

#[scope]
impl FigureElem {
    #[elem]
    type FigureCaption;
}

impl Synthesize for FigureElem {
    fn synthesize(&mut self, vt: &mut Vt, styles: StyleChain) -> SourceResult<()> {
        let numbering = self.numbering(styles);

        // Determine the figure's kind.
        let kind = self.kind(styles).unwrap_or_else(|| {
            self.body()
                .query_first(Selector::can::<dyn Figurable>())
                .cloned()
                .map(|elem| FigureKind::Elem(elem.func()))
                .unwrap_or_else(|| FigureKind::Elem(ImageElem::elem()))
        });

        // Resolve the supplement.
        let supplement = match self.supplement(styles) {
            Smart::Auto => {
                // Default to the local name for the kind, if available.
                let name = match &kind {
                    FigureKind::Elem(func) => {
                        let empty = Content::new(*func);
                        empty.with::<dyn LocalName>().map(|c| {
                            TextElem::packed(c.local_name(
                                TextElem::lang_in(styles),
                                TextElem::region_in(styles),
                            ))
                        })
                    }
                    FigureKind::Name(_) => None,
                };

                if numbering.is_some() && name.is_none() {
                    bail!(self.span(), "please specify the figure's supplement")
                }

                Some(name.unwrap_or_default())
            }
            Smart::Custom(None) => None,
            Smart::Custom(Some(supplement)) => {
                // Resolve the supplement with the first descendant of the kind or
                // just the body, if none was found.
                let descendant = match kind {
                    FigureKind::Elem(func) => {
                        self.body().query_first(Selector::Elem(func, None)).cloned()
                    }
                    FigureKind::Name(_) => None,
                };

                let target = descendant.unwrap_or_else(|| self.body());
                Some(supplement.resolve(vt, [target])?)
            }
        };

        // Construct the figure's counter.
        let counter = Counter::new(CounterKey::Selector(Selector::Elem(
            Self::elem(),
            Some(dict! {
                "kind" => kind.clone(),
            }),
        )));

        // Fill the figure's caption.
        let mut caption = self.caption(styles);
        if let Some(caption) = &mut caption {
            caption.push_kind(kind.clone());
            caption.push_supplement(supplement.clone());
            caption.push_numbering(numbering.clone());
            caption.push_counter(Some(counter.clone()));
            caption.push_location(self.0.location());
        }

        self.push_placement(self.placement(styles));
        self.push_caption(caption);
        self.push_kind(Smart::Custom(kind));
        self.push_supplement(Smart::Custom(supplement.map(Supplement::Content)));
        self.push_numbering(numbering);
        self.push_outlined(self.outlined(styles));
        self.push_counter(Some(counter));

        Ok(())
    }
}

impl Show for FigureElem {
    #[tracing::instrument(name = "FigureElem::show", skip_all)]
    fn show(&self, _: &mut Vt, styles: StyleChain) -> SourceResult<Content> {
        let mut realized = self.body();

        // Build the caption, if any.
        if let Some(caption) = self.caption(styles) {
            let v = VElem::weak(self.gap(styles).into()).pack();
            realized = if caption.position(styles) == VAlign::Bottom {
                realized + v + caption.pack()
            } else {
                caption.pack() + v + realized
            };
        }

        // Wrap the contents in a block.
        realized = BlockElem::new()
            .with_body(Some(realized))
            .pack()
            .aligned(Align::CENTER);

        // Wrap in a float.
        if let Some(align) = self.placement(styles) {
            realized = PlaceElem::new(realized)
                .with_float(true)
                .with_alignment(align.map(|align| HAlign::Center + align))
                .pack();
        }

        Ok(realized)
    }
}

impl Finalize for FigureElem {
    fn finalize(&self, realized: Content, _: StyleChain) -> Content {
        // Allow breakable figures with `show figure: set block(breakable: true)`.
        realized.styled(BlockElem::set_breakable(false))
    }
}

impl Count for FigureElem {
    fn update(&self) -> Option<CounterUpdate> {
        // If the figure is numbered, step the counter by one.
        // This steps the `counter(figure)` which is global to all numbered figures.
        self.numbering(StyleChain::default())
            .is_some()
            .then(|| CounterUpdate::Step(NonZeroUsize::ONE))
    }
}

impl Refable for FigureElem {
    fn supplement(&self) -> Content {
        // After synthesis, this should always be custom content.
        match self.supplement(StyleChain::default()) {
            Smart::Custom(Some(Supplement::Content(content))) => content,
            _ => Content::empty(),
        }
    }

    fn counter(&self) -> Counter {
        self.counter().unwrap_or_else(|| Counter::of(Self::elem()))
    }

    fn numbering(&self) -> Option<Numbering> {
        self.numbering(StyleChain::default())
    }
}

impl Outlinable for FigureElem {
    fn outline(&self, vt: &mut Vt) -> SourceResult<Option<Content>> {
        if !self.outlined(StyleChain::default()) {
            return Ok(None);
        }

        let Some(caption) = self.caption(StyleChain::default()) else {
            return Ok(None);
        };

        let mut realized = caption.body();
        if let (
            Smart::Custom(Some(Supplement::Content(mut supplement))),
            Some(counter),
            Some(numbering),
        ) = (
            self.supplement(StyleChain::default()),
            self.counter(),
            self.numbering(StyleChain::default()),
        ) {
            let location = self.0.location().unwrap();
            let numbers = counter.at(vt, location)?.display(vt, &numbering)?;

            if !supplement.is_empty() {
                supplement += TextElem::packed('\u{a0}');
            }

            let separator = caption.get_separator(StyleChain::default());

            realized = supplement + numbers + separator + caption.body();
        }

        Ok(Some(realized))
    }
}

/// The caption of a figure. This element can be used in set and show rules to
/// customize the appearance of captions for all figures or figures of a
/// specific kind.
///
/// In addition to its `pos` and `body`, the `caption` also provides the
/// figure's `kind`, `supplement`, `counter`, `numbering`, and `location` as
/// fields. These parts can be used in [`where`]($function.where) selectors and
/// show rules to build a completely custom caption.
///
/// ```example
/// #show figure.caption: emph
///
/// #figure(
///   rect[Hello],
///   caption: [A rectangle],
/// )
/// ```
#[elem(name = "caption", Synthesize, Show)]
pub struct FigureCaption {
    /// The caption's position in the figure. Either `{top}` or `{bottom}`.
    ///
    /// ```example
    /// #show figure.where(
    ///   kind: table
    /// ): set figure.caption(position: top)
    ///
    /// #figure(
    ///   table(columns: 2)[A][B],
    ///   caption: [I'm up here],
    /// )
    ///
    /// #figure(
    ///   rect[Hi],
    ///   caption: [I'm down here],
    /// )
    ///
    /// #figure(
    ///   table(columns: 2)[A][B],
    ///   caption: figure.caption(
    ///     position: bottom,
    ///     [I'm down here too!]
    ///   )
    /// )
    /// ```
    #[default(VAlign::Bottom)]
    #[parse({
        let option: Option<Spanned<VAlign>> = args.named("position")?;
        if let Some(Spanned { v: align, span }) = option {
            if align == VAlign::Horizon {
                bail!(span, "expected `top` or `bottom`");
            }
        }
        option.map(|spanned| spanned.v)
    })]
    pub position: VAlign,

    /// The separator which will appear between the number and body.
    ///
    /// ```example
    /// #set figure.caption(separator: [ --- ])
    ///
    /// #figure(
    ///   rect[Hello],
    ///   caption: [A rectangle],
    /// )
    /// ```
    ///
    /// If set to `{auto}`, the separator will be adapted to the current
    /// [language]($text.lang) and [region]($text.region).
    pub separator: Smart<Content>,

    /// The caption's body.
    ///
    /// Can be used alongside `kind`, `supplement`, `counter`, `numbering`, and
    /// `location` to completely customize the caption.
    ///
    /// ```example
    /// #show figure.caption: it => [
    ///   #underline(it.body) |
    ///   #it.supplement #it.counter.display(it.numbering)
    /// ]
    ///
    /// #figure(
    ///   rect[Hello],
    ///   caption: [A rectangle],
    /// )
    /// ```
    #[required]
    pub body: Content,

    /// The figure's supplement.
    #[synthesized]
    pub kind: FigureKind,

    /// The figure's supplement.
    #[synthesized]
    pub supplement: Option<Content>,

    /// How to number the figure.
    #[synthesized]
    pub numbering: Option<Numbering>,

    /// The counter for the figure.
    #[synthesized]
    pub counter: Option<Counter>,

    /// The figure's location.
    #[synthesized]
    pub location: Option<Location>,
}

impl FigureCaption {
    /// Gets the default separator in the given language and (optionally)
    /// region.
    fn local_separator(lang: Lang, _: Option<Region>) -> &'static str {
        match lang {
<<<<<<< HEAD
            Lang::CHINESE => "\u{3000}",
            Lang::FRENCH => "\u{a0}– ",
            Lang::ENGLISH | _ => ": ",
=======
            Lang::CHINESE => "：",
            Lang::FRENCH if option_eq(region, "CH") => "\u{202f}: ",
            Lang::FRENCH => "\u{a0}: ",
            Lang::RUSSIAN => ". ",
            Lang::DANISH
            | Lang::DUTCH
            | Lang::ENGLISH
            | Lang::GERMAN
            | Lang::ITALIAN
            | Lang::SPANISH
            | Lang::SWEDISH
            | _ => ": ",
>>>>>>> b716700b
        }
    }

    fn get_separator(&self, styles: StyleChain) -> Content {
        self.separator(styles).unwrap_or_else(|| {
            TextElem::packed(Self::local_separator(
                TextElem::lang_in(styles),
                TextElem::region_in(styles),
            ))
        })
    }
}

impl Synthesize for FigureCaption {
    fn synthesize(&mut self, _: &mut Vt, styles: StyleChain) -> SourceResult<()> {
        self.push_position(self.position(styles));
        self.push_separator(Smart::Custom(self.get_separator(styles)));
        Ok(())
    }
}

impl Show for FigureCaption {
    #[tracing::instrument(name = "FigureCaption::show", skip_all)]
    fn show(&self, vt: &mut Vt, styles: StyleChain) -> SourceResult<Content> {
        let mut realized = self.body();

        if let (Some(mut supplement), Some(numbering), Some(counter), Some(location)) =
            (self.supplement(), self.numbering(), self.counter(), self.location())
        {
            let numbers = counter.at(vt, location)?.display(vt, &numbering)?;
            if !supplement.is_empty() {
                supplement += TextElem::packed('\u{a0}');
            }
            realized = supplement + numbers + self.get_separator(styles) + realized;
        }

        Ok(realized)
    }
}

cast! {
    FigureCaption,
    v: Content => v.to::<Self>().cloned().unwrap_or_else(|| Self::new(v.clone())),
}

/// The `kind` parameter of a [`FigureElem`].
#[derive(Debug, Clone)]
pub enum FigureKind {
    /// The kind is an element function.
    Elem(Element),
    /// The kind is a name.
    Name(EcoString),
}

cast! {
    FigureKind,
    self => match self {
        Self::Elem(v) => v.into_value(),
        Self::Name(v) => v.into_value(),
    },
    v: Element => Self::Elem(v),
    v: EcoString => Self::Name(v),
}

/// An element that can be auto-detected in a figure.
///
/// This trait is used to determine the type of a figure.
pub trait Figurable: LocalName {}<|MERGE_RESOLUTION|>--- conflicted
+++ resolved
@@ -505,24 +505,10 @@
     /// region.
     fn local_separator(lang: Lang, _: Option<Region>) -> &'static str {
         match lang {
-<<<<<<< HEAD
             Lang::CHINESE => "\u{3000}",
             Lang::FRENCH => "\u{a0}– ",
+            Lang::RUSSIAN => ". ",
             Lang::ENGLISH | _ => ": ",
-=======
-            Lang::CHINESE => "：",
-            Lang::FRENCH if option_eq(region, "CH") => "\u{202f}: ",
-            Lang::FRENCH => "\u{a0}: ",
-            Lang::RUSSIAN => ". ",
-            Lang::DANISH
-            | Lang::DUTCH
-            | Lang::ENGLISH
-            | Lang::GERMAN
-            | Lang::ITALIAN
-            | Lang::SPANISH
-            | Lang::SWEDISH
-            | _ => ": ",
->>>>>>> b716700b
         }
     }
 
