#[doc(inline)]
pub use typst_macros::{scope, ty};

use std::cmp::Ordering;
use std::fmt::{self, Debug, Display, Formatter};
use std::sync::LazyLock;

use ecow::{EcoString, eco_format};
use typst_utils::Static;

<<<<<<< HEAD
use crate::diag::{bail, DeprecationSink, StrResult};
=======
use crate::diag::{DeprecationSink, StrResult, bail};
>>>>>>> f8dd9e77
use crate::foundations::{
    AutoValue, Func, NativeFuncData, NoneValue, Repr, Scope, Value, cast, func,
};

/// Describes a kind of value.
///
/// To style your document, you need to work with values of different kinds:
/// Lengths specifying the size of your elements, colors for your text and
/// shapes, and more. Typst categorizes these into clearly defined _types_ and
/// tells you where it expects which type of value.
///
/// Apart from basic types for numeric values and [typical]($int)
/// [types]($float) [known]($str) [from]($array) [programming]($dictionary)
/// languages, Typst provides a special type for [_content._]($content) A value
/// of this type can hold anything that you can enter into your document: Text,
/// elements like headings and shapes, and style information.
///
/// # Example
/// ```example
/// #let x = 10
/// #if type(x) == int [
///   #x is an integer!
/// ] else [
///   #x is another value...
/// ]
///
/// An image is of type
/// #type(image("glacier.jpg")).
/// ```
///
/// The type of `{10}` is `int`. Now, what is the type of `int` or even `type`?
/// ```example
/// #type(int) \
/// #type(type)
/// ```
///
<<<<<<< HEAD
/// # Compatibility
/// In Typst 0.7 and lower, the `type` function returned a string instead of a
/// type. Compatibility with the old way will remain until Typst 0.14 to give
/// package authors time to upgrade.
///
/// - Checks like `{int == "integer"}` evaluate to `{true}`
/// - Adding/joining a type and string will yield a string
/// - The `{in}` operator on a type and a dictionary will evaluate to `{true}`
///   if the dictionary has a string key matching the type's name
=======
/// Unlike other types like `int`, [none] and [auto] do not have a name
/// representing them. To test if a value is one of these, compare your value to
/// them directly, e.g:
/// ```example
/// #let val = none
/// #if val == none [
///   Yep, it's none.
/// ]
/// ```
///
/// Note that `type` will return [`content`] for all document elements. To
/// programmatically determine which kind of content you are dealing with, see
/// [`content.func`].
>>>>>>> f8dd9e77
#[ty(scope, cast)]
#[derive(Copy, Clone, Eq, PartialEq, Hash)]
pub struct Type(Static<NativeTypeData>);

impl Type {
    /// Get the type for `T`.
    pub fn of<T: NativeType>() -> Self {
        T::ty()
    }

    /// The type's short name, how it is used in code (e.g. `str`).
    pub fn short_name(&self) -> &'static str {
        self.0.name
    }

    /// The type's long name, for use in diagnostics (e.g. `string`).
    pub fn long_name(&self) -> &'static str {
        self.0.long_name
    }

    /// The type's title case name, for use in documentation (e.g. `String`).
    pub fn title(&self) -> &'static str {
        self.0.title
    }

    /// Documentation for the type (as Markdown).
    pub fn docs(&self) -> &'static str {
        self.0.docs
    }

    /// Search keywords for the type.
    pub fn keywords(&self) -> &'static [&'static str] {
        self.0.keywords
    }

    /// This type's constructor function.
    pub fn constructor(&self) -> StrResult<Func> {
        self.0
            .constructor
            .as_ref()
            .map(|lazy| Func::from(*lazy))
            .ok_or_else(|| eco_format!("type {self} does not have a constructor"))
    }

    /// The type's associated scope that holds sub-definitions.
    pub fn scope(&self) -> &'static Scope {
        &(self.0).0.scope
    }

    /// Get a field from this type's scope, if possible.
    pub fn field(
        &self,
        field: &str,
        sink: impl DeprecationSink,
    ) -> StrResult<&'static Value> {
        match self.scope().get(field) {
            Some(binding) => Ok(binding.read_checked(sink)),
            None => bail!("type {self} does not contain field `{field}`"),
        }
<<<<<<< HEAD
    }
}

// Type compatibility.
impl Type {
    /// The type's backward-compatible name.
    pub fn compat_name(&self) -> &str {
        self.long_name()
=======
>>>>>>> f8dd9e77
    }
}

#[scope]
impl Type {
    /// Determines a value's type.
    ///
    /// ```example
    /// #type(12) \
    /// #type(14.7) \
    /// #type("hello") \
    /// #type(<glacier>) \
    /// #type([Hi]) \
    /// #type(x => x + 1) \
    /// #type(type)
    /// ```
    #[func(constructor)]
    pub fn construct(
        /// The value whose type's to determine.
        value: Value,
    ) -> Type {
        value.ty()
    }
}

impl Debug for Type {
    fn fmt(&self, f: &mut Formatter) -> fmt::Result {
        write!(f, "Type({})", self.long_name())
    }
}

impl Repr for Type {
    fn repr(&self) -> EcoString {
        if *self == Type::of::<AutoValue>() {
            "type(auto)"
        } else if *self == Type::of::<NoneValue>() {
            "type(none)"
        } else {
            self.short_name()
        }
        .into()
    }
}

impl Display for Type {
    fn fmt(&self, f: &mut Formatter) -> fmt::Result {
        f.pad(self.long_name())
    }
}

impl Ord for Type {
    fn cmp(&self, other: &Self) -> Ordering {
        self.long_name().cmp(other.long_name())
    }
}

impl PartialOrd for Type {
    fn partial_cmp(&self, other: &Self) -> Option<Ordering> {
        Some(self.cmp(other))
    }
}

/// A Typst type that is defined by a native Rust type.
pub trait NativeType {
    /// The type's name.
    ///
    /// In contrast to `data()`, this is usable in const contexts.
    const NAME: &'static str;

    /// Get the type for the native Rust type.
    fn ty() -> Type {
        Type::from(Self::data())
    }

    // Get the type data for the native Rust type.
    fn data() -> &'static NativeTypeData;
}

/// Defines a native type.
#[derive(Debug)]
pub struct NativeTypeData {
    /// The type's normal name (e.g. `str`), as exposed to Typst.
    pub name: &'static str,
    /// The type's long name (e.g. `string`), for error messages.
    pub long_name: &'static str,
    /// The function's title case name (e.g. `String`).
    pub title: &'static str,
    /// The documentation for this type as a string.
    pub docs: &'static str,
    /// A list of alternate search terms for this type.
    pub keywords: &'static [&'static str],
    /// The constructor for this type.
    pub constructor: LazyLock<Option<&'static NativeFuncData>>,
    /// Definitions in the scope of the type.
    pub scope: LazyLock<Scope>,
}

impl From<&'static NativeTypeData> for Type {
    fn from(data: &'static NativeTypeData) -> Self {
        Self(Static(data))
    }
}

cast! {
    &'static NativeTypeData,
    self => Type::from(self).into_value(),
}<|MERGE_RESOLUTION|>--- conflicted
+++ resolved
@@ -8,11 +8,7 @@
 use ecow::{EcoString, eco_format};
 use typst_utils::Static;
 
-<<<<<<< HEAD
-use crate::diag::{bail, DeprecationSink, StrResult};
-=======
 use crate::diag::{DeprecationSink, StrResult, bail};
->>>>>>> f8dd9e77
 use crate::foundations::{
     AutoValue, Func, NativeFuncData, NoneValue, Repr, Scope, Value, cast, func,
 };
@@ -49,17 +45,6 @@
 /// #type(type)
 /// ```
 ///
-<<<<<<< HEAD
-/// # Compatibility
-/// In Typst 0.7 and lower, the `type` function returned a string instead of a
-/// type. Compatibility with the old way will remain until Typst 0.14 to give
-/// package authors time to upgrade.
-///
-/// - Checks like `{int == "integer"}` evaluate to `{true}`
-/// - Adding/joining a type and string will yield a string
-/// - The `{in}` operator on a type and a dictionary will evaluate to `{true}`
-///   if the dictionary has a string key matching the type's name
-=======
 /// Unlike other types like `int`, [none] and [auto] do not have a name
 /// representing them. To test if a value is one of these, compare your value to
 /// them directly, e.g:
@@ -73,7 +58,6 @@
 /// Note that `type` will return [`content`] for all document elements. To
 /// programmatically determine which kind of content you are dealing with, see
 /// [`content.func`].
->>>>>>> f8dd9e77
 #[ty(scope, cast)]
 #[derive(Copy, Clone, Eq, PartialEq, Hash)]
 pub struct Type(Static<NativeTypeData>);
@@ -133,17 +117,6 @@
             Some(binding) => Ok(binding.read_checked(sink)),
             None => bail!("type {self} does not contain field `{field}`"),
         }
-<<<<<<< HEAD
-    }
-}
-
-// Type compatibility.
-impl Type {
-    /// The type's backward-compatible name.
-    pub fn compat_name(&self) -> &str {
-        self.long_name()
-=======
->>>>>>> f8dd9e77
     }
 }
 
