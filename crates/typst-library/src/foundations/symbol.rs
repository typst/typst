use std::collections::BTreeSet;
use std::fmt::{self, Debug, Display, Formatter};
use std::sync::Arc;

use codex::ModifierSet;
use ecow::{EcoString, eco_format};
use rustc_hash::FxHashMap;
use serde::{Serialize, Serializer};
use typst_syntax::{Span, Spanned, is_ident};
use typst_utils::hash128;
use unicode_segmentation::UnicodeSegmentation;

<<<<<<< HEAD
use crate::diag::{bail, SourceResult, StrResult};
use crate::foundations::{
    cast, elem, func, scope, ty, Array, Content, Func, NativeElement, NativeFunc, Packed,
    PlainText, Repr as _,
=======
use crate::diag::{DeprecationSink, SourceResult, StrResult, bail, error};
use crate::foundations::{
    Array, Content, Func, NativeElement, NativeFunc, Packed, PlainText, Repr as _, cast,
    elem, func, scope, ty,
>>>>>>> f8dd9e77
};

/// A Unicode symbol.
///
/// Typst defines common symbols so that they can easily be written with
/// standard keyboards. The symbols are defined in modules, from which they can
/// be accessed using [field access notation]($scripting/#fields):
///
/// - General symbols are defined in the [`sym` module]($category/symbols/sym)
///   and are accessible without the `sym.` prefix in math mode.
/// - Emoji are defined in the [`emoji` module]($category/symbols/emoji)
///
/// Moreover, you can define custom symbols with this type's constructor
/// function.
///
/// ```example
/// #sym.arrow.r \
/// #sym.gt.eq.not \
/// $gt.eq.not$ \
/// #emoji.face.halo
/// ```
///
/// Many symbols have different variants, which can be selected by appending the
/// modifiers with dot notation. The order of the modifiers is not relevant.
/// Visit the documentation pages of the symbol modules and click on a symbol to
/// see its available variants.
///
/// ```example
/// $arrow.l$ \
/// $arrow.r$ \
/// $arrow.t.quad$
/// ```
#[ty(scope, cast)]
#[derive(Debug, Clone, Eq, PartialEq, Hash)]
pub struct Symbol(Repr);

/// The internal representation.
#[derive(Clone, Eq, PartialEq, Hash)]
enum Repr {
    /// A native symbol that has no named variant.
    Single(&'static str),
    /// A native symbol with multiple named variants.
    Complex(&'static [Variant<&'static str>]),
    /// A symbol that has modifiers applied.
    Modified(Arc<Modified>),
}

/// A symbol with multiple named variants, where some modifiers may have been
/// applied. Also used for symbols defined at runtime by the user with no
/// modifier applied.
#[derive(Debug, Clone, Eq, PartialEq, Hash)]
struct Modified {
    /// The full list of variants.
    list: List,
    /// The modifiers that are already applied.
    modifiers: ModifierSet<EcoString>,
    /// Whether we already emitted a deprecation warning for the currently
    /// applied modifiers.
    deprecated: bool,
}

/// A symbol variant, consisting of a set of modifiers, the variant's value, and an
/// optional deprecation message.
type Variant<S> = (ModifierSet<S>, S, Option<S>);

/// A collection of symbols.
#[derive(Clone, Eq, PartialEq, Hash)]
enum List {
    Static(&'static [Variant<&'static str>]),
    Runtime(Box<[Variant<EcoString>]>),
}

impl Symbol {
    /// Create a new symbol from a single value.
    pub const fn single(value: &'static str) -> Self {
        Self(Repr::Single(value))
    }

    /// Create a symbol with a static variant list.
    #[track_caller]
    pub const fn list(list: &'static [Variant<&'static str>]) -> Self {
        debug_assert!(!list.is_empty());
        Self(Repr::Complex(list))
    }

    /// Create a symbol from a runtime char.
    pub fn runtime_char(c: char) -> Self {
        Self::runtime(Box::new([(ModifierSet::default(), c.into(), None)]))
    }

    /// Create a symbol with a runtime variant list.
    #[track_caller]
    pub fn runtime(list: Box<[Variant<EcoString>]>) -> Self {
        debug_assert!(!list.is_empty());
        Self(Repr::Modified(Arc::new(Modified {
            list: List::Runtime(list),
            modifiers: ModifierSet::default(),
            deprecated: false,
        })))
    }

    /// Get the symbol's value.
    pub fn get(&self) -> &str {
        match &self.0 {
            Repr::Single(value) => value,
            Repr::Complex(_) => ModifierSet::<&'static str>::default()
                .best_match_in(self.variants().map(|(m, v, _)| (m, v)))
                .unwrap(),
            Repr::Modified(arc) => arc
                .modifiers
                .best_match_in(self.variants().map(|(m, v, _)| (m, v)))
                .unwrap(),
        }
    }

    /// Try to get the function associated with the symbol, if any.
    pub fn func(&self) -> StrResult<Func> {
        match self.get() {
            "⌈" => Ok(crate::math::ceil::func()),
            "⌊" => Ok(crate::math::floor::func()),
            "–" => Ok(crate::math::accent::dash::func()),
            "⋅" | "\u{0307}" => Ok(crate::math::accent::dot::func()),
            "¨" => Ok(crate::math::accent::dot_double::func()),
            "\u{20db}" => Ok(crate::math::accent::dot_triple::func()),
            "\u{20dc}" => Ok(crate::math::accent::dot_quad::func()),
            "∼" => Ok(crate::math::accent::tilde::func()),
            "´" => Ok(crate::math::accent::acute::func()),
            "˝" => Ok(crate::math::accent::acute_double::func()),
            "˘" => Ok(crate::math::accent::breve::func()),
            "ˇ" => Ok(crate::math::accent::caron::func()),
            "^" => Ok(crate::math::accent::hat::func()),
            "`" => Ok(crate::math::accent::grave::func()),
            "¯" => Ok(crate::math::accent::macron::func()),
            "○" => Ok(crate::math::accent::circle::func()),
            "→" => Ok(crate::math::accent::arrow::func()),
            "←" => Ok(crate::math::accent::arrow_l::func()),
            "↔" => Ok(crate::math::accent::arrow_l_r::func()),
            "⇀" => Ok(crate::math::accent::harpoon::func()),
            "↼" => Ok(crate::math::accent::harpoon_lt::func()),
            _ => bail!("symbol {self} is not callable"),
        }
    }

    /// Apply a modifier to the symbol.
    pub fn modified(
        mut self,
        sink: impl DeprecationSink,
        modifier: &str,
    ) -> StrResult<Self> {
        if let Repr::Complex(list) = self.0 {
            self.0 = Repr::Modified(Arc::new(Modified {
                list: List::Static(list),
                modifiers: ModifierSet::default(),
                deprecated: false,
            }));
        }

        if let Repr::Modified(arc) = &mut self.0 {
            let modified = Arc::make_mut(arc);
            modified.modifiers.insert_raw(modifier);
            if let Some(deprecation) = modified
                .modifiers
                .best_match_in(modified.list.variants().map(|(m, _, d)| (m, d)))
            {
                // If we already emitted a deprecation warning during a previous
                // modification of the symbol, do not emit another one.
                if !modified.deprecated
                    && let Some(message) = deprecation
                {
                    modified.deprecated = true;
                    sink.emit(message, None);
                }
                return Ok(self);
            }
        }

        bail!("unknown symbol modifier")
    }

    /// The characters that are covered by this symbol.
    pub fn variants(&self) -> impl Iterator<Item = Variant<&str>> {
        match &self.0 {
            Repr::Single(value) => Variants::Single(std::iter::once(*value)),
            Repr::Complex(list) => Variants::Static(list.iter()),
            Repr::Modified(arc) => arc.list.variants(),
        }
    }

    /// Possible modifiers.
    pub fn modifiers(&self) -> impl Iterator<Item = &str> + '_ {
        let modifiers = match &self.0 {
            Repr::Modified(arc) => arc.modifiers.as_deref(),
            _ => ModifierSet::default(),
        };
        self.variants()
            .flat_map(|(m, _, _)| m)
            .filter(|modifier| !modifier.is_empty() && !modifiers.contains(modifier))
            .collect::<BTreeSet<_>>()
            .into_iter()
    }
}

#[scope]
impl Symbol {
    /// Create a custom symbol with modifiers.
    ///
    /// ```example
    /// #let envelope = symbol(
    ///   "🖂",
    ///   ("stamped", "🖃"),
    ///   ("stamped.pen", "🖆"),
    ///   ("lightning", "🖄"),
    ///   ("fly", "🖅"),
    /// )
    ///
    /// #envelope
    /// #envelope.stamped
    /// #envelope.stamped.pen
    /// #envelope.lightning
    /// #envelope.fly
    /// ```
    #[func(constructor)]
    pub fn construct(
        span: Span,
        /// The variants of the symbol.
        ///
        /// Can be a just a string consisting of a single character for the
        /// modifierless variant or an array with two strings specifying the modifiers
        /// and the symbol. Individual modifiers should be separated by dots. When
        /// displaying a symbol, Typst selects the first from the variants that have
        /// all attached modifiers and the minimum number of other modifiers.
        #[variadic]
        variants: Vec<Spanned<SymbolVariant>>,
    ) -> SourceResult<Symbol> {
        if variants.is_empty() {
            bail!(span, "expected at least one variant");
        }

        // Maps from canonicalized 128-bit hashes to indices of variants we've
        // seen before.
        let mut seen = FxHashMap::<u128, usize>::default();

        // A list of modifiers, cleared & reused in each iteration.
        let mut modifiers = Vec::new();

        let mut errors = ecow::eco_vec![];

        // Validate the variants.
        'variants: for (i, &Spanned { ref v, span }) in variants.iter().enumerate() {
            modifiers.clear();

            if v.1.is_empty() || v.1.graphemes(true).nth(1).is_some() {
                errors.push(error!(
                    span, "invalid variant value: {}", v.1.repr();
                    hint: "variant value must be exactly one grapheme cluster"
                ));
            }

            if !v.0.is_empty() {
                // Collect all modifiers.
                for modifier in v.0.split('.') {
                    if !is_ident(modifier) {
                        errors.push(error!(
                            span,
                            "invalid symbol modifier: {}",
                            modifier.repr()
                        ));
                        continue 'variants;
                    }
                    modifiers.push(modifier);
                }
            }

            // Canonicalize the modifier order.
            modifiers.sort();

            // Ensure that there are no duplicate modifiers.
            if let Some(ms) = modifiers.windows(2).find(|ms| ms[0] == ms[1]) {
                errors.push(error!(
                    span, "duplicate modifier within variant: {}", ms[0].repr();
                    hint: "modifiers are not ordered, so each one may appear only once"
                ));
                continue 'variants;
            }

            // Check whether we had this set of modifiers before.
            let hash = hash128(&modifiers);
            if let Some(&i) = seen.get(&hash) {
                errors.push(if v.0.is_empty() {
                    error!(span, "duplicate default variant")
                } else if v.0 == variants[i].v.0 {
                    error!(span, "duplicate variant: {}", v.0.repr())
                } else {
                    error!(
                        span, "duplicate variant: {}", v.0.repr();
                        hint: "variants with the same modifiers are identical, regardless of their order"
                    )
                });
                continue 'variants;
            }

            seen.insert(hash, i);
        }
        if !errors.is_empty() {
            return Err(errors);
        }

        let list = variants
            .into_iter()
            .map(|s| (ModifierSet::from_raw_dotted(s.v.0), s.v.1, None))
            .collect();
        Ok(Symbol::runtime(list))
    }
}

impl Display for Symbol {
    fn fmt(&self, f: &mut Formatter) -> fmt::Result {
        f.write_str(self.get())
    }
}

impl Debug for Repr {
    fn fmt(&self, f: &mut Formatter) -> fmt::Result {
        match self {
            Self::Single(value) => Debug::fmt(value, f),
            Self::Complex(list) => list.fmt(f),
            Self::Modified(lists) => lists.fmt(f),
        }
    }
}

impl Debug for List {
    fn fmt(&self, f: &mut Formatter) -> fmt::Result {
        match self {
            Self::Static(list) => list.fmt(f),
            Self::Runtime(list) => list.fmt(f),
        }
    }
}

impl crate::foundations::Repr for Symbol {
    fn repr(&self) -> EcoString {
        match &self.0 {
            Repr::Single(value) => eco_format!("symbol({})", value.repr()),
            Repr::Complex(variants) => {
                eco_format!(
                    "symbol{}",
                    repr_variants(variants.iter().copied(), ModifierSet::default())
                )
            }
            Repr::Modified(arc) => {
                let Modified { list, modifiers, .. } = arc.as_ref();
                if modifiers.is_empty() {
                    eco_format!(
                        "symbol{}",
                        repr_variants(list.variants(), ModifierSet::default())
                    )
                } else {
                    eco_format!(
                        "symbol{}",
                        repr_variants(list.variants(), modifiers.as_deref())
                    )
                }
            }
        }
    }
}

fn repr_variants<'a>(
    variants: impl Iterator<Item = Variant<&'a str>>,
    applied_modifiers: ModifierSet<&str>,
) -> String {
    crate::foundations::repr::pretty_array_like(
        &variants
            .filter(|(modifiers, _, _)| {
                // Only keep variants that can still be accessed, i.e., variants
                // that contain all applied modifiers.
                applied_modifiers.iter().all(|am| modifiers.contains(am))
            })
            .map(|(modifiers, value, _)| {
                let trimmed_modifiers =
                    modifiers.into_iter().filter(|&m| !applied_modifiers.contains(m));
                if trimmed_modifiers.clone().all(|m| m.is_empty()) {
                    value.repr()
                } else {
                    let trimmed_modifiers =
                        trimmed_modifiers.collect::<Vec<_>>().join(".");
                    eco_format!("({}, {})", trimmed_modifiers.repr(), value.repr())
                }
            })
            .collect::<Vec<_>>(),
        false,
    )
}

impl Serialize for Symbol {
    fn serialize<S>(&self, serializer: S) -> Result<S::Ok, S::Error>
    where
        S: Serializer,
    {
        serializer.serialize_str(self.get())
    }
}

impl List {
    /// The characters that are covered by this list.
    fn variants(&self) -> Variants<'_> {
        match self {
            List::Static(list) => Variants::Static(list.iter()),
            List::Runtime(list) => Variants::Runtime(list.iter()),
        }
    }
}

/// A value that can be cast to a symbol.
pub struct SymbolVariant(EcoString, EcoString);

cast! {
    SymbolVariant,
    s: EcoString => Self(EcoString::new(), s),
    array: Array => {
        let mut iter = array.into_iter();
        match (iter.next(), iter.next(), iter.next()) {
            (Some(a), Some(b), None) => Self(a.cast()?, b.cast()?),
            _ => Err("variant array must contain exactly two entries")?,
        }
    },
}

/// Iterator over variants.
enum Variants<'a> {
    Single(std::iter::Once<&'static str>),
    Static(std::slice::Iter<'static, Variant<&'static str>>),
    Runtime(std::slice::Iter<'a, Variant<EcoString>>),
}

impl<'a> Iterator for Variants<'a> {
    type Item = Variant<&'a str>;

    fn next(&mut self) -> Option<Self::Item> {
        match self {
            Self::Single(iter) => Some((ModifierSet::default(), iter.next()?, None)),
            Self::Static(list) => list.next().copied(),
            Self::Runtime(list) => {
                list.next().map(|(m, s, d)| (m.as_deref(), s.as_str(), d.as_deref()))
            }
        }
    }
}

/// A single character.
#[elem(Repr, PlainText)]
pub struct SymbolElem {
    /// The symbol's value.
    #[required]
    pub text: EcoString, // This is called `text` for consistency with `TextElem`.
}

impl SymbolElem {
    /// Create a new packed symbol element.
    pub fn packed(text: impl Into<EcoString>) -> Content {
        Self::new(text.into()).pack()
    }
}

impl PlainText for Packed<SymbolElem> {
    fn plain_text(&self, text: &mut EcoString) {
        text.push_str(&self.text);
    }
}

<<<<<<< HEAD
/// Whether the modifier string contains the modifier `m`.
fn contained(modifiers: &str, m: &str) -> bool {
    parts(modifiers).any(|part| part == m)
}

/// A single character.
#[elem(Repr, PlainText)]
pub struct SymbolElem {
    /// The symbol's character.
    #[required]
    pub text: char, // This is called `text` for consistency with `TextElem`.
}

impl SymbolElem {
    /// Create a new packed symbol element.
    pub fn packed(text: impl Into<char>) -> Content {
        Self::new(text.into()).pack()
    }
}

impl PlainText for Packed<SymbolElem> {
    fn plain_text(&self, text: &mut EcoString) {
        text.push(self.text);
    }
}

=======
>>>>>>> f8dd9e77
impl crate::foundations::Repr for SymbolElem {
    /// Use a custom repr that matches normal content.
    fn repr(&self) -> EcoString {
        eco_format!("[{}]", self.text)
    }
}<|MERGE_RESOLUTION|>--- conflicted
+++ resolved
@@ -10,17 +10,10 @@
 use typst_utils::hash128;
 use unicode_segmentation::UnicodeSegmentation;
 
-<<<<<<< HEAD
-use crate::diag::{bail, SourceResult, StrResult};
-use crate::foundations::{
-    cast, elem, func, scope, ty, Array, Content, Func, NativeElement, NativeFunc, Packed,
-    PlainText, Repr as _,
-=======
 use crate::diag::{DeprecationSink, SourceResult, StrResult, bail, error};
 use crate::foundations::{
     Array, Content, Func, NativeElement, NativeFunc, Packed, PlainText, Repr as _, cast,
     elem, func, scope, ty,
->>>>>>> f8dd9e77
 };
 
 /// A Unicode symbol.
@@ -492,35 +485,6 @@
     }
 }
 
-<<<<<<< HEAD
-/// Whether the modifier string contains the modifier `m`.
-fn contained(modifiers: &str, m: &str) -> bool {
-    parts(modifiers).any(|part| part == m)
-}
-
-/// A single character.
-#[elem(Repr, PlainText)]
-pub struct SymbolElem {
-    /// The symbol's character.
-    #[required]
-    pub text: char, // This is called `text` for consistency with `TextElem`.
-}
-
-impl SymbolElem {
-    /// Create a new packed symbol element.
-    pub fn packed(text: impl Into<char>) -> Content {
-        Self::new(text.into()).pack()
-    }
-}
-
-impl PlainText for Packed<SymbolElem> {
-    fn plain_text(&self, text: &mut EcoString) {
-        text.push(self.text);
-    }
-}
-
-=======
->>>>>>> f8dd9e77
 impl crate::foundations::Repr for SymbolElem {
     /// Use a custom repr that matches normal content.
     fn repr(&self) -> EcoString {
