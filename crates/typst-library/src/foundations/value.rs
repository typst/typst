use std::any::{Any, TypeId};
use std::cmp::Ordering;
use std::fmt::{self, Debug, Formatter};
use std::hash::{Hash, Hasher};
use std::sync::Arc;

use ecow::{EcoString, eco_format};
use serde::de::value::{MapAccessDeserializer, SeqAccessDeserializer};
use serde::de::{Error, MapAccess, SeqAccess, Visitor};
use serde::{Deserialize, Deserializer, Serialize, Serializer};
use typst_syntax::{Span, ast};
use typst_utils::ArcExt;

use crate::diag::{DeprecationSink, HintedStrResult, HintedString, StrResult};
use crate::foundations::{
<<<<<<< HEAD
    fields, ops, repr, Args, Array, AutoValue, Bytes, CastInfo, Content, Datetime,
    Decimal, Dict, Duration, Fold, FromValue, Func, IntoValue, Label, Module,
    NativeElement, NativeType, NoneValue, Reflect, Repr, Resolve, Scope, Str, Styles,
    Symbol, SymbolElem, Type, Version,
=======
    Args, Array, AutoValue, Bytes, CastInfo, Content, Datetime, Decimal, Dict, Duration,
    Fold, FromValue, Func, IntoValue, Label, Module, NativeElement, NativeType,
    NoneValue, Reflect, Repr, Resolve, Scope, Str, Styles, Symbol, SymbolElem, Type,
    Version, fields, ops, repr,
>>>>>>> f8dd9e77
};
use crate::layout::{Abs, Angle, Em, Fr, Length, Ratio, Rel};
use crate::text::{RawContent, RawElem, TextElem};
use crate::visualize::{Color, Gradient, Tiling};

/// A computational value.
#[derive(Default, Clone)]
pub enum Value {
    /// The value that indicates the absence of a meaningful value.
    #[default]
    None,
    /// A value that indicates some smart default behaviour.
    Auto,
    /// A boolean: `true, false`.
    Bool(bool),
    /// An integer: `120`.
    Int(i64),
    /// A floating-point number: `1.2`, `10e-4`.
    Float(f64),
    /// A length: `12pt`, `3cm`, `1.5em`, `1em - 2pt`.
    Length(Length),
    /// An angle: `1.5rad`, `90deg`.
    Angle(Angle),
    /// A ratio: `50%`.
    Ratio(Ratio),
    /// A relative length, combination of a ratio and a length: `20% + 5cm`.
    Relative(Rel<Length>),
    /// A fraction: `1fr`.
    Fraction(Fr),
    /// A color value: `#f79143ff`.
    Color(Color),
    /// A gradient value: `gradient.linear(...)`.
    Gradient(Gradient),
    /// A tiling fill: `tiling(...)`.
    Tiling(Tiling),
    /// A symbol: `arrow.l`.
    Symbol(Symbol),
    /// A version.
    Version(Version),
    /// A string: `"string"`.
    Str(Str),
    /// Raw bytes.
    Bytes(Bytes),
    /// A label: `<intro>`.
    Label(Label),
    /// A datetime
    Datetime(Datetime),
    /// A decimal value: `decimal("123.4500")`
    Decimal(Decimal),
    /// A duration
    Duration(Duration),
    /// A content value: `[*Hi* there]`.
    Content(Content),
    // Content styles.
    Styles(Styles),
    /// An array of values: `(1, "hi", 12cm)`.
    Array(Array),
    /// A dictionary value: `(a: 1, b: "hi")`.
    Dict(Dict),
    /// An executable function.
    Func(Func),
    /// Captured arguments to a function.
    Args(Args),
    /// A type.
    Type(Type),
    /// A module.
    Module(Module),
    /// A dynamic value.
    Dyn(Dynamic),
}

impl Value {
    /// Create a new dynamic value.
    pub fn dynamic<T>(any: T) -> Self
    where
        T: Debug + Repr + NativeType + PartialEq + Hash + Sync + Send + 'static,
    {
        Self::Dyn(Dynamic::new(any))
    }

    /// Create a numeric value from a number with a unit.
    pub fn numeric(pair: (f64, ast::Unit)) -> Self {
        let (v, unit) = pair;
        match unit {
            ast::Unit::Pt => Abs::pt(v).into_value(),
            ast::Unit::Mm => Abs::mm(v).into_value(),
            ast::Unit::Cm => Abs::cm(v).into_value(),
            ast::Unit::In => Abs::inches(v).into_value(),
            ast::Unit::Rad => Angle::rad(v).into_value(),
            ast::Unit::Deg => Angle::deg(v).into_value(),
            ast::Unit::Em => Em::new(v).into_value(),
            ast::Unit::Fr => Fr::new(v).into_value(),
            ast::Unit::Percent => Ratio::new(v / 100.0).into_value(),
        }
    }

    /// The type of this value.
    pub fn ty(&self) -> Type {
        match self {
            Self::None => Type::of::<NoneValue>(),
            Self::Auto => Type::of::<AutoValue>(),
            Self::Bool(_) => Type::of::<bool>(),
            Self::Int(_) => Type::of::<i64>(),
            Self::Float(_) => Type::of::<f64>(),
            Self::Length(_) => Type::of::<Length>(),
            Self::Angle(_) => Type::of::<Angle>(),
            Self::Ratio(_) => Type::of::<Ratio>(),
            Self::Relative(_) => Type::of::<Rel<Length>>(),
            Self::Fraction(_) => Type::of::<Fr>(),
            Self::Color(_) => Type::of::<Color>(),
            Self::Gradient(_) => Type::of::<Gradient>(),
            Self::Tiling(_) => Type::of::<Tiling>(),
            Self::Symbol(_) => Type::of::<Symbol>(),
            Self::Version(_) => Type::of::<Version>(),
            Self::Str(_) => Type::of::<Str>(),
            Self::Bytes(_) => Type::of::<Bytes>(),
            Self::Label(_) => Type::of::<Label>(),
            Self::Datetime(_) => Type::of::<Datetime>(),
            Self::Decimal(_) => Type::of::<Decimal>(),
            Self::Duration(_) => Type::of::<Duration>(),
            Self::Content(_) => Type::of::<Content>(),
            Self::Styles(_) => Type::of::<Styles>(),
            Self::Array(_) => Type::of::<Array>(),
            Self::Dict(_) => Type::of::<Dict>(),
            Self::Func(_) => Type::of::<Func>(),
            Self::Args(_) => Type::of::<Args>(),
            Self::Type(_) => Type::of::<Type>(),
            Self::Module(_) => Type::of::<Module>(),
            Self::Dyn(v) => v.ty(),
        }
    }

    /// Try to cast the value into a specific type.
    pub fn cast<T: FromValue>(self) -> HintedStrResult<T> {
        T::from_value(self)
    }

    /// Try to access a field on the value.
    pub fn field(&self, field: &str, sink: impl DeprecationSink) -> StrResult<Value> {
        match self {
            Self::Symbol(symbol) => {
                symbol.clone().modified(sink, field).map(Self::Symbol)
            }
            Self::Version(version) => version.component(field).map(Self::Int),
            Self::Dict(dict) => dict.get(field).cloned(),
            Self::Content(content) => content.field_by_name(field),
            Self::Type(ty) => ty.field(field, sink).cloned(),
            Self::Func(func) => func.field(field, sink).cloned(),
            Self::Module(module) => module.field(field, sink).cloned(),
            _ => fields::field(self, field),
        }
    }

    /// The associated scope, if this is a function, type, or module.
    pub fn scope(&self) -> Option<&Scope> {
        match self {
            Self::Func(func) => func.scope(),
            Self::Type(ty) => Some(ty.scope()),
            Self::Module(module) => Some(module.scope()),
            _ => None,
        }
    }

    /// Try to extract documentation for the value.
    pub fn docs(&self) -> Option<&'static str> {
        match self {
            Self::Func(func) => func.docs(),
            Self::Type(ty) => Some(ty.docs()),
            _ => None,
        }
    }

    /// Return the display representation of the value.
    pub fn display(self) -> Content {
        match self {
            Self::None => Content::empty(),
            Self::Int(v) => TextElem::packed(repr::format_int_with_base(v, 10)),
            Self::Float(v) => TextElem::packed(repr::display_float(v)),
            Self::Decimal(v) => TextElem::packed(eco_format!("{v}")),
            Self::Str(v) => TextElem::packed(v),
            Self::Version(v) => TextElem::packed(eco_format!("{v}")),
            Self::Symbol(v) => SymbolElem::packed(v.get()),
            Self::Content(v) => v,
            Self::Module(module) => module.content(),
            _ => RawElem::new(RawContent::Text(self.repr()))
                .with_lang(Some("typc".into()))
                .with_block(false)
                .pack(),
        }
    }

    /// Attach a span to the value, if possible.
    pub fn spanned(self, span: Span) -> Self {
        match self {
            Value::Content(v) => Value::Content(v.spanned(span)),
            Value::Func(v) => Value::Func(v.spanned(span)),
            v => v,
        }
    }
}

impl Debug for Value {
    fn fmt(&self, f: &mut Formatter) -> fmt::Result {
        match self {
            Self::None => Debug::fmt(&NoneValue, f),
            Self::Auto => Debug::fmt(&AutoValue, f),
            Self::Bool(v) => Debug::fmt(v, f),
            Self::Int(v) => Debug::fmt(v, f),
            Self::Float(v) => Debug::fmt(v, f),
            Self::Length(v) => Debug::fmt(v, f),
            Self::Angle(v) => Debug::fmt(v, f),
            Self::Ratio(v) => Debug::fmt(v, f),
            Self::Relative(v) => Debug::fmt(v, f),
            Self::Fraction(v) => Debug::fmt(v, f),
            Self::Color(v) => Debug::fmt(v, f),
            Self::Gradient(v) => Debug::fmt(v, f),
            Self::Tiling(v) => Debug::fmt(v, f),
            Self::Symbol(v) => Debug::fmt(v, f),
            Self::Version(v) => Debug::fmt(v, f),
            Self::Str(v) => Debug::fmt(v, f),
            Self::Bytes(v) => Debug::fmt(v, f),
            Self::Label(v) => Debug::fmt(v, f),
            Self::Datetime(v) => Debug::fmt(v, f),
            Self::Decimal(v) => Debug::fmt(v, f),
            Self::Duration(v) => Debug::fmt(v, f),
            Self::Content(v) => Debug::fmt(v, f),
            Self::Styles(v) => Debug::fmt(v, f),
            Self::Array(v) => Debug::fmt(v, f),
            Self::Dict(v) => Debug::fmt(v, f),
            Self::Func(v) => Debug::fmt(v, f),
            Self::Args(v) => Debug::fmt(v, f),
            Self::Type(v) => Debug::fmt(v, f),
            Self::Module(v) => Debug::fmt(v, f),
            Self::Dyn(v) => Debug::fmt(v, f),
        }
    }
}

impl Repr for Value {
    fn repr(&self) -> EcoString {
        match self {
            Self::None => NoneValue.repr(),
            Self::Auto => AutoValue.repr(),
            Self::Bool(v) => v.repr(),
            Self::Int(v) => v.repr(),
            Self::Float(v) => v.repr(),
            Self::Length(v) => v.repr(),
            Self::Angle(v) => v.repr(),
            Self::Ratio(v) => v.repr(),
            Self::Relative(v) => v.repr(),
            Self::Fraction(v) => v.repr(),
            Self::Color(v) => v.repr(),
            Self::Gradient(v) => v.repr(),
            Self::Tiling(v) => v.repr(),
            Self::Symbol(v) => v.repr(),
            Self::Version(v) => v.repr(),
            Self::Str(v) => v.repr(),
            Self::Bytes(v) => v.repr(),
            Self::Label(v) => v.repr(),
            Self::Datetime(v) => v.repr(),
            Self::Decimal(v) => v.repr(),
            Self::Duration(v) => v.repr(),
            Self::Content(v) => v.repr(),
            Self::Styles(v) => v.repr(),
            Self::Array(v) => v.repr(),
            Self::Dict(v) => v.repr(),
            Self::Func(v) => v.repr(),
            Self::Args(v) => v.repr(),
            Self::Type(v) => v.repr(),
            Self::Module(v) => v.repr(),
            Self::Dyn(v) => v.repr(),
        }
    }
}

impl PartialEq for Value {
    fn eq(&self, other: &Self) -> bool {
        // No way to emit deprecation warnings here :(
        ops::equal(self, other, &mut ())
    }
}

impl PartialOrd for Value {
    fn partial_cmp(&self, other: &Self) -> Option<Ordering> {
        ops::compare(self, other).ok()
    }
}

impl Hash for Value {
    fn hash<H: Hasher>(&self, state: &mut H) {
        std::mem::discriminant(self).hash(state);
        match self {
            Self::None => {}
            Self::Auto => {}
            Self::Bool(v) => v.hash(state),
            Self::Int(v) => v.hash(state),
            Self::Float(v) => v.to_bits().hash(state),
            Self::Length(v) => v.hash(state),
            Self::Angle(v) => v.hash(state),
            Self::Ratio(v) => v.hash(state),
            Self::Relative(v) => v.hash(state),
            Self::Fraction(v) => v.hash(state),
            Self::Color(v) => v.hash(state),
            Self::Gradient(v) => v.hash(state),
            Self::Tiling(v) => v.hash(state),
            Self::Symbol(v) => v.hash(state),
            Self::Version(v) => v.hash(state),
            Self::Str(v) => v.hash(state),
            Self::Bytes(v) => v.hash(state),
            Self::Label(v) => v.hash(state),
            Self::Content(v) => v.hash(state),
            Self::Styles(v) => v.hash(state),
            Self::Datetime(v) => v.hash(state),
            Self::Decimal(v) => v.hash(state),
            Self::Duration(v) => v.hash(state),
            Self::Array(v) => v.hash(state),
            Self::Dict(v) => v.hash(state),
            Self::Func(v) => v.hash(state),
            Self::Args(v) => v.hash(state),
            Self::Type(v) => v.hash(state),
            Self::Module(v) => v.hash(state),
            Self::Dyn(v) => v.hash(state),
        }
    }
}

impl Serialize for Value {
    fn serialize<S>(&self, serializer: S) -> Result<S::Ok, S::Error>
    where
        S: Serializer,
    {
        match self {
            Self::None => NoneValue.serialize(serializer),
            Self::Bool(v) => v.serialize(serializer),
            Self::Int(v) => v.serialize(serializer),
            Self::Float(v) => v.serialize(serializer),
            Self::Str(v) => v.serialize(serializer),
            Self::Bytes(v) => v.serialize(serializer),
            Self::Symbol(v) => v.serialize(serializer),
            Self::Content(v) => v.serialize(serializer),
            Self::Array(v) => v.serialize(serializer),
            Self::Dict(v) => v.serialize(serializer),

            // Fall back to repr() for other things.
            other => serializer.serialize_str(&other.repr()),
        }
    }
}

impl<'de> Deserialize<'de> for Value {
    fn deserialize<D>(deserializer: D) -> Result<Self, D::Error>
    where
        D: Deserializer<'de>,
    {
        deserializer.deserialize_any(ValueVisitor)
    }
}

/// Visitor for value deserialization.
struct ValueVisitor;

impl<'de> Visitor<'de> for ValueVisitor {
    type Value = Value;

    fn expecting(&self, formatter: &mut fmt::Formatter) -> fmt::Result {
        formatter.write_str("a Typst value")
    }

    fn visit_bool<E: Error>(self, v: bool) -> Result<Self::Value, E> {
        Ok(v.into_value())
    }

    fn visit_i8<E: Error>(self, v: i8) -> Result<Self::Value, E> {
        Ok(v.into_value())
    }

    fn visit_i16<E: Error>(self, v: i16) -> Result<Self::Value, E> {
        Ok(v.into_value())
    }

    fn visit_i32<E: Error>(self, v: i32) -> Result<Self::Value, E> {
        Ok(v.into_value())
    }

    fn visit_i64<E: Error>(self, v: i64) -> Result<Self::Value, E> {
        Ok(v.into_value())
    }

    fn visit_i128<E: Error>(self, v: i128) -> Result<Self::Value, E> {
        Ok(v.into_value())
    }

    fn visit_u8<E: Error>(self, v: u8) -> Result<Self::Value, E> {
        Ok(v.into_value())
    }

    fn visit_u16<E: Error>(self, v: u16) -> Result<Self::Value, E> {
        Ok(v.into_value())
    }

    fn visit_u32<E: Error>(self, v: u32) -> Result<Self::Value, E> {
        Ok(v.into_value())
    }

    fn visit_u64<E: Error>(self, v: u64) -> Result<Self::Value, E> {
        Ok(v.into_value())
    }

    fn visit_u128<E: Error>(self, v: u128) -> Result<Self::Value, E> {
        Ok(v.into_value())
    }

    fn visit_f32<E: Error>(self, v: f32) -> Result<Self::Value, E> {
        Ok((v as f64).into_value())
    }

    fn visit_f64<E: Error>(self, v: f64) -> Result<Self::Value, E> {
        Ok(v.into_value())
    }

    fn visit_char<E: Error>(self, v: char) -> Result<Self::Value, E> {
        Ok(v.into_value())
    }

    fn visit_str<E: Error>(self, v: &str) -> Result<Self::Value, E> {
        Ok(v.into_value())
    }

    fn visit_borrowed_str<E: Error>(self, v: &'de str) -> Result<Self::Value, E> {
        Ok(v.into_value())
    }

    fn visit_string<E: Error>(self, v: String) -> Result<Self::Value, E> {
        Ok(v.into_value())
    }

    fn visit_bytes<E: Error>(self, v: &[u8]) -> Result<Self::Value, E> {
        Ok(Bytes::new(v.to_vec()).into_value())
    }

    fn visit_borrowed_bytes<E: Error>(self, v: &'de [u8]) -> Result<Self::Value, E> {
        Ok(Bytes::new(v.to_vec()).into_value())
    }

    fn visit_byte_buf<E: Error>(self, v: Vec<u8>) -> Result<Self::Value, E> {
        Ok(Bytes::new(v).into_value())
    }

    fn visit_none<E: Error>(self) -> Result<Self::Value, E> {
        Ok(Value::None)
    }

    fn visit_some<D: Deserializer<'de>>(
        self,
        deserializer: D,
    ) -> Result<Self::Value, D::Error> {
        Value::deserialize(deserializer)
    }

    fn visit_unit<E: Error>(self) -> Result<Self::Value, E> {
        Ok(Value::None)
    }

    fn visit_seq<A: SeqAccess<'de>>(self, seq: A) -> Result<Self::Value, A::Error> {
        Ok(Array::deserialize(SeqAccessDeserializer::new(seq))?.into_value())
    }

    fn visit_map<A: MapAccess<'de>>(self, map: A) -> Result<Self::Value, A::Error> {
        let dict = Dict::deserialize(MapAccessDeserializer::new(map))?;
        Ok(match Datetime::from_toml_dict(&dict) {
            None => dict.into_value(),
            Some(datetime) => datetime.into_value(),
        })
    }
}

/// A value that is not part of the built-in enum.
#[derive(Clone, Hash)]
#[allow(clippy::derived_hash_with_manual_eq)]
pub struct Dynamic(Arc<dyn Bounds>);

impl Dynamic {
    /// Create a new instance from any value that satisfies the required bounds.
    pub fn new<T>(any: T) -> Self
    where
        T: Debug + Repr + NativeType + PartialEq + Hash + Sync + Send + 'static,
    {
        Self(Arc::new(any))
    }

    /// Whether the wrapped type is `T`.
    pub fn is<T: 'static>(&self) -> bool {
        (*self.0).as_any().is::<T>()
    }

    /// Try to downcast to a reference to a specific type.
    pub fn downcast<T: 'static>(&self) -> Option<&T> {
        (*self.0).as_any().downcast_ref()
    }

    /// The name of the stored value's type.
    pub fn ty(&self) -> Type {
        self.0.dyn_ty()
    }
}

impl Debug for Dynamic {
    fn fmt(&self, f: &mut Formatter) -> fmt::Result {
        self.0.fmt(f)
    }
}

impl Repr for Dynamic {
    fn repr(&self) -> EcoString {
        self.0.repr()
    }
}

impl PartialEq for Dynamic {
    fn eq(&self, other: &Self) -> bool {
        self.0.dyn_eq(other)
    }
}

trait Bounds: Debug + Repr + Sync + Send + 'static {
    fn as_any(&self) -> &dyn Any;
    fn dyn_eq(&self, other: &Dynamic) -> bool;
    fn dyn_ty(&self) -> Type;
    fn dyn_hash(&self, state: &mut dyn Hasher);
}

impl<T> Bounds for T
where
    T: Debug + Repr + NativeType + PartialEq + Hash + Sync + Send + 'static,
{
    fn as_any(&self) -> &dyn Any {
        self
    }

    fn dyn_eq(&self, other: &Dynamic) -> bool {
        let Some(other) = other.downcast::<Self>() else { return false };
        self == other
    }

    fn dyn_ty(&self) -> Type {
        Type::of::<T>()
    }

    fn dyn_hash(&self, mut state: &mut dyn Hasher) {
        // Also hash the TypeId since values with different types but
        // equal data should be different.
        TypeId::of::<Self>().hash(&mut state);
        self.hash(&mut state);
    }
}

impl Hash for dyn Bounds {
    fn hash<H: Hasher>(&self, state: &mut H) {
        self.dyn_hash(state);
    }
}

/// Implements traits for primitives (Value enum variants).
macro_rules! primitive {
    (
        $ty:ty: $name:literal, $variant:ident
        $(, $other:ident$(($binding:ident))? => $out:expr)*
    ) => {
        impl Reflect for $ty {
            fn input() -> CastInfo {
                CastInfo::Type(Type::of::<Self>())
            }

            fn output() -> CastInfo {
                CastInfo::Type(Type::of::<Self>())
            }

            fn castable(value: &Value) -> bool {
                matches!(value, Value::$variant(_)
                    $(|  primitive!(@$other $(($binding))?))*)
            }
        }

        impl IntoValue for $ty {
            fn into_value(self) -> Value {
                Value::$variant(self)
            }
        }

        impl FromValue for $ty {
            fn from_value(value: Value) -> HintedStrResult<Self> {
                match value {
                    Value::$variant(v) => Ok(v),
                    $(Value::$other$(($binding))? => Ok($out),)*
                    v => Err(<Self as Reflect>::error(&v)),
                }
            }
        }
    };

    (@$other:ident($binding:ident)) => { Value::$other(_) };
    (@$other:ident) => { Value::$other };
}

primitive! { bool: "boolean", Bool }
primitive! { i64: "integer", Int }
primitive! { f64: "float", Float, Int(v) => v as f64 }
primitive! { Length: "length", Length }
primitive! { Angle: "angle", Angle }
primitive! { Ratio: "ratio", Ratio }
primitive! { Rel<Length>:  "relative length",
    Relative,
    Length(v) => v.into(),
    Ratio(v) => v.into()
}
primitive! { Fr: "fraction", Fraction }
primitive! { Color: "color", Color }
primitive! { Gradient: "gradient", Gradient }
primitive! { Tiling: "tiling", Tiling }
primitive! { Symbol: "symbol", Symbol }
primitive! { Version: "version", Version }
primitive! {
    Str: "string",
    Str,
    Symbol(symbol) => symbol.get().into()
}
primitive! { Bytes: "bytes", Bytes }
primitive! { Label: "label", Label }
primitive! { Datetime: "datetime", Datetime }
primitive! { Decimal: "decimal", Decimal }
primitive! { Duration: "duration", Duration }
primitive! { Content: "content",
    Content,
    None => Content::empty(),
    Symbol(v) => SymbolElem::packed(v.get()),
    Str(v) => TextElem::packed(v)
}
primitive! { Styles: "styles", Styles }
primitive! { Array: "array", Array }
primitive! { Dict: "dictionary", Dict }
primitive! {
    Func: "function",
    Func,
    Type(ty) => ty.constructor()?.clone(),
    Symbol(symbol) => symbol.func()?
}
primitive! { Args: "arguments", Args }
primitive! { Type: "type", Type }
primitive! { Module: "module", Module }

impl<T: Reflect> Reflect for Arc<T> {
    fn input() -> CastInfo {
        T::input()
    }

    fn output() -> CastInfo {
        T::output()
    }

    fn castable(value: &Value) -> bool {
        T::castable(value)
    }

    fn error(found: &Value) -> HintedString {
        T::error(found)
    }
}

impl<T: Clone + IntoValue> IntoValue for Arc<T> {
    fn into_value(self) -> Value {
        Arc::take(self).into_value()
    }
}

impl<T: FromValue> FromValue for Arc<T> {
    fn from_value(value: Value) -> HintedStrResult<Self> {
        match value {
            v if T::castable(&v) => Ok(Arc::new(T::from_value(v)?)),
            _ => Err(Self::error(&value)),
        }
    }
}

impl<T: Clone + Resolve> Resolve for Arc<T> {
    type Output = Arc<T::Output>;

    fn resolve(self, styles: super::StyleChain) -> Self::Output {
        Arc::new(Arc::take(self).resolve(styles))
    }
}

impl<T: Clone + Fold> Fold for Arc<T> {
    fn fold(self, outer: Self) -> Self {
        Arc::new(Arc::take(self).fold(Arc::take(outer)))
    }
}

#[cfg(test)]
mod tests {
    use super::*;
    use crate::foundations::{array, dict};

    #[track_caller]
    fn test(value: impl IntoValue, exp: &str) {
        assert_eq!(value.into_value().repr(), exp);
    }

    #[test]
    fn test_value_size() {
        assert!(std::mem::size_of::<Value>() <= 32);
    }

    #[test]
    fn test_value_debug() {
        // Primitives.
        test(Value::None, "none");
        test(Value::Auto, "auto");
        test(Value::None.ty(), "type(none)");
        test(Value::Auto.ty(), "type(auto)");
        test(false, "false");
        test(12i64, "12");
        test(3.24, "3.24");
        test(Abs::pt(5.5), "5.5pt");
        test(Angle::deg(90.0), "90deg");
        test(Ratio::one() / 2.0, "50%");
        test(Ratio::new(0.3) + Length::from(Abs::cm(2.0)), "30% + 56.69pt");
        test(Fr::one() * 7.55, "7.55fr");

        // Collections.
        test("hello", r#""hello""#);
        test("\n", r#""\n""#);
        test("\\", r#""\\""#);
        test("\"", r#""\"""#);
        test(array![], "()");
        test(array![Value::None], "(none,)");
        test(array![1, 2], "(1, 2)");
        test(dict![], "(:)");
        test(dict!["one" => 1], "(one: 1)");
        test(dict!["two" => false, "one" => 1], "(two: false, one: 1)");
    }
}<|MERGE_RESOLUTION|>--- conflicted
+++ resolved
@@ -13,17 +13,10 @@
 
 use crate::diag::{DeprecationSink, HintedStrResult, HintedString, StrResult};
 use crate::foundations::{
-<<<<<<< HEAD
-    fields, ops, repr, Args, Array, AutoValue, Bytes, CastInfo, Content, Datetime,
-    Decimal, Dict, Duration, Fold, FromValue, Func, IntoValue, Label, Module,
-    NativeElement, NativeType, NoneValue, Reflect, Repr, Resolve, Scope, Str, Styles,
-    Symbol, SymbolElem, Type, Version,
-=======
     Args, Array, AutoValue, Bytes, CastInfo, Content, Datetime, Decimal, Dict, Duration,
     Fold, FromValue, Func, IntoValue, Label, Module, NativeElement, NativeType,
     NoneValue, Reflect, Repr, Resolve, Scope, Str, Styles, Symbol, SymbolElem, Type,
     Version, fields, ops, repr,
->>>>>>> f8dd9e77
 };
 use crate::layout::{Abs, Angle, Em, Fr, Length, Ratio, Rel};
 use crate::text::{RawContent, RawElem, TextElem};
@@ -301,8 +294,7 @@
 
 impl PartialEq for Value {
     fn eq(&self, other: &Self) -> bool {
-        // No way to emit deprecation warnings here :(
-        ops::equal(self, other, &mut ())
+        ops::equal(self, other)
     }
 }
 
