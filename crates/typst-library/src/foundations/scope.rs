use std::fmt::{self, Debug, Formatter};
use std::hash::{Hash, Hasher};

<<<<<<< HEAD
use ecow::{eco_format, EcoString};
use indexmap::map::Entry;
use indexmap::IndexMap;
use typst_syntax::Span;

use crate::diag::{bail, DeprecationSink, HintedStrResult, HintedString, StrResult};
use crate::foundations::{
    Element, Func, IntoValue, NativeElement, NativeFunc, NativeFuncData, NativeType,
    Type, Value,
=======
use ecow::{EcoString, eco_format};
use indexmap::IndexMap;
use indexmap::map::Entry;
use rustc_hash::FxBuildHasher;
use typst_syntax::Span;

use crate::diag::{DeprecationSink, HintedStrResult, HintedString, StrResult, bail};
use crate::foundations::{
    Func, IntoValue, NativeElement, NativeFunc, NativeFuncData, NativeType, Value,
>>>>>>> f8dd9e77
};
use crate::{Category, Library};

/// A stack of scopes.
#[derive(Debug, Default, Clone)]
pub struct Scopes<'a> {
    /// The active scope.
    pub top: Scope,
    /// The stack of lower scopes.
    pub scopes: Vec<Scope>,
    /// The standard library.
    pub base: Option<&'a Library>,
}

impl<'a> Scopes<'a> {
    /// Create a new, empty hierarchy of scopes.
    pub fn new(base: Option<&'a Library>) -> Self {
        Self { top: Scope::new(), scopes: vec![], base }
    }

    /// Enter a new scope.
    pub fn enter(&mut self) {
        self.scopes.push(std::mem::take(&mut self.top));
    }

    /// Exit the topmost scope.
    ///
    /// This panics if no scope was entered.
    pub fn exit(&mut self) {
        self.top = self.scopes.pop().expect("no pushed scope");
    }

    /// Try to access a binding immutably.
    pub fn get(&self, var: &str) -> HintedStrResult<&Binding> {
        std::iter::once(&self.top)
            .chain(self.scopes.iter().rev())
            .find_map(|scope| scope.get(var))
            .or_else(|| {
                self.base.and_then(|base| match base.global.scope().get(var) {
                    Some(binding) => Some(binding),
                    None if var == "std" => Some(&base.std),
                    None => None,
                })
            })
            .ok_or_else(|| unknown_variable(var))
    }

    /// Try to access a binding mutably.
    pub fn get_mut(&mut self, var: &str) -> HintedStrResult<&mut Binding> {
        std::iter::once(&mut self.top)
            .chain(&mut self.scopes.iter_mut().rev())
            .find_map(|scope| scope.get_mut(var))
            .ok_or_else(|| {
                match self.base.and_then(|base| base.global.scope().get(var)) {
                    Some(_) => cannot_mutate_constant(var),
                    _ if var == "std" => cannot_mutate_constant(var),
                    _ => unknown_variable(var),
                }
            })
    }

    /// Try to access a binding immutably in math.
    pub fn get_in_math(&self, var: &str) -> HintedStrResult<&Binding> {
        std::iter::once(&self.top)
            .chain(self.scopes.iter().rev())
            .find_map(|scope| scope.get(var))
            .or_else(|| {
                self.base.and_then(|base| match base.math.scope().get(var) {
                    Some(binding) => Some(binding),
                    None if var == "std" => Some(&base.std),
                    None => None,
                })
            })
            .ok_or_else(|| {
                unknown_variable_math(
                    var,
                    self.base.is_some_and(|base| base.global.scope().get(var).is_some()),
                )
            })
    }

    /// Check if an std variable is shadowed.
    pub fn check_std_shadowed(&self, var: &str) -> bool {
        self.base.is_some_and(|base| base.global.scope().get(var).is_some())
            && std::iter::once(&self.top)
                .chain(self.scopes.iter().rev())
                .any(|scope| scope.get(var).is_some())
    }
}

/// A map from binding names to values.
#[derive(Default, Clone)]
pub struct Scope {
<<<<<<< HEAD
    map: IndexMap<EcoString, Binding>,
=======
    map: IndexMap<EcoString, Binding, FxBuildHasher>,
>>>>>>> f8dd9e77
    deduplicate: bool,
    category: Option<Category>,
}

/// Scope construction.
impl Scope {
    /// Create a new empty scope.
    pub fn new() -> Self {
        Default::default()
    }

    /// Create a new scope with duplication prevention.
    pub fn deduplicating() -> Self {
        Self { deduplicate: true, ..Default::default() }
    }

    /// Enter a new category.
    pub fn start_category(&mut self, category: Category) {
        self.category = Some(category);
    }

    /// Reset the category.
    pub fn reset_category(&mut self) {
        self.category = None;
    }

    /// Define a native function through a Rust type that shadows the function.
    #[track_caller]
    pub fn define_func<T: NativeFunc>(&mut self) -> &mut Binding {
        let data = T::data();
        self.define(data.name, Func::from(data))
    }

    /// Define a native function with raw function data.
    #[track_caller]
    pub fn define_func_with_data(
        &mut self,
        data: &'static NativeFuncData,
    ) -> &mut Binding {
        self.define(data.name, Func::from(data))
    }

    /// Define a native type.
    #[track_caller]
    pub fn define_type<T: NativeType>(&mut self) -> &mut Binding {
<<<<<<< HEAD
        let data = T::data();
        self.define(data.name, Type::from(data))
=======
        let ty = T::ty();
        self.define(ty.short_name(), ty)
>>>>>>> f8dd9e77
    }

    /// Define a native element.
    #[track_caller]
    pub fn define_elem<T: NativeElement>(&mut self) -> &mut Binding {
<<<<<<< HEAD
        let data = T::data();
        self.define(data.name, Element::from(data))
=======
        let elem = T::ELEM;
        self.define(elem.name(), elem)
>>>>>>> f8dd9e77
    }

    /// Define a built-in with compile-time known name and returns a mutable
    /// reference to it.
    ///
    /// When the name isn't compile-time known, you should instead use:
    /// - `Vm::bind` if you already have [`Binding`]
    /// - `Vm::define`  if you only have a [`Value`]
    /// - [`Scope::bind`](Self::bind) if you are not operating in the context of
    ///   a `Vm` or if you are binding to something that is not an AST
    ///   identifier (e.g. when constructing a dynamic
    ///   [`Module`](super::Module))
    #[track_caller]
    pub fn define(&mut self, name: &'static str, value: impl IntoValue) -> &mut Binding {
        #[cfg(debug_assertions)]
        if self.deduplicate && self.map.contains_key(name) {
            panic!("duplicate definition: {name}");
        }

        let mut binding = Binding::detached(value);
        binding.category = self.category;
        self.bind(name.into(), binding)
    }
}

/// Scope manipulation and access.
impl Scope {
    /// Inserts a binding into this scope and returns a mutable reference to it.
    ///
    /// Prefer `Vm::bind` if you are operating in the context of a `Vm`.
    pub fn bind(&mut self, name: EcoString, binding: Binding) -> &mut Binding {
        match self.map.entry(name) {
            Entry::Occupied(mut entry) => {
                entry.insert(binding);
                entry.into_mut()
            }
            Entry::Vacant(entry) => entry.insert(binding),
        }
    }

    /// Try to access a binding immutably.
    pub fn get(&self, var: &str) -> Option<&Binding> {
        self.map.get(var)
    }

    /// Try to access a binding mutably.
    pub fn get_mut(&mut self, var: &str) -> Option<&mut Binding> {
        self.map.get_mut(var)
    }

    /// Iterate over all definitions.
    pub fn iter(&self) -> impl Iterator<Item = (&EcoString, &Binding)> {
        self.map.iter()
    }
}

impl Debug for Scope {
    fn fmt(&self, f: &mut Formatter) -> fmt::Result {
        f.write_str("Scope ")?;
        f.debug_map()
            .entries(self.map.iter().map(|(k, v)| (k, v.read())))
            .finish()
    }
}

impl Hash for Scope {
    fn hash<H: Hasher>(&self, state: &mut H) {
        state.write_usize(self.map.len());
        for item in &self.map {
            item.hash(state);
        }
        self.deduplicate.hash(state);
        self.category.hash(state);
    }
}

/// Defines the associated scope of a Rust type.
pub trait NativeScope {
    /// The constructor function for the type, if any.
    fn constructor() -> Option<&'static NativeFuncData>;

    /// Get the associated scope for the type.
    fn scope() -> Scope;
}

/// A bound value with metadata.
#[derive(Debug, Clone, Hash)]
pub struct Binding {
    /// The bound value.
    value: Value,
    /// The kind of binding, determines how the value can be accessed.
    kind: BindingKind,
    /// A span associated with the binding.
    span: Span,
    /// The category of the binding.
    category: Option<Category>,
<<<<<<< HEAD
    /// A deprecation message for the definition.
    deprecation: Option<&'static str>,
=======
    /// The deprecation information if this item is deprecated.
    deprecation: Option<Box<Deprecation>>,
>>>>>>> f8dd9e77
}

/// The different kinds of slots.
#[derive(Debug, Copy, Clone, Eq, PartialEq, Hash)]
enum BindingKind {
    /// A normal, mutable binding.
    Normal,
    /// A captured copy of another variable.
    Captured(Capturer),
}

impl Binding {
    /// Create a new binding with a span marking its definition site.
    pub fn new(value: impl IntoValue, span: Span) -> Self {
        Self {
            value: value.into_value(),
            span,
            kind: BindingKind::Normal,
            category: None,
            deprecation: None,
        }
    }

    /// Create a binding without a span.
    pub fn detached(value: impl IntoValue) -> Self {
        Self::new(value, Span::detached())
    }

    /// Marks this binding as deprecated, with the given `message`.
<<<<<<< HEAD
    pub fn deprecated(&mut self, message: &'static str) -> &mut Self {
        self.deprecation = Some(message);
=======
    pub fn deprecated(&mut self, deprecation: Deprecation) -> &mut Self {
        self.deprecation = Some(Box::new(deprecation));
>>>>>>> f8dd9e77
        self
    }

    /// Read the value.
    pub fn read(&self) -> &Value {
        &self.value
    }

    /// Read the value, checking for deprecation.
    ///
    /// As the `sink`
    /// - pass `()` to ignore the message.
    /// - pass `(&mut engine, span)` to emit a warning into the engine.
<<<<<<< HEAD
    pub fn read_checked(&self, mut sink: impl DeprecationSink) -> &Value {
        if let Some(message) = self.deprecation {
            sink.emit(message);
=======
    pub fn read_checked(&self, sink: impl DeprecationSink) -> &Value {
        if let Some(info) = &self.deprecation {
            sink.emit(info.message, info.until);
>>>>>>> f8dd9e77
        }
        &self.value
    }

    /// Try to write to the value.
    ///
    /// This fails if the value is a read-only closure capture.
    pub fn write(&mut self) -> StrResult<&mut Value> {
        match self.kind {
            BindingKind::Normal => Ok(&mut self.value),
            BindingKind::Captured(capturer) => bail!(
                "variables from outside the {} are \
                 read-only and cannot be modified",
                match capturer {
                    Capturer::Function => "function",
                    Capturer::Context => "context expression",
                }
            ),
        }
    }
<<<<<<< HEAD

    /// Create a copy of the binding for closure capturing.
    pub fn capture(&self, capturer: Capturer) -> Self {
        Self {
            kind: BindingKind::Captured(capturer),
            ..self.clone()
        }
    }

    /// A span associated with the stored value.
    pub fn span(&self) -> Span {
        self.span
    }

    /// A deprecation message for the value, if any.
    pub fn deprecation(&self) -> Option<&'static str> {
        self.deprecation
    }

    /// The category of the value, if any.
    pub fn category(&self) -> Option<Category> {
        self.category
    }
}

/// What the variable was captured by.
#[derive(Debug, Copy, Clone, Eq, PartialEq, Hash)]
pub enum Capturer {
    /// Captured by a function / closure.
    Function,
    /// Captured by a context expression.
    Context,
}

/// The error message when trying to mutate a variable from the standard
/// library.
#[cold]
fn cannot_mutate_constant(var: &str) -> HintedString {
    eco_format!("cannot mutate a constant: {}", var).into()
}

/// The error message when a variable wasn't found.
#[cold]
fn unknown_variable(var: &str) -> HintedString {
    let mut res = HintedString::new(eco_format!("unknown variable: {}", var));

    if var.contains('-') {
        res.hint(eco_format!(
            "if you meant to use subtraction, \
             try adding spaces around the minus sign{}: `{}`",
            if var.matches('-').count() > 1 { "s" } else { "" },
            var.replace('-', " - ")
        ));
=======

    /// Create a copy of the binding for closure capturing.
    pub fn capture(&self, capturer: Capturer) -> Self {
        Self {
            kind: BindingKind::Captured(capturer),
            ..self.clone()
        }
    }

    /// A span associated with the stored value.
    pub fn span(&self) -> Span {
        self.span
    }

    /// A deprecation message for the value, if any.
    pub fn deprecation(&self) -> Option<&Deprecation> {
        self.deprecation.as_deref()
    }

    /// The category of the value, if any.
    pub fn category(&self) -> Option<Category> {
        self.category
    }
}

/// What the variable was captured by.
#[derive(Debug, Copy, Clone, Eq, PartialEq, Hash)]
pub enum Capturer {
    /// Captured by a function / closure.
    Function,
    /// Captured by a context expression.
    Context,
}

/// Information about a deprecated binding.
#[derive(Debug, Copy, Clone, Eq, PartialEq, Hash)]
pub struct Deprecation {
    /// A deprecation message for the definition.
    message: &'static str,
    /// A version in which the deprecated binding is planned to be removed.
    until: Option<&'static str>,
}

impl Deprecation {
    /// Creates new deprecation info with a default message to display when
    /// emitting the deprecation warning.
    pub fn new() -> Self {
        Self { message: "item is deprecated", until: None }
    }

    /// Set the message to display when emitting the deprecation warning.
    pub fn with_message(mut self, message: &'static str) -> Self {
        self.message = message;
        self
    }

    /// Set the version in which the binding is planned to be removed.
    pub fn with_until(mut self, version: &'static str) -> Self {
        self.until = Some(version);
        self
    }

    /// The message to display when emitting the deprecation warning.
    pub fn message(&self) -> &'static str {
        self.message
    }

    /// The version in which the binding is planned to be removed.
    pub fn until(&self) -> Option<&'static str> {
        self.until
    }
}

impl Default for Deprecation {
    fn default() -> Self {
        Self::new()
>>>>>>> f8dd9e77
    }

    res
}

<<<<<<< HEAD
=======
/// The error message when trying to mutate a variable from the standard
/// library.
#[cold]
fn cannot_mutate_constant(var: &str) -> HintedString {
    eco_format!("cannot mutate a constant: {}", var).into()
}

/// The error message when a variable wasn't found.
#[cold]
fn unknown_variable(var: &str) -> HintedString {
    let mut res = HintedString::new(eco_format!("unknown variable: {}", var));

    if var.contains('-') {
        res.hint(eco_format!(
            "if you meant to use subtraction, \
             try adding spaces around the minus sign{}: `{}`",
            if var.matches('-').count() > 1 { "s" } else { "" },
            var.replace('-', " - ")
        ));
    }

    res
}

>>>>>>> f8dd9e77
/// The error message when a variable wasn't found it math.
#[cold]
fn unknown_variable_math(var: &str, in_global: bool) -> HintedString {
    let mut res = HintedString::new(eco_format!("unknown variable: {}", var));

    if matches!(var, "none" | "auto" | "false" | "true") {
        res.hint(eco_format!(
            "if you meant to use a literal, \
             try adding a hash before it: `#{var}`",
        ));
    } else if in_global {
        res.hint(eco_format!(
            "`{var}` is not available directly in math, \
             try adding a hash before it: `#{var}`",
        ));
    } else {
        res.hint(eco_format!(
            "if you meant to display multiple letters as is, \
             try adding spaces between each letter: `{}`",
            var.chars().flat_map(|c| [' ', c]).skip(1).collect::<EcoString>()
        ));
        res.hint(eco_format!(
            "or if you meant to display this as text, \
             try placing it in quotes: `\"{var}\"`"
        ));
    }

    res
}<|MERGE_RESOLUTION|>--- conflicted
+++ resolved
@@ -1,17 +1,6 @@
 use std::fmt::{self, Debug, Formatter};
 use std::hash::{Hash, Hasher};
 
-<<<<<<< HEAD
-use ecow::{eco_format, EcoString};
-use indexmap::map::Entry;
-use indexmap::IndexMap;
-use typst_syntax::Span;
-
-use crate::diag::{bail, DeprecationSink, HintedStrResult, HintedString, StrResult};
-use crate::foundations::{
-    Element, Func, IntoValue, NativeElement, NativeFunc, NativeFuncData, NativeType,
-    Type, Value,
-=======
 use ecow::{EcoString, eco_format};
 use indexmap::IndexMap;
 use indexmap::map::Entry;
@@ -21,7 +10,6 @@
 use crate::diag::{DeprecationSink, HintedStrResult, HintedString, StrResult, bail};
 use crate::foundations::{
     Func, IntoValue, NativeElement, NativeFunc, NativeFuncData, NativeType, Value,
->>>>>>> f8dd9e77
 };
 use crate::{Category, Library};
 
@@ -115,11 +103,7 @@
 /// A map from binding names to values.
 #[derive(Default, Clone)]
 pub struct Scope {
-<<<<<<< HEAD
-    map: IndexMap<EcoString, Binding>,
-=======
     map: IndexMap<EcoString, Binding, FxBuildHasher>,
->>>>>>> f8dd9e77
     deduplicate: bool,
     category: Option<Category>,
 }
@@ -165,25 +149,15 @@
     /// Define a native type.
     #[track_caller]
     pub fn define_type<T: NativeType>(&mut self) -> &mut Binding {
-<<<<<<< HEAD
-        let data = T::data();
-        self.define(data.name, Type::from(data))
-=======
         let ty = T::ty();
         self.define(ty.short_name(), ty)
->>>>>>> f8dd9e77
     }
 
     /// Define a native element.
     #[track_caller]
     pub fn define_elem<T: NativeElement>(&mut self) -> &mut Binding {
-<<<<<<< HEAD
-        let data = T::data();
-        self.define(data.name, Element::from(data))
-=======
         let elem = T::ELEM;
         self.define(elem.name(), elem)
->>>>>>> f8dd9e77
     }
 
     /// Define a built-in with compile-time known name and returns a mutable
@@ -280,13 +254,8 @@
     span: Span,
     /// The category of the binding.
     category: Option<Category>,
-<<<<<<< HEAD
-    /// A deprecation message for the definition.
-    deprecation: Option<&'static str>,
-=======
     /// The deprecation information if this item is deprecated.
     deprecation: Option<Box<Deprecation>>,
->>>>>>> f8dd9e77
 }
 
 /// The different kinds of slots.
@@ -316,13 +285,8 @@
     }
 
     /// Marks this binding as deprecated, with the given `message`.
-<<<<<<< HEAD
-    pub fn deprecated(&mut self, message: &'static str) -> &mut Self {
-        self.deprecation = Some(message);
-=======
     pub fn deprecated(&mut self, deprecation: Deprecation) -> &mut Self {
         self.deprecation = Some(Box::new(deprecation));
->>>>>>> f8dd9e77
         self
     }
 
@@ -336,15 +300,9 @@
     /// As the `sink`
     /// - pass `()` to ignore the message.
     /// - pass `(&mut engine, span)` to emit a warning into the engine.
-<<<<<<< HEAD
-    pub fn read_checked(&self, mut sink: impl DeprecationSink) -> &Value {
-        if let Some(message) = self.deprecation {
-            sink.emit(message);
-=======
     pub fn read_checked(&self, sink: impl DeprecationSink) -> &Value {
         if let Some(info) = &self.deprecation {
             sink.emit(info.message, info.until);
->>>>>>> f8dd9e77
         }
         &self.value
     }
@@ -365,7 +323,6 @@
             ),
         }
     }
-<<<<<<< HEAD
 
     /// Create a copy of the binding for closure capturing.
     pub fn capture(&self, capturer: Capturer) -> Self {
@@ -381,8 +338,8 @@
     }
 
     /// A deprecation message for the value, if any.
-    pub fn deprecation(&self) -> Option<&'static str> {
-        self.deprecation
+    pub fn deprecation(&self) -> Option<&Deprecation> {
+        self.deprecation.as_deref()
     }
 
     /// The category of the value, if any.
@@ -400,6 +357,51 @@
     Context,
 }
 
+/// Information about a deprecated binding.
+#[derive(Debug, Copy, Clone, Eq, PartialEq, Hash)]
+pub struct Deprecation {
+    /// A deprecation message for the definition.
+    message: &'static str,
+    /// A version in which the deprecated binding is planned to be removed.
+    until: Option<&'static str>,
+}
+
+impl Deprecation {
+    /// Creates new deprecation info with a default message to display when
+    /// emitting the deprecation warning.
+    pub fn new() -> Self {
+        Self { message: "item is deprecated", until: None }
+    }
+
+    /// Set the message to display when emitting the deprecation warning.
+    pub fn with_message(mut self, message: &'static str) -> Self {
+        self.message = message;
+        self
+    }
+
+    /// Set the version in which the binding is planned to be removed.
+    pub fn with_until(mut self, version: &'static str) -> Self {
+        self.until = Some(version);
+        self
+    }
+
+    /// The message to display when emitting the deprecation warning.
+    pub fn message(&self) -> &'static str {
+        self.message
+    }
+
+    /// The version in which the binding is planned to be removed.
+    pub fn until(&self) -> Option<&'static str> {
+        self.until
+    }
+}
+
+impl Default for Deprecation {
+    fn default() -> Self {
+        Self::new()
+    }
+}
+
 /// The error message when trying to mutate a variable from the standard
 /// library.
 #[cold]
@@ -419,116 +421,11 @@
             if var.matches('-').count() > 1 { "s" } else { "" },
             var.replace('-', " - ")
         ));
-=======
-
-    /// Create a copy of the binding for closure capturing.
-    pub fn capture(&self, capturer: Capturer) -> Self {
-        Self {
-            kind: BindingKind::Captured(capturer),
-            ..self.clone()
-        }
-    }
-
-    /// A span associated with the stored value.
-    pub fn span(&self) -> Span {
-        self.span
-    }
-
-    /// A deprecation message for the value, if any.
-    pub fn deprecation(&self) -> Option<&Deprecation> {
-        self.deprecation.as_deref()
-    }
-
-    /// The category of the value, if any.
-    pub fn category(&self) -> Option<Category> {
-        self.category
-    }
-}
-
-/// What the variable was captured by.
-#[derive(Debug, Copy, Clone, Eq, PartialEq, Hash)]
-pub enum Capturer {
-    /// Captured by a function / closure.
-    Function,
-    /// Captured by a context expression.
-    Context,
-}
-
-/// Information about a deprecated binding.
-#[derive(Debug, Copy, Clone, Eq, PartialEq, Hash)]
-pub struct Deprecation {
-    /// A deprecation message for the definition.
-    message: &'static str,
-    /// A version in which the deprecated binding is planned to be removed.
-    until: Option<&'static str>,
-}
-
-impl Deprecation {
-    /// Creates new deprecation info with a default message to display when
-    /// emitting the deprecation warning.
-    pub fn new() -> Self {
-        Self { message: "item is deprecated", until: None }
-    }
-
-    /// Set the message to display when emitting the deprecation warning.
-    pub fn with_message(mut self, message: &'static str) -> Self {
-        self.message = message;
-        self
-    }
-
-    /// Set the version in which the binding is planned to be removed.
-    pub fn with_until(mut self, version: &'static str) -> Self {
-        self.until = Some(version);
-        self
-    }
-
-    /// The message to display when emitting the deprecation warning.
-    pub fn message(&self) -> &'static str {
-        self.message
-    }
-
-    /// The version in which the binding is planned to be removed.
-    pub fn until(&self) -> Option<&'static str> {
-        self.until
-    }
-}
-
-impl Default for Deprecation {
-    fn default() -> Self {
-        Self::new()
->>>>>>> f8dd9e77
     }
 
     res
 }
 
-<<<<<<< HEAD
-=======
-/// The error message when trying to mutate a variable from the standard
-/// library.
-#[cold]
-fn cannot_mutate_constant(var: &str) -> HintedString {
-    eco_format!("cannot mutate a constant: {}", var).into()
-}
-
-/// The error message when a variable wasn't found.
-#[cold]
-fn unknown_variable(var: &str) -> HintedString {
-    let mut res = HintedString::new(eco_format!("unknown variable: {}", var));
-
-    if var.contains('-') {
-        res.hint(eco_format!(
-            "if you meant to use subtraction, \
-             try adding spaces around the minus sign{}: `{}`",
-            if var.matches('-').count() > 1 { "s" } else { "" },
-            var.replace('-', " - ")
-        ));
-    }
-
-    res
-}
-
->>>>>>> f8dd9e77
 /// The error message when a variable wasn't found it math.
 #[cold]
 fn unknown_variable_math(var: &str, in_global: bool) -> HintedString {
