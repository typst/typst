use crate::diag::SourceResult;
use crate::engine::Engine;
<<<<<<< HEAD
use crate::foundations::{elem, Content, Packed, Show, Smart, StyleChain};
=======
use crate::foundations::{
    elem, Content, NativeElement, Packed, SequenceElem, Show, StyleChain, TargetElem,
};
use crate::html::{tag, HtmlElem};
>>>>>>> f2f527c4
use crate::layout::{Em, Length};
use crate::text::{FontMetrics, TextElem, TextSize};
use ttf_parser::Tag;
use typst_library::text::ScriptMetrics;

/// Renders text in subscript.
///
/// The text is rendered smaller and its baseline is lowered.
///
/// # Example
/// ```example
/// Revenue#sub[yearly]
/// ```
#[elem(title = "Subscript", Show)]
pub struct SubElem {
    /// Whether to create artificial subscripts by lowering and scaling down
    /// regular glyphs.
    ///
    /// Ideally, subscripts glyphs are provided by the font (using the `subs`
    /// OpenType feature). Otherwise, Typst is able to synthesize subscripts.
    ///
    /// When this is set to `{false}`, synthesized glyphs will be used
    /// regardless of whether the font provides dedicated subscript glyphs. When
    /// `{true}`, synthesized glyphs may still be used in case the font does not
    /// provide the necessary subscript glyphs.
    ///
    /// ```example
    /// N#sub(typographic: true)[1]
    /// N#sub(typographic: false)[1]
    /// ```
    #[default(true)]
    pub typographic: bool,

    /// The downward baseline shift for synthesized subscripts.
    ///
    /// This only applies to synthesized subscripts. In other words, this has no
    /// effect if `typographic` is `{true}` and the font provides the necessary
    /// subscript glyphs.
    ///
    /// If set to `{auto}`, the baseline is shifted according to the metrics
    /// provided by the font, with a fallback to `{0.2em}` in case the font does
    /// not define the necessary metrics.
    pub baseline: Smart<Length>,

    /// The font size for synthesized subscripts.
    ///
    /// This only applies to synthesized subscripts. In other words, this has no
    /// effect if `typographic` is `{true}` and the font provides the necessary
    /// subscript glyphs.
    ///
    /// If set to `{auto}`, the size is scaled according to the metrics provided
    /// by the font, with a fallback to `{0.6em}` in case the font does not
    /// define the necessary metrics.
    pub size: Smart<TextSize>,

    /// The text to display in subscript.
    #[required]
    pub body: Content,
}

impl Show for Packed<SubElem> {
    #[typst_macros::time(name = "sub", span = self.span())]
<<<<<<< HEAD
    fn show(&self, _: &mut Engine, styles: StyleChain) -> SourceResult<Content> {
        show_script(
            styles,
            self.body.clone(),
            self.typographic(styles),
            self.baseline(styles),
            self.size(styles),
            ScriptKind::Sub,
        )
=======
    fn show(&self, engine: &mut Engine, styles: StyleChain) -> SourceResult<Content> {
        let body = self.body.clone();

        if TargetElem::target_in(styles).is_html() {
            return Ok(HtmlElem::new(tag::sub)
                .with_body(Some(body))
                .pack()
                .spanned(self.span()));
        }

        if self.typographic(styles) {
            if let Some(text) = convert_script(&body, true) {
                if is_shapable(engine, &text, styles) {
                    return Ok(TextElem::packed(text));
                }
            }
        };

        Ok(body
            .styled(TextElem::set_baseline(self.baseline(styles)))
            .styled(TextElem::set_size(self.size(styles))))
>>>>>>> f2f527c4
    }
}

/// Renders text in superscript.
///
/// The text is rendered smaller and its baseline is raised.
///
/// # Example
/// ```example
/// 1#super[st] try!
/// ```
#[elem(title = "Superscript", Show)]
pub struct SuperElem {
    /// Whether to create artificial superscripts by raising and scaling down
    /// regular glyphs.
    ///
    /// Ideally, superscripts glyphs are provided by the font (using the `sups`
    /// OpenType feature). Otherwise, Typst is able to synthesize superscripts.
    ///
    /// When this is set to `{false}`, synthesized glyphs will be used
    /// regardless of whether the font provides dedicated superscript glyphs.
    /// When `{true}`, synthesized glyphs may still be used in case the font
    /// does not provide the necessary superscript glyphs.
    ///
    /// ```example
    /// N#super(typographic: true)[1]
    /// N#super(typographic: false)[1]
    /// ```
    #[default(true)]
    pub typographic: bool,

    /// The downward baseline shift for synthesized superscripts.
    ///
    /// This only applies to synthesized superscripts. In other words, this has
    /// no effect if `typographic` is `{true}` and the font provides the
    /// necessary superscript glyphs.
    ///
    /// If set to `{auto}`, the baseline is shifted according to the metrics
    /// provided by the font, with a fallback to `{-0.5em}` in case the font
    /// does not define the necessary metrics.
    ///
    /// Note that, since the baseline shift is applied downward, you will need
    /// to provide a negative value for the content to appear as raised above
    /// the normal baseline.
    pub baseline: Smart<Length>,

    /// The font size for synthesized superscripts.
    ///
    /// This only applies to synthesized superscripts. In other words, this has
    /// no effect if `typographic` is `{true}` and the font provides the
    /// necessary superscript glyphs.
    ///
    /// If set to `{auto}`, the size is scaled according to the metrics provided
    /// by the font, with a fallback to `{0.6em}` in case the font does not
    /// define the necessary metrics.
    pub size: Smart<TextSize>,

    /// The text to display in superscript.
    #[required]
    pub body: Content,
}

impl Show for Packed<SuperElem> {
    #[typst_macros::time(name = "super", span = self.span())]
<<<<<<< HEAD
    fn show(&self, _: &mut Engine, styles: StyleChain) -> SourceResult<Content> {
        show_script(
            styles,
            self.body.clone(),
            self.typographic(styles),
            self.baseline(styles),
            self.size(styles),
            ScriptKind::Super,
        )
=======
    fn show(&self, engine: &mut Engine, styles: StyleChain) -> SourceResult<Content> {
        let body = self.body.clone();

        if TargetElem::target_in(styles).is_html() {
            return Ok(HtmlElem::new(tag::sup)
                .with_body(Some(body))
                .pack()
                .spanned(self.span()));
        }

        if self.typographic(styles) {
            if let Some(text) = convert_script(&body, false) {
                if is_shapable(engine, &text, styles) {
                    return Ok(TextElem::packed(text));
                }
            }
        };

        Ok(body
            .styled(TextElem::set_baseline(self.baseline(styles)))
            .styled(TextElem::set_size(self.size(styles))))
>>>>>>> f2f527c4
    }
}

fn show_script(
    styles: StyleChain,
    body: Content,
    typographic: bool,
    baseline: Smart<Length>,
    size: Smart<TextSize>,
    kind: ScriptKind,
) -> SourceResult<Content> {
    let outer_text_size = TextElem::size_in(styles);
    Ok(body.styled(TextElem::set_shift_settings(Some(ShiftSettings {
        typographic,
        shift: baseline.map(|l| -l.to_em(outer_text_size)),
        size: size.map(|t| t.0.to_em(outer_text_size)),
        kind,
    }))))
}

/// Configuration values for sub- or superscript text.
#[derive(Debug, Copy, Clone, Eq, PartialEq, Hash)]
pub struct ShiftSettings {
    /// Whether the OpenType feature should be used if possible.
    pub typographic: bool,
    /// The baseline shift of the script, relative to the outer text size.
    ///
    /// For superscripts, this is positive. For subscripts, this is negative. A
    /// value of [`Smart::Auto`] indicates that the value should be obtained
    /// from font metrics.
    pub shift: Smart<Em>,
    /// The size of the script, relative to the outer text size.
    ///
    /// A value of [`Smart::Auto`] indicates that the value should be obtained
    /// from font metrics.
    pub size: Smart<Em>,
    /// The kind of script (either a subscript, or a superscript).
    ///
    /// This is used to know which OpenType table to use to resolve
    /// [`Smart::Auto`] values.
    pub kind: ScriptKind,
}

#[derive(Debug, Copy, Clone, Eq, PartialEq, Hash)]
pub enum ScriptKind {
    Sub,
    Super,
}

impl ScriptKind {
    /// Returns the default metrics for this script kind.
    ///
    /// This can be used as a last resort if neither the user nor the font
    /// provided those metrics.
    pub fn default_metrics(self) -> &'static ScriptMetrics {
        match self {
            Self::Sub => &DEFAULT_SUBSCRIPT_METRICS,
            Self::Super => &DEFAULT_SUPERSCRIPT_METRICS,
        }
    }

    /// Reads the script metrics from the font table for to this script kind.
    pub fn read_metrics(self, font_metrics: &FontMetrics) -> &ScriptMetrics {
        match self {
            Self::Sub => font_metrics.subscript.as_ref(),
            Self::Super => font_metrics.superscript.as_ref(),
        }
        .unwrap_or(self.default_metrics())
    }

    /// The corresponding OpenType feature.
    pub const fn feature(self) -> Tag {
        match self {
            Self::Sub => Tag::from_bytes(b"subs"),
            Self::Super => Tag::from_bytes(b"sups"),
        }
    }
}
static DEFAULT_SUBSCRIPT_METRICS: ScriptMetrics = ScriptMetrics {
    width: Em::new(0.6),
    height: Em::new(0.6),
    horizontal_offset: Em::zero(),
    vertical_offset: Em::new(-0.2),
};

static DEFAULT_SUPERSCRIPT_METRICS: ScriptMetrics = ScriptMetrics {
    width: Em::new(0.6),
    height: Em::new(0.6),
    horizontal_offset: Em::zero(),
    vertical_offset: Em::new(0.5),
};<|MERGE_RESOLUTION|>--- conflicted
+++ resolved
@@ -1,13 +1,9 @@
 use crate::diag::SourceResult;
 use crate::engine::Engine;
-<<<<<<< HEAD
-use crate::foundations::{elem, Content, Packed, Show, Smart, StyleChain};
-=======
 use crate::foundations::{
-    elem, Content, NativeElement, Packed, SequenceElem, Show, StyleChain, TargetElem,
+    elem, Content, NativeElement, Packed, Show, Smart, StyleChain, TargetElem,
 };
 use crate::html::{tag, HtmlElem};
->>>>>>> f2f527c4
 use crate::layout::{Em, Length};
 use crate::text::{FontMetrics, TextElem, TextSize};
 use ttf_parser::Tag;
@@ -70,39 +66,24 @@
 
 impl Show for Packed<SubElem> {
     #[typst_macros::time(name = "sub", span = self.span())]
-<<<<<<< HEAD
     fn show(&self, _: &mut Engine, styles: StyleChain) -> SourceResult<Content> {
+        let body = self.body.clone();
+
+        if TargetElem::target_in(styles).is_html() {
+            return Ok(HtmlElem::new(tag::sub)
+                .with_body(Some(body))
+                .pack()
+                .spanned(self.span()));
+        }
+
         show_script(
             styles,
-            self.body.clone(),
+            body,
             self.typographic(styles),
             self.baseline(styles),
             self.size(styles),
             ScriptKind::Sub,
         )
-=======
-    fn show(&self, engine: &mut Engine, styles: StyleChain) -> SourceResult<Content> {
-        let body = self.body.clone();
-
-        if TargetElem::target_in(styles).is_html() {
-            return Ok(HtmlElem::new(tag::sub)
-                .with_body(Some(body))
-                .pack()
-                .spanned(self.span()));
-        }
-
-        if self.typographic(styles) {
-            if let Some(text) = convert_script(&body, true) {
-                if is_shapable(engine, &text, styles) {
-                    return Ok(TextElem::packed(text));
-                }
-            }
-        };
-
-        Ok(body
-            .styled(TextElem::set_baseline(self.baseline(styles)))
-            .styled(TextElem::set_size(self.size(styles))))
->>>>>>> f2f527c4
     }
 }
 
@@ -167,39 +148,24 @@
 
 impl Show for Packed<SuperElem> {
     #[typst_macros::time(name = "super", span = self.span())]
-<<<<<<< HEAD
     fn show(&self, _: &mut Engine, styles: StyleChain) -> SourceResult<Content> {
+        let body = self.body.clone();
+
+        if TargetElem::target_in(styles).is_html() {
+            return Ok(HtmlElem::new(tag::sup)
+                .with_body(Some(body))
+                .pack()
+                .spanned(self.span()));
+        }
+
         show_script(
             styles,
-            self.body.clone(),
+            body,
             self.typographic(styles),
             self.baseline(styles),
             self.size(styles),
             ScriptKind::Super,
         )
-=======
-    fn show(&self, engine: &mut Engine, styles: StyleChain) -> SourceResult<Content> {
-        let body = self.body.clone();
-
-        if TargetElem::target_in(styles).is_html() {
-            return Ok(HtmlElem::new(tag::sup)
-                .with_body(Some(body))
-                .pack()
-                .spanned(self.span()));
-        }
-
-        if self.typographic(styles) {
-            if let Some(text) = convert_script(&body, false) {
-                if is_shapable(engine, &text, styles) {
-                    return Ok(TextElem::packed(text));
-                }
-            }
-        };
-
-        Ok(body
-            .styled(TextElem::set_baseline(self.baseline(styles)))
-            .styled(TextElem::set_size(self.size(styles))))
->>>>>>> f2f527c4
     }
 }
 
