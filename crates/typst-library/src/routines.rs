--- conflicted
+++ resolved
@@ -9,12 +9,8 @@
 use crate::diag::SourceResult;
 use crate::engine::{Engine, Route, Sink, Traced};
 use crate::foundations::{
-<<<<<<< HEAD
-    Args, Cast, Closure, Content, Context, Func, Packed, Scope, StyleChain, Styles, Value,
-=======
     Args, Closure, Content, Context, Func, Module, NativeRuleMap, Scope, StyleChain,
     Styles, Value,
->>>>>>> f8dd9e77
 };
 use crate::introspection::{Introspector, Locator, SplitLocator};
 use crate::layout::{Frame, Region};
@@ -98,172 +94,8 @@
         region: Region,
     ) -> SourceResult<Frame>
 
-<<<<<<< HEAD
-    /// Lays out a [`ListElem`].
-    fn layout_list(
-        elem: &Packed<ListElem>,
-        engine: &mut Engine,
-        locator: Locator,
-        styles: StyleChain,
-        regions: Regions,
-    ) -> SourceResult<Fragment>
-
-    /// Lays out an [`EnumElem`].
-    fn layout_enum(
-        elem: &Packed<EnumElem>,
-        engine: &mut Engine,
-        locator: Locator,
-        styles: StyleChain,
-        regions: Regions,
-    ) -> SourceResult<Fragment>
-
-    /// Lays out a [`GridElem`].
-    fn layout_grid(
-        elem: &Packed<GridElem>,
-        engine: &mut Engine,
-        locator: Locator,
-        styles: StyleChain,
-        regions: Regions,
-    ) -> SourceResult<Fragment>
-
-    /// Lays out a [`TableElem`].
-    fn layout_table(
-        elem: &Packed<TableElem>,
-        engine: &mut Engine,
-        locator: Locator,
-        styles: StyleChain,
-        regions: Regions,
-    ) -> SourceResult<Fragment>
-
-    /// Lays out a [`StackElem`].
-    fn layout_stack(
-        elem: &Packed<StackElem>,
-        engine: &mut Engine,
-        locator: Locator,
-        styles: StyleChain,
-        regions: Regions,
-    ) -> SourceResult<Fragment>
-
-    /// Lays out a [`ColumnsElem`].
-    fn layout_columns(
-        elem: &Packed<ColumnsElem>,
-        engine: &mut Engine,
-        locator: Locator,
-        styles: StyleChain,
-        regions: Regions,
-    ) -> SourceResult<Fragment>
-
-    /// Lays out a [`MoveElem`].
-    fn layout_move(
-        elem: &Packed<MoveElem>,
-        engine: &mut Engine,
-        locator: Locator,
-        styles: StyleChain,
-        region: Region,
-    ) -> SourceResult<Frame>
-
-    /// Lays out a [`RotateElem`].
-    fn layout_rotate(
-        elem: &Packed<RotateElem>,
-        engine: &mut Engine,
-        locator: Locator,
-        styles: StyleChain,
-        region: Region,
-    ) -> SourceResult<Frame>
-
-    /// Lays out a [`ScaleElem`].
-    fn layout_scale(
-        elem: &Packed<ScaleElem>,
-        engine: &mut Engine,
-        locator: Locator,
-        styles: StyleChain,
-        region: Region,
-    ) -> SourceResult<Frame>
-
-    /// Lays out a [`SkewElem`].
-    fn layout_skew(
-        elem: &Packed<SkewElem>,
-        engine: &mut Engine,
-        locator: Locator,
-        styles: StyleChain,
-        region: Region,
-    ) -> SourceResult<Frame>
-
-    /// Lays out a [`RepeatElem`].
-    fn layout_repeat(
-        elem: &Packed<RepeatElem>,
-        engine: &mut Engine,
-        locator: Locator,
-        styles: StyleChain,
-        region: Region,
-    ) -> SourceResult<Frame>
-
-    /// Lays out a [`PadElem`].
-    fn layout_pad(
-        elem: &Packed<PadElem>,
-        engine: &mut Engine,
-        locator: Locator,
-        styles: StyleChain,
-        regions: Regions,
-    ) -> SourceResult<Fragment>
-
-    /// Lays out a [`LineElem`].
-    fn layout_line(
-        elem: &Packed<LineElem>,
-        _: &mut Engine,
-        _: Locator,
-        styles: StyleChain,
-        region: Region,
-    ) -> SourceResult<Frame>
-
-    /// Lays out a [`CurveElem`].
-    fn layout_curve(
-        elem: &Packed<CurveElem>,
-        _: &mut Engine,
-        _: Locator,
-        styles: StyleChain,
-        region: Region,
-    ) -> SourceResult<Frame>
-
-    /// Lays out a [`PathElem`].
-    fn layout_path(
-        elem: &Packed<PathElem>,
-        _: &mut Engine,
-        _: Locator,
-        styles: StyleChain,
-        region: Region,
-    ) -> SourceResult<Frame>
-
-    /// Lays out a [`PolygonElem`].
-    fn layout_polygon(
-        elem: &Packed<PolygonElem>,
-        _: &mut Engine,
-        _: Locator,
-        styles: StyleChain,
-        region: Region,
-    ) -> SourceResult<Frame>
-
-    /// Lays out a [`RectElem`].
-    fn layout_rect(
-        elem: &Packed<RectElem>,
-        engine: &mut Engine,
-        locator: Locator,
-        styles: StyleChain,
-        region: Region,
-    ) -> SourceResult<Frame>
-
-    /// Lays out a [`SquareElem`].
-    fn layout_square(
-        elem: &Packed<SquareElem>,
-        engine: &mut Engine,
-        locator: Locator,
-        styles: StyleChain,
-        region: Region,
-    ) -> SourceResult<Frame>
-=======
     /// Constructs the `html` module.
     fn html_module() -> Module
->>>>>>> f8dd9e77
 
     /// Wraps content in a span with a color.
     ///
@@ -276,22 +108,6 @@
 pub enum RealizationKind<'a> {
     /// This the root realization for layout. Requires a mutable reference
     /// to document metadata that will be filled from `set document` rules.
-<<<<<<< HEAD
-    LayoutDocument(&'a mut DocumentInfo),
-    /// A nested realization in a container (e.g. a `block`). Requires a mutable
-    /// reference to an enum that will be set to `FragmentKind::Inline` if the
-    /// fragment's content was fully inline.
-    LayoutFragment(&'a mut FragmentKind),
-    /// A nested realization in a paragraph (i.e. a `par`)
-    LayoutPar,
-    /// This the root realization for HTML. Requires a mutable reference
-    /// to document metadata that will be filled from `set document` rules.
-    HtmlDocument(&'a mut DocumentInfo),
-    /// A nested realization in a container (e.g. a `block`). Requires a mutable
-    /// reference to an enum that will be set to `FragmentKind::Inline` if the
-    /// fragment's content was fully inline.
-    HtmlFragment(&'a mut FragmentKind),
-=======
     LayoutDocument { info: &'a mut DocumentInfo },
     /// A nested realization in a container (e.g. a `block`). Requires a mutable
     /// reference to an enum that will be set to `FragmentKind::Inline` if the
@@ -311,7 +127,6 @@
     /// reference to an enum that will be set to `FragmentKind::Inline` if the
     /// fragment's content was fully inline.
     HtmlFragment { kind: &'a mut FragmentKind, is_inline: fn(&Content) -> bool },
->>>>>>> f8dd9e77
     /// A realization within math.
     Math,
 }
@@ -319,37 +134,25 @@
 impl RealizationKind<'_> {
     /// It this a realization for HTML export?
     pub fn is_html(&self) -> bool {
-<<<<<<< HEAD
-        matches!(self, Self::HtmlDocument(_) | Self::HtmlFragment(_))
-=======
         matches!(self, Self::HtmlDocument { .. } | Self::HtmlFragment { .. })
->>>>>>> f8dd9e77
     }
 
     /// It this a realization for a container?
     pub fn is_fragment(&self) -> bool {
-<<<<<<< HEAD
-        matches!(self, Self::LayoutFragment(_) | Self::HtmlFragment(_))
-=======
         matches!(self, Self::LayoutFragment { .. } | Self::HtmlFragment { .. })
     }
 
     /// It this a realization for the whole document?
     pub fn is_document(&self) -> bool {
         matches!(self, Self::LayoutDocument { .. } | Self::HtmlDocument { .. })
->>>>>>> f8dd9e77
     }
 
     /// If this is a document-level realization, accesses the document info.
     pub fn as_document_mut(&mut self) -> Option<&mut DocumentInfo> {
         match self {
-<<<<<<< HEAD
-            Self::LayoutDocument(info) | Self::HtmlDocument(info) => Some(*info),
-=======
             Self::LayoutDocument { info } | Self::HtmlDocument { info, .. } => {
                 Some(*info)
             }
->>>>>>> f8dd9e77
             _ => None,
         }
     }
@@ -357,13 +160,9 @@
     /// If this is a container-level realization, accesses the fragment kind.
     pub fn as_fragment_mut(&mut self) -> Option<&mut FragmentKind> {
         match self {
-<<<<<<< HEAD
-            Self::LayoutFragment(kind) | Self::HtmlFragment(kind) => Some(*kind),
-=======
             Self::LayoutFragment { kind } | Self::HtmlFragment { kind, .. } => {
                 Some(*kind)
             }
->>>>>>> f8dd9e77
             _ => None,
         }
     }
