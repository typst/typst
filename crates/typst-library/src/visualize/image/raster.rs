--- conflicted
+++ resolved
@@ -9,19 +9,10 @@
 use image::codecs::gif::GifDecoder;
 use image::codecs::jpeg::JpegDecoder;
 use image::codecs::png::PngDecoder;
-<<<<<<< HEAD
-use image::{
-    guess_format, DynamicImage, ImageBuffer, ImageDecoder, ImageResult, Limits, Pixel,
-};
-
-use crate::diag::{bail, StrResult};
-use crate::foundations::{cast, dict, Bytes, Cast, Dict, Smart, Value};
-=======
 use image::codecs::webp::WebPDecoder;
 use image::{
     DynamicImage, ImageBuffer, ImageDecoder, ImageResult, Limits, Pixel, guess_format,
 };
->>>>>>> f8dd9e77
 
 /// A decoded raster image.
 #[derive(Clone, Hash)]
@@ -31,12 +22,8 @@
 struct Repr {
     data: Bytes,
     format: RasterFormat,
-<<<<<<< HEAD
-    dynamic: image::DynamicImage,
-=======
     dynamic: Arc<DynamicImage>,
     exif_rotation: Option<u32>,
->>>>>>> f8dd9e77
     icc: Option<Bytes>,
     dpi: Option<f64>,
 }
@@ -50,7 +37,6 @@
     ) -> StrResult<Self> {
         Self::new_impl(data, format.into(), icc)
     }
-<<<<<<< HEAD
 
     /// Create a raster image with optional properties set to the default.
     pub fn plain(data: Bytes, format: impl Into<RasterFormat>) -> StrResult<Self> {
@@ -65,6 +51,8 @@
         format: RasterFormat,
         icc: Smart<Bytes>,
     ) -> StrResult<RasterImage> {
+        let mut exif_rot = None;
+
         let (dynamic, icc, dpi) = match format {
             RasterFormat::Exchange(format) => {
                 fn decode<T: ImageDecoder>(
@@ -90,109 +78,6 @@
                     ExchangeFormat::Jpg => decode(JpegDecoder::new(cursor), icc),
                     ExchangeFormat::Png => decode(PngDecoder::new(cursor), icc),
                     ExchangeFormat::Gif => decode(GifDecoder::new(cursor), icc),
-                }
-                .map_err(format_image_error)?;
-
-                let exif = exif::Reader::new()
-                    .read_from_container(&mut std::io::Cursor::new(&data))
-                    .ok();
-
-                // Apply rotation from EXIF metadata.
-                if let Some(rotation) = exif.as_ref().and_then(exif_rotation) {
-                    apply_rotation(&mut dynamic, rotation);
-                }
-
-                // Extract pixel density.
-                let dpi = determine_dpi(&data, exif.as_ref());
-
-                (dynamic, icc, dpi)
-            }
-
-            RasterFormat::Pixel(format) => {
-                if format.width == 0 || format.height == 0 {
-                    bail!("zero-sized images are not allowed");
-                }
-
-                let channels = match format.encoding {
-                    PixelEncoding::Rgb8 => 3,
-                    PixelEncoding::Rgba8 => 4,
-                    PixelEncoding::Luma8 => 1,
-                    PixelEncoding::Lumaa8 => 2,
-                };
-
-                let Some(expected_size) = format
-                    .width
-                    .checked_mul(format.height)
-                    .and_then(|size| size.checked_mul(channels))
-                else {
-                    bail!("pixel dimensions are too large");
-                };
-
-                if expected_size as usize != data.len() {
-                    bail!("pixel dimensions and pixel data do not match");
-                }
-
-                fn to<P: Pixel<Subpixel = u8>>(
-                    data: &Bytes,
-                    format: PixelFormat,
-                ) -> ImageBuffer<P, Vec<u8>> {
-                    ImageBuffer::from_raw(format.width, format.height, data.to_vec())
-                        .unwrap()
-                }
-
-                let dynamic = match format.encoding {
-                    PixelEncoding::Rgb8 => to::<image::Rgb<u8>>(&data, format).into(),
-                    PixelEncoding::Rgba8 => to::<image::Rgba<u8>>(&data, format).into(),
-                    PixelEncoding::Luma8 => to::<image::Luma<u8>>(&data, format).into(),
-                    PixelEncoding::Lumaa8 => to::<image::LumaA<u8>>(&data, format).into(),
-                };
-
-                (dynamic, icc.custom(), None)
-            }
-        };
-=======
-
-    /// Create a raster image with optional properties set to the default.
-    pub fn plain(data: Bytes, format: impl Into<RasterFormat>) -> StrResult<Self> {
-        Self::new(data, format, Smart::Auto)
-    }
->>>>>>> f8dd9e77
-
-    /// The internal, non-generic implementation.
-    #[comemo::memoize]
-    #[typst_macros::time(name = "load raster image")]
-    fn new_impl(
-        data: Bytes,
-        format: RasterFormat,
-        icc: Smart<Bytes>,
-    ) -> StrResult<RasterImage> {
-        let mut exif_rot = None;
-
-        let (dynamic, icc, dpi) = match format {
-            RasterFormat::Exchange(format) => {
-                fn decode<T: ImageDecoder>(
-                    decoder: ImageResult<T>,
-                    icc: Smart<Bytes>,
-                ) -> ImageResult<(image::DynamicImage, Option<Bytes>)> {
-                    let mut decoder = decoder?;
-                    let icc = icc.custom().or_else(|| {
-                        decoder
-                            .icc_profile()
-                            .ok()
-                            .flatten()
-                            .filter(|icc| !icc.is_empty())
-                            .map(Bytes::new)
-                    });
-                    decoder.set_limits(Limits::default())?;
-                    let dynamic = image::DynamicImage::from_decoder(decoder)?;
-                    Ok((dynamic, icc))
-                }
-
-                let cursor = io::Cursor::new(&data);
-                let (mut dynamic, icc) = match format {
-                    ExchangeFormat::Jpg => decode(JpegDecoder::new(cursor), icc),
-                    ExchangeFormat::Png => decode(PngDecoder::new(cursor), icc),
-                    ExchangeFormat::Gif => decode(GifDecoder::new(cursor), icc),
                     ExchangeFormat::Webp => decode(WebPDecoder::new(cursor), icc),
                 }
                 .map_err(format_image_error)?;
@@ -379,10 +264,7 @@
             ExchangeFormat::Png => image::ImageFormat::Png,
             ExchangeFormat::Jpg => image::ImageFormat::Jpeg,
             ExchangeFormat::Gif => image::ImageFormat::Gif,
-<<<<<<< HEAD
-=======
             ExchangeFormat::Webp => image::ImageFormat::WebP,
->>>>>>> f8dd9e77
         }
     }
 }
@@ -395,10 +277,7 @@
             image::ImageFormat::Png => ExchangeFormat::Png,
             image::ImageFormat::Jpeg => ExchangeFormat::Jpg,
             image::ImageFormat::Gif => ExchangeFormat::Gif,
-<<<<<<< HEAD
-=======
             image::ImageFormat::WebP => ExchangeFormat::Webp,
->>>>>>> f8dd9e77
             _ => bail!("format not yet supported"),
         })
     }
