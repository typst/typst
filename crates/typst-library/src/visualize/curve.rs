use kurbo::ParamCurveExtrema;
use typst_macros::{Cast, scope};
use typst_utils::Numeric;

use crate::diag::{HintedStrResult, HintedString, bail};
use crate::foundations::{Content, Packed, Smart, cast, elem};
use crate::layout::{Abs, Axes, Length, Point, Rect, Rel, Size};
use crate::visualize::{FillRule, Paint, Stroke};

<<<<<<< HEAD
=======
use super::FixedStroke;

>>>>>>> f8dd9e77
/// A curve consisting of movements, lines, and Bézier segments.
///
/// At any point in time, there is a conceptual pen or cursor.
/// - Move elements move the cursor without drawing.
/// - Line/Quadratic/Cubic elements draw a segment from the cursor to a new
///   position, potentially with control point for a Bézier curve.
/// - Close elements draw a straight or smooth line back to the start of the
///   curve or the latest preceding move segment.
///
/// For layout purposes, the bounding box of the curve is a tight rectangle
/// containing all segments as well as the point `{(0pt, 0pt)}`.
///
/// Positions may be specified absolutely (i.e. relatively to `{(0pt, 0pt)}`),
/// or relative to the current pen/cursor position, that is, the position where
/// the previous segment ended.
///
/// Bézier curve control points can be skipped by passing `{none}` or
/// automatically mirrored from the preceding segment by passing `{auto}`.
///
/// # Example
/// ```example
/// #curve(
///   fill: blue.lighten(80%),
///   stroke: blue,
///   curve.move((0pt, 50pt)),
///   curve.line((100pt, 50pt)),
///   curve.cubic(none, (90pt, 0pt), (50pt, 0pt)),
///   curve.close(),
/// )
/// ```
#[elem(scope)]
pub struct CurveElem {
    /// How to fill the curve.
    ///
    /// When setting a fill, the default stroke disappears. To create a curve
    /// with both fill and stroke, you have to configure both.
    pub fill: Option<Paint>,

    /// The drawing rule used to fill the curve.
    ///
    /// ```example
    /// // We use `.with` to get a new
    /// // function that has the common
    /// // arguments pre-applied.
    /// #let star = curve.with(
    ///   fill: red,
    ///   curve.move((25pt, 0pt)),
    ///   curve.line((10pt, 50pt)),
    ///   curve.line((50pt, 20pt)),
    ///   curve.line((0pt, 20pt)),
    ///   curve.line((40pt, 50pt)),
    ///   curve.close(),
    /// )
    ///
    /// #star(fill-rule: "non-zero")
    /// #star(fill-rule: "even-odd")
    /// ```
    #[default]
    pub fill_rule: FillRule,

    /// How to [stroke] the curve.
    ///
    /// Can be set to `{none}` to disable the stroke or to `{auto}` for a
    /// stroke of `{1pt}` black if and only if no fill is given.
    ///
    /// ```example
    /// #let down = curve.line((40pt, 40pt), relative: true)
    /// #let up = curve.line((40pt, -40pt), relative: true)
    ///
    /// #curve(
    ///   stroke: 4pt + gradient.linear(red, blue),
    ///   down, up, down, up, down,
    /// )
    /// ```
    #[fold]
    pub stroke: Smart<Option<Stroke>>,

    /// The components of the curve, in the form of moves, line and Bézier
    /// segment, and closes.
    #[variadic]
    pub components: Vec<CurveComponent>,
}

#[scope]
impl CurveElem {
    #[elem]
    type CurveMove;

    #[elem]
    type CurveLine;

    #[elem]
    type CurveQuad;

    #[elem]
    type CurveCubic;

    #[elem]
    type CurveClose;
}

/// A component used for curve creation.
#[derive(Debug, Clone, PartialEq, Hash)]
pub enum CurveComponent {
    Move(Packed<CurveMove>),
    Line(Packed<CurveLine>),
    Quad(Packed<CurveQuad>),
    Cubic(Packed<CurveCubic>),
    Close(Packed<CurveClose>),
}

cast! {
    CurveComponent,
    self => match self {
        Self::Move(element) => element.into_value(),
        Self::Line(element) => element.into_value(),
        Self::Quad(element) => element.into_value(),
        Self::Cubic(element) => element.into_value(),
        Self::Close(element) => element.into_value(),
    },
    v: Content => {
        v.try_into()?
    }
}

impl TryFrom<Content> for CurveComponent {
    type Error = HintedString;

    fn try_from(value: Content) -> HintedStrResult<Self> {
        value
            .into_packed::<CurveMove>()
            .map(Self::Move)
            .or_else(|value| value.into_packed::<CurveLine>().map(Self::Line))
            .or_else(|value| value.into_packed::<CurveQuad>().map(Self::Quad))
            .or_else(|value| value.into_packed::<CurveCubic>().map(Self::Cubic))
            .or_else(|value| value.into_packed::<CurveClose>().map(Self::Close))
            .or_else(|_| bail!("expecting a curve element"))
    }
}

/// Starts a new curve component.
///
/// If no `curve.move` element is passed, the curve will start at
/// `{(0pt, 0pt)}`.
///
/// ```example
/// #curve(
///   fill: blue.lighten(80%),
///   fill-rule: "even-odd",
///   stroke: blue,
///   curve.line((50pt, 0pt)),
///   curve.line((50pt, 50pt)),
///   curve.line((0pt, 50pt)),
///   curve.close(),
///   curve.move((10pt, 10pt)),
///   curve.line((40pt, 10pt)),
///   curve.line((40pt, 40pt)),
///   curve.line((10pt, 40pt)),
///   curve.close(),
/// )
/// ```
#[elem(name = "move", title = "Curve Move")]
pub struct CurveMove {
    /// The starting point for the new component.
    #[required]
    pub start: Axes<Rel<Length>>,

    /// Whether the coordinates are relative to the previous point.
    #[default(false)]
    pub relative: bool,
}

/// Adds a straight line from the current point to a following one.
///
/// ```example
/// #curve(
///   stroke: blue,
///   curve.line((50pt, 0pt)),
///   curve.line((50pt, 50pt)),
///   curve.line((100pt, 50pt)),
///   curve.line((100pt, 0pt)),
///   curve.line((150pt, 0pt)),
/// )
/// ```
#[elem(name = "line", title = "Curve Line")]
pub struct CurveLine {
    /// The point at which the line shall end.
    #[required]
    pub end: Axes<Rel<Length>>,

    /// Whether the coordinates are relative to the previous point.
    ///
    /// ```example
    /// #curve(
    ///   stroke: blue,
    ///   curve.line((50pt, 0pt), relative: true),
    ///   curve.line((0pt, 50pt), relative: true),
    ///   curve.line((50pt, 0pt), relative: true),
    ///   curve.line((0pt, -50pt), relative: true),
    ///   curve.line((50pt, 0pt), relative: true),
    /// )
    /// ```
    #[default(false)]
    pub relative: bool,
}

/// Adds a quadratic Bézier curve segment from the last point to `end`, using
/// `control` as the control point.
///
/// ```example
/// // Function to illustrate where the control point is.
/// #let mark((x, y)) = place(
///   dx: x - 1pt, dy: y - 1pt,
///   circle(fill: aqua, radius: 2pt),
/// )
///
/// #mark((20pt, 20pt))
///
/// #curve(
///   stroke: blue,
///   curve.move((0pt, 100pt)),
///   curve.quad((20pt, 20pt), (100pt, 0pt)),
/// )
/// ```
#[elem(name = "quad", title = "Curve Quadratic Segment")]
pub struct CurveQuad {
    /// The control point of the quadratic Bézier curve.
    ///
    /// - If `{auto}` and this segment follows another quadratic Bézier curve,
    ///   the previous control point will be mirrored.
    /// - If `{none}`, the control point defaults to `end`, and the curve will
    ///   be a straight line.
    ///
    /// ```example
    /// #curve(
    ///   stroke: 2pt,
    ///   curve.quad((20pt, 40pt), (40pt, 40pt), relative: true),
    ///   curve.quad(auto, (40pt, -40pt), relative: true),
    /// )
    /// ```
    #[required]
    pub control: Smart<Option<Axes<Rel<Length>>>>,

    /// The point at which the segment shall end.
    #[required]
    pub end: Axes<Rel<Length>>,

    /// Whether the `control` and `end` coordinates are relative to the previous
    /// point.
    #[default(false)]
    pub relative: bool,
}

/// Adds a cubic Bézier curve segment from the last point to `end`, using
/// `control-start` and `control-end` as the control points.
///
/// ```example
/// // Function to illustrate where the control points are.
/// #let handle(start, end) = place(
///   line(stroke: red, start: start, end: end)
/// )
///
/// #handle((0pt, 80pt), (10pt, 20pt))
/// #handle((90pt, 60pt), (100pt, 0pt))
///
/// #curve(
///   stroke: blue,
///   curve.move((0pt, 80pt)),
///   curve.cubic((10pt, 20pt), (90pt, 60pt), (100pt, 0pt)),
/// )
/// ```
#[elem(name = "cubic", title = "Curve Cubic Segment")]
pub struct CurveCubic {
    /// The control point going out from the start of the curve segment.
    ///
    /// - If `{auto}` and this element follows another `curve.cubic` element,
    ///   the last control point will be mirrored. In SVG terms, this makes
    ///   `curve.cubic` behave like the `S` operator instead of the `C` operator.
    ///
    /// - If `{none}`, the curve has no first control point, or equivalently,
    ///   the control point defaults to the curve's starting point.
    ///
    /// ```example
    /// #curve(
    ///   stroke: blue,
    ///   curve.move((0pt, 50pt)),
    ///   // - No start control point
    ///   // - End control point at `(20pt, 0pt)`
    ///   // - End point at `(50pt, 0pt)`
    ///   curve.cubic(none, (20pt, 0pt), (50pt, 0pt)),
    ///   // - No start control point
    ///   // - No end control point
    ///   // - End point at `(50pt, 0pt)`
    ///   curve.cubic(none, none, (100pt, 50pt)),
    /// )
    ///
    /// #curve(
    ///   stroke: blue,
    ///   curve.move((0pt, 50pt)),
    ///   curve.cubic(none, (20pt, 0pt), (50pt, 0pt)),
    ///   // Passing `auto` instead of `none` means the start control point
    ///   // mirrors the end control point of the previous curve. Mirror of
    ///   // `(20pt, 0pt)` w.r.t `(50pt, 0pt)` is `(80pt, 0pt)`.
    ///   curve.cubic(auto, none, (100pt, 50pt)),
    /// )
    ///
    /// #curve(
    ///   stroke: blue,
    ///   curve.move((0pt, 50pt)),
    ///   curve.cubic(none, (20pt, 0pt), (50pt, 0pt)),
    ///   // `(80pt, 0pt)` is the same as `auto` in this case.
    ///   curve.cubic((80pt, 0pt), none, (100pt, 50pt)),
    /// )
    /// ```
    #[required]
    pub control_start: Option<Smart<Axes<Rel<Length>>>>,

    /// The control point going into the end point of the curve segment.
    ///
    /// If set to `{none}`, the curve has no end control point, or equivalently,
    /// the control point defaults to the curve's end point.
    #[required]
    pub control_end: Option<Axes<Rel<Length>>>,

    /// The point at which the curve segment shall end.
    #[required]
    pub end: Axes<Rel<Length>>,

    /// Whether the `control-start`, `control-end`, and `end` coordinates are
    /// relative to the previous point.
    #[default(false)]
    pub relative: bool,
}

/// Closes the curve by adding a segment from the last point to the start of the
/// curve (or the last preceding `curve.move` point).
///
/// ```example
/// // We define a function to show the same shape with
/// // both closing modes.
/// #let shape(mode: "smooth") = curve(
///   fill: blue.lighten(80%),
///   stroke: blue,
///   curve.move((0pt, 50pt)),
///   curve.line((100pt, 50pt)),
///   curve.cubic(auto, (90pt, 0pt), (50pt, 0pt)),
///   curve.close(mode: mode),
/// )
///
/// #shape(mode: "smooth")
/// #shape(mode: "straight")
/// ```
#[elem(name = "close", title = "Curve Close")]
pub struct CurveClose {
    /// How to close the curve.
    pub mode: CloseMode,
}

/// How to close a curve.
#[derive(Debug, Default, Copy, Clone, Eq, PartialEq, Hash, Cast)]
pub enum CloseMode {
    /// Closes the curve with a smooth segment that takes into account the
    /// control point opposite the start point.
    #[default]
    Smooth,
    /// Closes the curve with a straight line.
    Straight,
}

/// A curve consisting of movements, lines, and Bézier segments.
#[derive(Debug, Default, Clone, Eq, PartialEq, Hash)]
pub struct Curve(pub Vec<CurveItem>);

/// An item in a curve.
#[derive(Debug, Clone, Eq, PartialEq, Hash)]
pub enum CurveItem {
    Move(Point),
    Line(Point),
    Cubic(Point, Point, Point),
    Close,
}

impl Curve {
    /// Creates an empty curve.
    pub const fn new() -> Self {
        Self(vec![])
    }

    /// Creates a curve that describes a rectangle.
    pub fn rect(size: Size) -> Self {
        let z = Abs::zero();
        let point = Point::new;
        let mut curve = Self::new();
        curve.move_(point(z, z));
        curve.line(point(size.x, z));
        curve.line(point(size.x, size.y));
        curve.line(point(z, size.y));
        curve.close();
        curve
    }

    /// Creates a curve that describes an axis-aligned ellipse.
    pub fn ellipse(size: Size) -> Self {
        // https://stackoverflow.com/a/2007782
        let z = Abs::zero();
        let rx = size.x / 2.0;
        let ry = size.y / 2.0;
        let m = 0.551784;
        let mx = m * rx;
        let my = m * ry;
        let point = |x, y| Point::new(x + rx, y + ry);

        let mut curve = Curve::new();
        curve.move_(point(-rx, z));
        curve.cubic(point(-rx, -my), point(-mx, -ry), point(z, -ry));
        curve.cubic(point(mx, -ry), point(rx, -my), point(rx, z));
        curve.cubic(point(rx, my), point(mx, ry), point(z, ry));
        curve.cubic(point(-mx, ry), point(-rx, my), point(-rx, z));
        curve
    }

    /// Push a [`Move`](CurveItem::Move) item.
    pub fn move_(&mut self, p: Point) {
        self.0.push(CurveItem::Move(p));
    }

    /// Push a [`Line`](CurveItem::Line) item.
    pub fn line(&mut self, p: Point) {
        self.0.push(CurveItem::Line(p));
    }

    /// Push a [`Cubic`](CurveItem::Cubic) item.
    pub fn cubic(&mut self, p1: Point, p2: Point, p3: Point) {
        self.0.push(CurveItem::Cubic(p1, p2, p3));
    }

    /// Push a [`Close`](CurveItem::Close) item.
    pub fn close(&mut self) {
        self.0.push(CurveItem::Close);
    }

    /// Check if the curve is empty.
    pub fn is_empty(&self) -> bool {
        self.0.is_empty()
    }

    /// Translate all points in this curve by the given offset.
    pub fn translate(&mut self, offset: Point) {
        if offset.is_zero() {
            return;
        }
        for item in self.0.iter_mut() {
            match item {
                CurveItem::Move(p) => *p += offset,
                CurveItem::Line(p) => *p += offset,
                CurveItem::Cubic(p1, p2, p3) => {
                    *p1 += offset;
                    *p2 += offset;
                    *p3 += offset;
                }
                CurveItem::Close => (),
            }
        }
    }

    /// Computes the bounding box of this curve.
    pub fn bbox(&self) -> Rect {
        let mut min = Point::splat(Abs::inf());
        let mut max = Point::splat(-Abs::inf());

        let mut cursor = Point::zero();
        for item in self.0.iter() {
            match item {
                CurveItem::Move(to) => {
                    cursor = *to;
                }
                CurveItem::Line(to) => {
                    min = min.min(cursor).min(*to);
                    max = max.max(cursor).max(*to);
                    cursor = *to;
                }
                CurveItem::Cubic(c0, c1, end) => {
                    let cubic = kurbo::CubicBez::new(
                        kurbo::Point::new(cursor.x.to_pt(), cursor.y.to_pt()),
                        kurbo::Point::new(c0.x.to_pt(), c0.y.to_pt()),
                        kurbo::Point::new(c1.x.to_pt(), c1.y.to_pt()),
                        kurbo::Point::new(end.x.to_pt(), end.y.to_pt()),
                    );

                    let bbox = cubic.bounding_box();
                    min.x = min.x.min(Abs::pt(bbox.x0)).min(Abs::pt(bbox.x1));
                    min.y = min.y.min(Abs::pt(bbox.y0)).min(Abs::pt(bbox.y1));
                    max.x = max.x.max(Abs::pt(bbox.x0)).max(Abs::pt(bbox.x1));
                    max.y = max.y.max(Abs::pt(bbox.y0)).max(Abs::pt(bbox.y1));
                    cursor = *end;
                }
                CurveItem::Close => (),
            }
        }

        Rect::new(min, max)
    }

    /// Computes the size of the bounding box of this curve.
    pub fn bbox_size(&self) -> Size {
        self.bbox().size()
    }
}

impl Curve {
    fn to_kurbo(&self) -> impl Iterator<Item = kurbo::PathEl> + '_ {
        use kurbo::PathEl;

        self.0.iter().map(|item| match *item {
            CurveItem::Move(point) => PathEl::MoveTo(point_to_kurbo(point)),
            CurveItem::Line(point) => PathEl::LineTo(point_to_kurbo(point)),
            CurveItem::Cubic(point, point1, point2) => PathEl::CurveTo(
                point_to_kurbo(point),
                point_to_kurbo(point1),
                point_to_kurbo(point2),
            ),
            CurveItem::Close => PathEl::ClosePath,
        })
    }

    /// When this curve is interpreted as a clip mask, would it contain `point`?
    pub fn contains(&self, fill_rule: FillRule, needle: Point) -> bool {
        let kurbo = kurbo::BezPath::from_vec(self.to_kurbo().collect());
        let windings = kurbo::Shape::winding(&kurbo, point_to_kurbo(needle));
        match fill_rule {
            FillRule::NonZero => windings != 0,
            FillRule::EvenOdd => windings % 2 != 0,
        }
    }

    /// When this curve is stroked with `stroke`, would the stroke contain
    /// `point`?
    pub fn stroke_contains(&self, stroke: &FixedStroke, needle: Point) -> bool {
        let width = stroke.thickness.to_raw();
        let cap = match stroke.cap {
            super::LineCap::Butt => kurbo::Cap::Butt,
            super::LineCap::Round => kurbo::Cap::Round,
            super::LineCap::Square => kurbo::Cap::Square,
        };
        let join = match stroke.join {
            super::LineJoin::Miter => kurbo::Join::Miter,
            super::LineJoin::Round => kurbo::Join::Round,
            super::LineJoin::Bevel => kurbo::Join::Bevel,
        };
        let miter_limit = stroke.miter_limit.get();
        let mut style = kurbo::Stroke::new(width)
            .with_caps(cap)
            .with_join(join)
            .with_miter_limit(miter_limit);
        if let Some(dash) = &stroke.dash {
            style = style.with_dashes(
                dash.phase.to_raw(),
                dash.array.iter().copied().map(Abs::to_raw),
            );
        }
        let opts = kurbo::StrokeOpts::default();
        let tolerance = 0.01;
        let expanded = kurbo::stroke(self.to_kurbo(), &style, &opts, tolerance);
        kurbo::Shape::contains(&expanded, point_to_kurbo(needle))
    }
}

fn point_to_kurbo(point: Point) -> kurbo::Point {
    kurbo::Point::new(point.x.to_raw(), point.y.to_raw())
}<|MERGE_RESOLUTION|>--- conflicted
+++ resolved
@@ -7,11 +7,8 @@
 use crate::layout::{Abs, Axes, Length, Point, Rect, Rel, Size};
 use crate::visualize::{FillRule, Paint, Stroke};
 
-<<<<<<< HEAD
-=======
 use super::FixedStroke;
 
->>>>>>> f8dd9e77
 /// A curve consisting of movements, lines, and Bézier segments.
 ///
 /// At any point in time, there is a conceptual pen or cursor.
