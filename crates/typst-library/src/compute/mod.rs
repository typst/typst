--- conflicted
+++ resolved
@@ -12,40 +12,7 @@
 
 /// Hook up all compute definitions.
 pub(super) fn define(global: &mut Scope) {
-<<<<<<< HEAD
-    global.define("type", type_func());
-    global.define("repr", repr_func());
-    global.define("panic", panic_func());
-    global.define("assert", assert_func());
-    global.define("eval", eval_func());
-    global.define("int", int_func());
-    global.define("float", float_func());
-    global.define("luma", luma_func());
-    global.define("rgb", rgb_func());
-    global.define("cmyk", cmyk_func());
-    global.define("color", color_module());
-    global.define("datetime", datetime_func());
-    global.define("duration", duration_func());
-    global.define("symbol", symbol_func());
-    global.define("version", version_func());
-    global.define("str", str_func());
-    global.define("bytes", bytes_func());
-    global.define("label", label_func());
-    global.define("regex", regex_func());
-    global.define("array", array_func());
-    global.define("range", range_func());
-    global.define("read", read_func());
-    global.define("csv", csv_func());
-    global.define("json", json_func());
-    global.define("toml", toml_func());
-    global.define("yaml", yaml_func());
-    global.define("cbor", cbor_func());
-    global.define("xml", xml_func());
-    global.define("calc", calc::module());
-    global.define("plugin", plugin_func());
-=======
     self::foundations::define(global);
     self::data::define(global);
     self::calc::define(global);
->>>>>>> de902d87
 }