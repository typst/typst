--- conflicted
+++ resolved
@@ -431,30 +431,7 @@
 
     fn convert<U: QuantizedColor>(self, color: Color) -> [U; 3] {
         let range = self.range();
-<<<<<<< HEAD
-        let [x, y, z, _] = color.to_space(self).to_vec4();
-
-        // We need to add 0.4 to y and z for Oklab
-        // This is because DeviceN color spaces in PDF can **only** be in
-        // the range 0..1 and some readers enforce that.
-        // The oklab color space is in the range -0.4..0.4
-        // Also map the angle range of HSV/HSL to 0..1 instead of 0..360
-        let [x, y, z] = match self {
-            Self::Oklab => {
-                let [l, c, h, _] = color.to_oklch().to_vec4();
-                // Clamp on Oklch's chroma, not Oklab's a\* and b\* as to not distort hue.
-                let c = c.clamp(0.0, 0.5);
-                // Convert cylindrical coordinates back to rectangular ones.
-                let a = c * h.to_radians().cos();
-                let b = c * h.to_radians().sin();
-                [l, a + 0.5, b + 0.5]
-            }
-            Self::Hsv | Self::Hsl => [x / 360.0, y, z],
-            _ => [x, y, z],
-        };
-=======
         let [x, y, z, _] = self.encode(color);
->>>>>>> 55799f73
 
         [
             U::quantize(x, [range[0], range[1]]),
