use std::collections::HashMap;

use ecow::eco_format;
use pdf_writer::{
    types::{ColorSpaceOperand, PaintType, TilingType},
    Filter, Name, Rect, Ref,
};

use typst::layout::{Abs, Ratio, Transform};
use typst::utils::Numeric;
use typst::visualize::{Pattern, RelativeTo};

use crate::{color::PaintEncode, resources::Remapper, Resources, WithGlobalRefs};
use crate::{content, resources::ResourcesRefs};
use crate::{transform_to_array, PdfChunk};

/// Writes the actual patterns (tiling patterns) to the PDF.
/// This is performed once after writing all pages.
pub fn write_patterns(context: &WithGlobalRefs) -> (PdfChunk, HashMap<PdfPattern, Ref>) {
    let mut chunk = PdfChunk::new();
    let mut out = HashMap::new();
    context.resources.traverse(&mut |resources| {
        let Some(patterns) = &resources.patterns else {
            return;
        };

        for pdf_pattern in patterns.remapper.items() {
            let PdfPattern { transform, pattern, content, .. } = pdf_pattern;
            if out.contains_key(pdf_pattern) {
                continue;
            }

            let tiling = chunk.alloc();
            out.insert(pdf_pattern.clone(), tiling);

            let mut tiling_pattern = chunk.tiling_pattern(tiling, content);
            tiling_pattern
                .tiling_type(TilingType::ConstantSpacing)
                .paint_type(PaintType::Colored)
                .bbox(Rect::new(
                    0.0,
                    0.0,
                    pattern.size().x.to_pt() as _,
                    pattern.size().y.to_pt() as _,
                ))
                .x_step((pattern.size().x + pattern.spacing().x).to_pt() as _)
                .y_step((pattern.size().y + pattern.spacing().y).to_pt() as _);

            // The actual resource dict will be written in a later step
            tiling_pattern.pair(Name(b"Resources"), patterns.resources.reference);

            tiling_pattern
                .matrix(transform_to_array(
                    transform
                        .pre_concat(Transform::scale(Ratio::one(), -Ratio::one()))
                        .post_concat(Transform::translate(
                            Abs::zero(),
                            pattern.spacing().y,
                        )),
                ))
                .filter(Filter::FlateDecode);
        }
    });

    (chunk, out)
}

/// A pattern and its transform.
#[derive(Clone, PartialEq, Eq, Hash, Debug)]
pub struct PdfPattern {
    /// The transform to apply to the pattern.
    pub transform: Transform,
    /// The pattern to paint.
    pub pattern: Pattern,
    /// The rendered pattern.
    pub content: Vec<u8>,
}

/// Registers a pattern with the PDF.
fn register_pattern(
    ctx: &mut content::Builder,
    pattern: &Pattern,
    on_text: bool,
    mut transforms: content::Transforms,
) -> usize {
    let patterns = ctx
        .resources
        .patterns
        .get_or_insert_with(|| Box::new(PatternRemapper::new()));

    // Edge cases for strokes.
    if transforms.size.x.is_zero() {
        transforms.size.x = Abs::pt(1.0);
    }

    if transforms.size.y.is_zero() {
        transforms.size.y = Abs::pt(1.0);
    }

    let transform = match pattern.unwrap_relative(on_text) {
        RelativeTo::Self_ => transforms.transform,
        RelativeTo::Parent => transforms.container_transform,
    };

    // Render the body.
<<<<<<< HEAD
    let content = content::build(&mut patterns.resources, pattern.frame());
=======
    let content = construct_page(ctx.parent, pattern.frame());
>>>>>>> b73b3ca3

    let pdf_pattern = PdfPattern {
        transform,
        pattern: pattern.clone(),
        content: content.content.wait().clone(),
    };

    patterns.remapper.insert(pdf_pattern)
}

impl PaintEncode for Pattern {
    fn set_as_fill(
        &self,
        ctx: &mut content::Builder,
        on_text: bool,
        transforms: content::Transforms,
    ) {
        ctx.reset_fill_color_space();

        let index = register_pattern(ctx, self, on_text, transforms);
        let id = eco_format!("P{index}");
        let name = Name(id.as_bytes());

        ctx.content.set_fill_color_space(ColorSpaceOperand::Pattern);
        ctx.content.set_fill_pattern(None, name);
    }

    fn set_as_stroke(
        &self,
        ctx: &mut content::Builder,
        on_text: bool,
        transforms: content::Transforms,
    ) {
        ctx.reset_stroke_color_space();

        let index = register_pattern(ctx, self, on_text, transforms);
        let id = eco_format!("P{index}");
        let name = Name(id.as_bytes());

        ctx.content.set_stroke_color_space(ColorSpaceOperand::Pattern);
        ctx.content.set_stroke_pattern(None, name);
    }
}

pub struct PatternRemapper<R> {
    pub remapper: Remapper<PdfPattern>,
    pub resources: Resources<R>,
}

impl PatternRemapper<()> {
    pub fn new() -> Self {
        Self {
            remapper: Remapper::new("P"),
            resources: Resources::default(),
        }
    }

    pub fn with_refs(self, refs: &ResourcesRefs) -> PatternRemapper<Ref> {
        PatternRemapper {
            remapper: self.remapper,
            resources: self.resources.with_refs(refs),
        }
    }
}<|MERGE_RESOLUTION|>--- conflicted
+++ resolved
@@ -103,11 +103,7 @@
     };
 
     // Render the body.
-<<<<<<< HEAD
     let content = content::build(&mut patterns.resources, pattern.frame());
-=======
-    let content = construct_page(ctx.parent, pattern.frame());
->>>>>>> b73b3ca3
 
     let pdf_pattern = PdfPattern {
         transform,
