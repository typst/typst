--- conflicted
+++ resolved
@@ -13,13 +13,8 @@
 use typst::layout::{
     Abs, Em, Frame, FrameItem, GroupItem, Page, Point, Ratio, Size, Transform,
 };
-<<<<<<< HEAD
-use typst::model::{Destination, Document, HeadingElem};
-use typst::text::{Font, TextItem};
-=======
-use typst::model::{Destination, Numbering};
+use typst::model::{Destination, Document, HeadingElem, Numbering};
 use typst::text::{Case, Font, TextItem};
->>>>>>> 6207b3d9
 use typst::util::{Deferred, Numeric};
 use typst::visualize::{
     FixedStroke, Geometry, Image, LineCap, LineJoin, Paint, Path, PathItem, Shape,
