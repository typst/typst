use std::f32::consts::{PI, TAU};
use std::sync::Arc;

use ecow::{eco_format, EcoString};
use pdf_writer::types::FunctionShadingType;
use pdf_writer::writers::StreamShadingType;
use pdf_writer::{types::ColorSpaceOperand, Name};
use pdf_writer::{Filter, Finish, Ref};
use typst::geom::{
    Abs, Angle, Color, ColorSpace, ConicGradient, Gradient, Numeric, Point, Quadrant,
    Ratio, Relative, Transform, WeightedColor,
};

use crate::color::{ColorSpaceExt, PaintEncode, QuantizedColor};
use crate::page::{PageContext, Transforms};
use crate::{deflate, AbsExt, PdfContext};

/// A unique-transform-aspect-ratio combination that will be encoded into the
/// PDF.
#[derive(Debug, Clone, Eq, PartialEq, Hash)]
pub struct PdfGradient {
    /// The transform to apply to the gradient.
    pub transform: Transform,
    /// The aspect ratio of the gradient.
    /// Required for aspect ratio correction.
    pub aspect_ratio: Ratio,
    /// The gradient.
    pub gradient: Gradient,
    /// The corrected angle of the gradient.
    pub angle: Angle,
}

/// Writes the actual gradients (shading patterns) to the PDF.
/// This is performed once after writing all pages.
<<<<<<< HEAD
pub fn write_gradients(ctx: &mut PdfContext) {
    for PdfGradient { transform, aspect_ratio, gradient, angle } in
=======
pub(crate) fn write_gradients(ctx: &mut PdfContext) {
    for PdfGradient { transform, aspect_ratio, gradient, on_text } in
>>>>>>> ccbe901c
        ctx.gradient_map.items().cloned().collect::<Vec<_>>()
    {
        let shading = ctx.alloc.bump();
        ctx.gradient_refs.push(shading);

        let mut shading_pattern = match &gradient {
            Gradient::Linear(_) => {
                let shading_function = shading_function(ctx, &gradient);
                let mut shading_pattern = ctx.pdf.shading_pattern(shading);
                let mut shading = shading_pattern.function_shading();
                shading.shading_type(FunctionShadingType::Axial);

                ctx.colors
                    .write(gradient.space(), shading.color_space(), &mut ctx.alloc);

                let (sin, cos) = (angle.sin(), angle.cos());
                let (x1, y1, x2, y2): (f64, f64, f64, f64) = match angle.quadrant() {
                    Quadrant::First => (0.0, 0.0, cos, sin),
                    Quadrant::Second => (1.0, 0.0, cos + 1.0, sin),
                    Quadrant::Third => (1.0, 1.0, cos + 1.0, sin + 1.0),
                    Quadrant::Fourth => (0.0, 1.0, cos, sin + 1.0),
                };

                let clamp = |i: f64| if i < 1e-4 { 0.0 } else { i.clamp(0.0, 1.0) };
                let x1 = clamp(x1);
                let y1 = clamp(y1);
                let x2 = clamp(x2);
                let y2 = clamp(y2);

                shading
                    .anti_alias(gradient.anti_alias())
                    .function(shading_function)
                    .coords([x1 as f32, y1 as f32, x2 as f32, y2 as f32])
                    .extend([true; 2]);

                shading.finish();

                shading_pattern
            }
            Gradient::Radial(radial) => {
                let shading_function = shading_function(ctx, &gradient);
                let mut shading_pattern = ctx.pdf.shading_pattern(shading);
                let mut shading = shading_pattern.function_shading();
                shading.shading_type(FunctionShadingType::Radial);

                ctx.colors
                    .write(gradient.space(), shading.color_space(), &mut ctx.alloc);

                shading
                    .anti_alias(gradient.anti_alias())
                    .function(shading_function)
                    .coords([
                        radial.focal_center.x.get() as f32,
                        radial.focal_center.y.get() as f32,
                        radial.focal_radius.get() as f32,
                        radial.center.x.get() as f32,
                        radial.center.y.get() as f32,
                        radial.radius.get() as f32,
                    ])
                    .extend([true; 2]);

                shading.finish();

                shading_pattern
            }
            Gradient::Conic(conic) => {
                let vertices = compute_vertex_stream(conic, aspect_ratio);

                let stream_shading_id = ctx.alloc.bump();
                let mut stream_shading =
                    ctx.pdf.stream_shading(stream_shading_id, &vertices);

                ctx.colors.write(
                    conic.space,
                    stream_shading.color_space(),
                    &mut ctx.alloc,
                );

                let range = conic.space.range();
                stream_shading
                    .bits_per_coordinate(16)
                    .bits_per_component(16)
                    .bits_per_flag(8)
                    .shading_type(StreamShadingType::CoonsPatch)
                    .decode([
                        0.0, 1.0, 0.0, 1.0, range[0], range[1], range[2], range[3],
                        range[4], range[5],
                    ])
                    .anti_alias(gradient.anti_alias())
                    .filter(Filter::FlateDecode);

                stream_shading.finish();

                let mut shading_pattern = ctx.pdf.shading_pattern(shading);
                shading_pattern.shading_ref(stream_shading_id);
                shading_pattern
            }
        };

        shading_pattern.matrix(transform_to_array(transform));
    }
}

/// Writes an expotential or stitched function that expresses the gradient.
fn shading_function(ctx: &mut PdfContext, gradient: &Gradient) -> Ref {
    let function = ctx.alloc.bump();
    let mut functions = vec![];
    let mut bounds = vec![];
    let mut encode = vec![];

    // Create the individual gradient functions for each pair of stops.
    for window in gradient.stops_ref().windows(2) {
        let (first, second) = (window[0], window[1]);

        // Skip stops with the same position.
        if first.1.get() == second.1.get() {
            continue;
        }

        // If the color space is HSL or HSV, and we cross the 0°/360° boundary,
        // we need to create two separate stops.
        if gradient.space() == ColorSpace::Hsl || gradient.space() == ColorSpace::Hsv {
            let t1 = first.1.get() as f32;
            let t2 = second.1.get() as f32;
            let [h1, s1, x1, _] = first.0.to_space(gradient.space()).to_vec4();
            let [h2, s2, x2, _] = second.0.to_space(gradient.space()).to_vec4();

            // Compute the intermediary stop at 360°.
            if (h1 - h2).abs() > 180.0 {
                let h1 = if h1 < h2 { h1 + 360.0 } else { h1 };
                let h2 = if h2 < h1 { h2 + 360.0 } else { h2 };

                // We compute where the crossing happens between zero and one
                let t = (360.0 - h1) / (h2 - h1);
                // We then map it back to the original range.
                let t_prime = t * (t2 - t1) + t1;

                // If the crossing happens between the two stops,
                // we need to create an extra stop.
                if t_prime <= t2 && t_prime >= t1 {
                    bounds.push(t_prime);
                    bounds.push(t_prime);
                    bounds.push(t2);
                    encode.extend([0.0, 1.0]);
                    encode.extend([0.0, 1.0]);
                    encode.extend([0.0, 1.0]);

                    // These need to be individual function to encode 360.0 correctly.
                    let func1 = ctx.alloc.bump();
                    ctx.pdf
                        .exponential_function(func1)
                        .range(gradient.space().range())
                        .c0(gradient.space().convert(first.0))
                        .c1([1.0, s1 * (1.0 - t) + s2 * t, x1 * (1.0 - t) + x2 * t])
                        .domain([0.0, 1.0])
                        .n(1.0);

                    let func2 = ctx.alloc.bump();
                    ctx.pdf
                        .exponential_function(func2)
                        .range(gradient.space().range())
                        .c0([1.0, s1 * (1.0 - t) + s2 * t, x1 * (1.0 - t) + x2 * t])
                        .c1([0.0, s1 * (1.0 - t) + s2 * t, x1 * (1.0 - t) + x2 * t])
                        .domain([0.0, 1.0])
                        .n(1.0);

                    let func3 = ctx.alloc.bump();
                    ctx.pdf
                        .exponential_function(func3)
                        .range(gradient.space().range())
                        .c0([0.0, s1 * (1.0 - t) + s2 * t, x1 * (1.0 - t) + x2 * t])
                        .c1(gradient.space().convert(second.0))
                        .domain([0.0, 1.0])
                        .n(1.0);

                    functions.push(func1);
                    functions.push(func2);
                    functions.push(func3);

                    continue;
                }
            }
        }

        bounds.push(second.1.get() as f32);
        functions.push(single_gradient(ctx, first.0, second.0, gradient.space()));
        encode.extend([0.0, 1.0]);
    }

    // Special case for gradients with only two stops.
    if functions.len() == 1 {
        return functions[0];
    }

    // Remove the last bound, since it's not needed for the stitching function.
    bounds.pop();

    // Create the stitching function.
    ctx.pdf
        .stitching_function(function)
        .domain([0.0, 1.0])
        .range(gradient.space().range())
        .functions(functions)
        .bounds(bounds)
        .encode(encode);

    function
}

/// Writes an expontential function that expresses a single segment (between two
/// stops) of a gradient.
fn single_gradient(
    ctx: &mut PdfContext,
    first_color: Color,
    second_color: Color,
    color_space: ColorSpace,
) -> Ref {
    let reference = ctx.alloc.bump();

    ctx.pdf
        .exponential_function(reference)
        .range(color_space.range())
        .c0(color_space.convert(first_color))
        .c1(color_space.convert(second_color))
        .domain([0.0, 1.0])
        .n(1.0);

    reference
}

impl PaintEncode for Gradient {
    fn set_as_fill(&self, ctx: &mut PageContext, on_text: bool, transforms: Transforms) {
        ctx.reset_fill_color_space();

        let id = register_gradient(ctx, self, on_text, transforms);
        let name = Name(id.as_bytes());

        ctx.content.set_fill_color_space(ColorSpaceOperand::Pattern);
        ctx.content.set_fill_pattern(None, name);
    }

    fn set_as_stroke(&self, ctx: &mut PageContext, transforms: Transforms) {
        ctx.reset_stroke_color_space();

        let id = register_gradient(ctx, self, false, transforms);
        let name = Name(id.as_bytes());

        ctx.content.set_stroke_color_space(ColorSpaceOperand::Pattern);
        ctx.content.set_stroke_pattern(None, name);
    }
}

/// Deduplicates a gradient to a named PDF resource.
fn register_gradient(
    ctx: &mut PageContext,
    gradient: &Gradient,
    on_text: bool,
    mut transforms: Transforms,
) -> EcoString {
    // Edge cases for strokes.
    if transforms.size.x.is_zero() {
        transforms.size.x = Abs::pt(1.0);
    }

    if transforms.size.y.is_zero() {
        transforms.size.y = Abs::pt(1.0);
    }
    let size = match gradient.unwrap_relative(on_text) {
        Relative::Self_ => transforms.size,
        Relative::Parent => transforms.container_size,
    };

    let (offset_x, offset_y) = match gradient {
        Gradient::Conic(conic) => (
            -size.x * (1.0 - conic.center.x.get() / 2.0) / 2.0,
            -size.y * (1.0 - conic.center.y.get() / 2.0) / 2.0,
        ),
        _ => (Abs::zero(), Abs::zero()),
    };

    let rotation = gradient.angle().unwrap_or_else(Angle::zero);

    let transform = match gradient.unwrap_relative(on_text) {
        Relative::Self_ => transforms.transform,
        Relative::Parent => transforms.container_transform,
    };

    let scale_offset = match gradient {
        Gradient::Conic(_) => 4.0_f64,
        _ => 1.0,
    };

    let pdf_gradient = PdfGradient {
        aspect_ratio: size.aspect_ratio(),
        transform: transform
            .pre_concat(Transform::translate(
                offset_x * scale_offset,
                offset_y * scale_offset,
            ))
            .pre_concat(Transform::scale(
                Ratio::new(size.x.to_pt() * scale_offset),
                Ratio::new(size.y.to_pt() * scale_offset),
            )),
        gradient: gradient.clone(),
        angle: Gradient::correct_aspect_ratio(rotation, size.aspect_ratio()),
    };

    let index = ctx.parent.gradient_map.insert(pdf_gradient);
    eco_format!("Gr{}", index)
}

/// Convert to an array of floats.
fn transform_to_array(ts: Transform) -> [f32; 6] {
    [
        ts.sx.get() as f32,
        ts.ky.get() as f32,
        ts.kx.get() as f32,
        ts.sy.get() as f32,
        ts.tx.to_f32(),
        ts.ty.to_f32(),
    ]
}

/// Writes a single Coons Patch as defined in the PDF specification
/// to a binary vec.
///
/// Structure:
///  - flag: `u8`
///  - points: `[u16; 24]`
///  - colors: `[u16; 12]`
fn write_patch(
    target: &mut Vec<u8>,
    t: f32,
    t1: f32,
    c0: [u16; 3],
    c1: [u16; 3],
    angle: Angle,
) {
    let theta = -TAU * t + angle.to_rad() as f32 + PI;
    let theta1 = -TAU * t1 + angle.to_rad() as f32 + PI;

    let (cp1, cp2) =
        control_point(Point::new(Abs::pt(0.5), Abs::pt(0.5)), 0.5, theta, theta1);

    // Push the flag
    target.push(0);

    let p1 =
        [u16::quantize(0.5, [0.0, 1.0]).to_be(), u16::quantize(0.5, [0.0, 1.0]).to_be()];

    let p2 = [
        u16::quantize(theta.cos(), [-1.0, 1.0]).to_be(),
        u16::quantize(theta.sin(), [-1.0, 1.0]).to_be(),
    ];

    let p3 = [
        u16::quantize(theta1.cos(), [-1.0, 1.0]).to_be(),
        u16::quantize(theta1.sin(), [-1.0, 1.0]).to_be(),
    ];

    let cp1 = [
        u16::quantize(cp1.x.to_f32(), [0.0, 1.0]).to_be(),
        u16::quantize(cp1.y.to_f32(), [0.0, 1.0]).to_be(),
    ];

    let cp2 = [
        u16::quantize(cp2.x.to_f32(), [0.0, 1.0]).to_be(),
        u16::quantize(cp2.y.to_f32(), [0.0, 1.0]).to_be(),
    ];

    // Push the points
    target.extend_from_slice(bytemuck::cast_slice(&[
        p1, p1, p2, p2, cp1, cp2, p3, p3, p1, p1, p1, p1,
    ]));

    let colors =
        [c0.map(u16::to_be), c0.map(u16::to_be), c1.map(u16::to_be), c1.map(u16::to_be)];

    // Push the colors.
    target.extend_from_slice(bytemuck::cast_slice(&colors));
}

fn control_point(c: Point, r: f32, angle_start: f32, angle_end: f32) -> (Point, Point) {
    let n = (TAU / (angle_end - angle_start)).abs();
    let f = ((angle_end - angle_start) / n).tan() * 4.0 / 3.0;

    let p1 = c + Point::new(
        Abs::pt((r * angle_start.cos() - f * r * angle_start.sin()) as f64),
        Abs::pt((r * angle_start.sin() + f * r * angle_start.cos()) as f64),
    );

    let p2 = c + Point::new(
        Abs::pt((r * angle_end.cos() + f * r * angle_end.sin()) as f64),
        Abs::pt((r * angle_end.sin() - f * r * angle_end.cos()) as f64),
    );

    (p1, p2)
}

#[comemo::memoize]
fn compute_vertex_stream(conic: &ConicGradient, aspect_ratio: Ratio) -> Arc<Vec<u8>> {
    // Generated vertices for the Coons patches
    let mut vertices = Vec::new();

    // Correct the gradient's angle
    let angle = Gradient::correct_aspect_ratio(conic.angle, aspect_ratio);

    // We want to generate a vertex based on some conditions, either:
    // - At the boundary of a stop
    // - At the boundary of a quadrant
    // - When we cross the boundary of a hue turn (for HSV and HSL only)
    for window in conic.stops.windows(2) {
        let ((c0, t0), (c1, t1)) = (window[0], window[1]);

        // Skip stops with the same position
        if t0 == t1 {
            continue;
        }

        // If the angle between the two stops is greater than 90 degrees, we need to
        // generate a vertex at the boundary of the quadrant.
        // However, we add more stops in-between to make the gradient smoother, so we
        // need to generate a vertex at least every 5 degrees.
        // If the colors are the same, we do it every quadrant only.
        let slope = 1.0 / (t1.get() - t0.get());
        let mut t_x = t0.get();
        let dt = (t1.get() - t0.get()).min(0.25);
        while t_x < t1.get() {
            let t_next = (t_x + dt).min(t1.get());

            let t1 = slope * (t_x - t0.get());
            let t2 = slope * (t_next - t0.get());

            // We don't use `Gradient::sample` to avoid issues with sharp gradients.
            let c = Color::mix_iter(
                [WeightedColor::new(c0, 1.0 - t1), WeightedColor::new(c1, t1)],
                conic.space,
            )
            .unwrap();

            let c_next = Color::mix_iter(
                [WeightedColor::new(c0, 1.0 - t2), WeightedColor::new(c1, t2)],
                conic.space,
            )
            .unwrap();

            // If the color space is HSL or HSV, and we cross the 0°/360° boundary,
            // we need to create two separate stops.
            if conic.space == ColorSpace::Hsl || conic.space == ColorSpace::Hsv {
                let [h1, s1, x1, _] = c.to_space(conic.space).to_vec4();
                let [h2, s2, x2, _] = c_next.to_space(conic.space).to_vec4();

                // Compute the intermediary stop at 360°.
                if (h1 - h2).abs() > 180.0 {
                    let h1 = if h1 < h2 { h1 + 360.0 } else { h1 };
                    let h2 = if h2 < h1 { h2 + 360.0 } else { h2 };

                    // We compute where the crossing happens between zero and one
                    let t = (360.0 - h1) / (h2 - h1);
                    // We then map it back to the original range.
                    let t_prime = t * (t_next as f32 - t_x as f32) + t_x as f32;

                    // If the crossing happens between the two stops,
                    // we need to create an extra stop.
                    if t_prime <= t_next as f32 && t_prime >= t_x as f32 {
                        let c0 = [1.0, s1 * (1.0 - t) + s2 * t, x1 * (1.0 - t) + x2 * t];
                        let c1 = [0.0, s1 * (1.0 - t) + s2 * t, x1 * (1.0 - t) + x2 * t];
                        let c0 = c0.map(|c| u16::quantize(c, [0.0, 1.0]));
                        let c1 = c1.map(|c| u16::quantize(c, [0.0, 1.0]));

                        write_patch(
                            &mut vertices,
                            t_x as f32,
                            t_prime,
                            conic.space.convert(c),
                            c0,
                            angle,
                        );

                        write_patch(&mut vertices, t_prime, t_prime, c0, c1, angle);

                        write_patch(
                            &mut vertices,
                            t_prime,
                            t_next as f32,
                            c1,
                            conic.space.convert(c_next),
                            angle,
                        );

                        t_x = t_next;
                        continue;
                    }
                }
            }

            write_patch(
                &mut vertices,
                t_x as f32,
                t_next as f32,
                conic.space.convert(c),
                conic.space.convert(c_next),
                angle,
            );

            t_x = t_next;
        }
    }

    Arc::new(deflate(&vertices))
}<|MERGE_RESOLUTION|>--- conflicted
+++ resolved
@@ -32,13 +32,8 @@
 
 /// Writes the actual gradients (shading patterns) to the PDF.
 /// This is performed once after writing all pages.
-<<<<<<< HEAD
-pub fn write_gradients(ctx: &mut PdfContext) {
+pub(crate) fn write_gradients(ctx: &mut PdfContext) {
     for PdfGradient { transform, aspect_ratio, gradient, angle } in
-=======
-pub(crate) fn write_gradients(ctx: &mut PdfContext) {
-    for PdfGradient { transform, aspect_ratio, gradient, on_text } in
->>>>>>> ccbe901c
         ctx.gradient_map.items().cloned().collect::<Vec<_>>()
     {
         let shading = ctx.alloc.bump();
