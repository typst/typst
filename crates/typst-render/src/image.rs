use hayro::{FontData, FontQuery, InterpreterSettings, RenderSettings, StandardFont};
use image::imageops::FilterType;
use image::{GenericImageView, Rgba};
use std::sync::Arc;
use tiny_skia as sk;
<<<<<<< HEAD
use typst_library::foundations::Smart;
use typst_library::layout::Size;
use typst_library::visualize::{Image, ImageKind, ImageScaling};
=======
use tiny_skia::IntSize;
use typst_library::foundations::Smart;
use typst_library::layout::Size;
use typst_library::visualize::{Image, ImageKind, ImageScaling, PdfImage};
>>>>>>> f8dd9e77

use crate::{AbsExt, State};

/// Render a raster or SVG image into the canvas.
pub fn render_image(
    canvas: &mut sk::Pixmap,
    state: State,
    image: &Image,
    size: Size,
) -> Option<()> {
    let ts = state.transform;
    let view_width = size.x.to_f32();
    let view_height = size.y.to_f32();

    // For better-looking output, resize `image` to its final size before
    // painting it to `canvas`. For the math, see:
    // https://github.com/typst/typst/issues/1404#issuecomment-1598374652
    let theta = f32::atan2(-ts.kx, ts.sx);

    // To avoid division by 0, choose the one of { sin, cos } that is
    // further from 0.
    let prefer_sin = theta.sin().abs() > std::f32::consts::FRAC_1_SQRT_2;
    let scale_x =
        f32::abs(if prefer_sin { ts.kx / theta.sin() } else { ts.sx / theta.cos() });

    let aspect = (image.width() as f32) / (image.height() as f32);
    let w = (scale_x * view_width.max(aspect * view_height)).ceil() as u32;
    let h = ((w as f32) / aspect).ceil() as u32;

    let pixmap = build_texture(image, w, h)?;
    let paint_scale_x = view_width / pixmap.width() as f32;
    let paint_scale_y = view_height / pixmap.height() as f32;

    let paint = sk::Paint {
        shader: sk::Pattern::new(
            (*pixmap).as_ref(),
            sk::SpreadMode::Pad,
            sk::FilterQuality::Nearest,
            1.0,
            sk::Transform::from_scale(paint_scale_x, paint_scale_y),
        ),
        ..Default::default()
    };

    let rect = sk::Rect::from_xywh(0.0, 0.0, view_width, view_height)?;
    canvas.fill_rect(rect, &paint, ts, state.mask);

    Some(())
}

/// Prepare a texture for an image at a scaled size.
#[comemo::memoize]
fn build_texture(image: &Image, w: u32, h: u32) -> Option<Arc<sk::Pixmap>> {
<<<<<<< HEAD
    let mut texture = sk::Pixmap::new(w, h)?;
    match image.kind() {
        ImageKind::Raster(raster) => {
=======
    let texture = match image.kind() {
        ImageKind::Raster(raster) => {
            let mut texture = sk::Pixmap::new(w, h)?;
>>>>>>> f8dd9e77
            let w = texture.width();
            let h = texture.height();

            let buf;
            let dynamic = raster.dynamic();
            let resized = if (w, h) == (dynamic.width(), dynamic.height()) {
                // Small optimization to not allocate in case image is not resized.
                dynamic
            } else {
                let upscale = w > dynamic.width();
                let filter = match image.scaling() {
                    Smart::Custom(ImageScaling::Pixelated) => FilterType::Nearest,
                    _ if upscale => FilterType::CatmullRom,
                    _ => FilterType::Lanczos3, // downscale
                };
                buf = dynamic.resize_exact(w, h, filter);
                &buf
            };

            for ((_, _, src), dest) in resized.pixels().zip(texture.pixels_mut()) {
                let Rgba([r, g, b, a]) = src;
                *dest = sk::ColorU8::from_rgba(r, g, b, a).premultiply();
            }

            texture
        }
        ImageKind::Svg(svg) => {
            let mut texture = sk::Pixmap::new(w, h)?;
            let tree = svg.tree();
            let ts = tiny_skia::Transform::from_scale(
                w as f32 / tree.size().width(),
                h as f32 / tree.size().height(),
            );
            resvg::render(tree, ts, &mut texture.as_mut());
<<<<<<< HEAD
        }
    }
    Some(Arc::new(texture))
=======
            texture
        }
        ImageKind::Pdf(pdf) => build_pdf_texture(pdf, w, h)?,
    };

    Some(Arc::new(texture))
}

// Keep this in sync with `typst-svg`!
fn build_pdf_texture(pdf: &PdfImage, w: u32, h: u32) -> Option<sk::Pixmap> {
    let select_standard_font = move |font: StandardFont| -> Option<(FontData, u32)> {
        let bytes = match font {
            StandardFont::Helvetica => typst_assets::pdf::SANS,
            StandardFont::HelveticaBold => typst_assets::pdf::SANS_BOLD,
            StandardFont::HelveticaOblique => typst_assets::pdf::SANS_ITALIC,
            StandardFont::HelveticaBoldOblique => typst_assets::pdf::SANS_BOLD_ITALIC,
            StandardFont::Courier => typst_assets::pdf::FIXED,
            StandardFont::CourierBold => typst_assets::pdf::FIXED_BOLD,
            StandardFont::CourierOblique => typst_assets::pdf::FIXED_ITALIC,
            StandardFont::CourierBoldOblique => typst_assets::pdf::FIXED_BOLD_ITALIC,
            StandardFont::TimesRoman => typst_assets::pdf::SERIF,
            StandardFont::TimesBold => typst_assets::pdf::SERIF_BOLD,
            StandardFont::TimesItalic => typst_assets::pdf::SERIF_ITALIC,
            StandardFont::TimesBoldItalic => typst_assets::pdf::SERIF_BOLD_ITALIC,
            StandardFont::ZapfDingBats => typst_assets::pdf::DING_BATS,
            StandardFont::Symbol => typst_assets::pdf::SYMBOL,
        };
        Some((Arc::new(bytes), 0))
    };

    let interpreter_settings = InterpreterSettings {
        font_resolver: Arc::new(move |query| match query {
            FontQuery::Standard(s) => select_standard_font(*s),
            FontQuery::Fallback(f) => select_standard_font(f.pick_standard_font()),
        }),
        warning_sink: Arc::new(|_| {}),
    };

    let render_settings = RenderSettings {
        x_scale: w as f32 / pdf.width(),
        y_scale: h as f32 / pdf.height(),
        width: Some(w as u16),
        height: Some(h as u16),
    };

    let hayro_pix = hayro::render(pdf.page(), &interpreter_settings, &render_settings);

    sk::Pixmap::from_vec(hayro_pix.take_u8(), IntSize::from_wh(w, h)?)
>>>>>>> f8dd9e77
}<|MERGE_RESOLUTION|>--- conflicted
+++ resolved
@@ -3,16 +3,10 @@
 use image::{GenericImageView, Rgba};
 use std::sync::Arc;
 use tiny_skia as sk;
-<<<<<<< HEAD
-use typst_library::foundations::Smart;
-use typst_library::layout::Size;
-use typst_library::visualize::{Image, ImageKind, ImageScaling};
-=======
 use tiny_skia::IntSize;
 use typst_library::foundations::Smart;
 use typst_library::layout::Size;
 use typst_library::visualize::{Image, ImageKind, ImageScaling, PdfImage};
->>>>>>> f8dd9e77
 
 use crate::{AbsExt, State};
 
@@ -66,15 +60,9 @@
 /// Prepare a texture for an image at a scaled size.
 #[comemo::memoize]
 fn build_texture(image: &Image, w: u32, h: u32) -> Option<Arc<sk::Pixmap>> {
-<<<<<<< HEAD
-    let mut texture = sk::Pixmap::new(w, h)?;
-    match image.kind() {
-        ImageKind::Raster(raster) => {
-=======
     let texture = match image.kind() {
         ImageKind::Raster(raster) => {
             let mut texture = sk::Pixmap::new(w, h)?;
->>>>>>> f8dd9e77
             let w = texture.width();
             let h = texture.height();
 
@@ -109,11 +97,6 @@
                 h as f32 / tree.size().height(),
             );
             resvg::render(tree, ts, &mut texture.as_mut());
-<<<<<<< HEAD
-        }
-    }
-    Some(Arc::new(texture))
-=======
             texture
         }
         ImageKind::Pdf(pdf) => build_pdf_texture(pdf, w, h)?,
@@ -162,5 +145,4 @@
     let hayro_pix = hayro::render(pdf.page(), &interpreter_settings, &render_settings);
 
     sk::Pixmap::from_vec(hayro_pix.take_u8(), IntSize::from_wh(w, h)?)
->>>>>>> f8dd9e77
 }