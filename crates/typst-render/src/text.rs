--- conflicted
+++ resolved
@@ -19,8 +19,7 @@
         let offset = x + glyph.x_offset.at(text.size);
 
         if should_outline(&text.font, glyph) {
-            let state =
-                state.pre_translate(Point::new(Abs::raw(offset as _), Abs::raw(0.0)));
+            let state = state.pre_translate(Point::with_x(offset));
             render_outline_glyph(canvas, state, text, id);
         } else {
             let upem = text.font.units_per_em();
@@ -31,12 +30,6 @@
 
             let (glyph_frame, _) = glyph_frame(&text.font, glyph.id);
             crate::render_frame(canvas, state, &glyph_frame);
-<<<<<<< HEAD
-        } else {
-            let state = state.pre_translate(Point::with_x(offset));
-            render_outline_glyph(canvas, state, text, id);
-=======
->>>>>>> f1f2de88
         }
 
         x += glyph.x_advance.at(text.size);
