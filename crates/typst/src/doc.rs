--- conflicted
+++ resolved
@@ -8,12 +8,8 @@
 
 use ecow::EcoString;
 
-<<<<<<< HEAD
-use crate::eval::{cast, dict, Dict, Value};
+use crate::eval::{cast, dict, ty, Dict, Value};
 use crate::export::PdfPageLabel;
-=======
-use crate::eval::{cast, dict, ty, Dict, Value};
->>>>>>> 6275dfd0
 use crate::font::Font;
 use crate::geom::{
     self, rounded_rect, Abs, Axes, Color, Corners, Dir, Em, FixedAlign, FixedStroke,
