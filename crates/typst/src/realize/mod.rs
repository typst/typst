//! Realization of content.

mod behave;

pub use self::behave::BehavedBuilder;

use std::borrow::Cow;
use std::cell::OnceCell;
use std::mem;

use smallvec::smallvec;
use typed_arena::Arena;

use crate::diag::{bail, SourceResult};
use crate::engine::{Engine, Route};
use crate::foundations::{
    Behave, Behaviour, Content, NativeElement, Packed, Recipe, RecipeIndex, Regex,
    Selector, Show, ShowSet, Style, StyleChain, StyleVec, StyleVecBuilder, Styles,
    Synthesize, Transformation,
};
use crate::introspection::{Locatable, Meta, MetaElem};
use crate::layout::{
    AlignElem, BlockElem, BoxElem, ColbreakElem, FlowElem, HElem, LayoutMultiple,
    LayoutSingle, PageElem, PagebreakElem, Parity, PlaceElem, VElem,
};
use crate::math::{EquationElem, LayoutMath};
use crate::model::{
    CiteElem, CiteGroup, DocumentElem, EnumElem, EnumItem, ListElem, ListItem, ParElem,
    ParbreakElem, TermItem, TermsElem,
};
use crate::syntax::Span;
use crate::text::{LinebreakElem, SmartQuoteElem, SpaceElem, TextElem};
use crate::util::{hash128, BitSet};

/// Realize into an element that is capable of root-level layout.
#[typst_macros::time(name = "realize root")]
pub fn realize_root<'a>(
    engine: &mut Engine,
    scratch: &'a Scratch<'a>,
    content: &'a Content,
    styles: StyleChain<'a>,
) -> SourceResult<(Packed<DocumentElem>, StyleChain<'a>)> {
    let mut builder = Builder::new(engine, scratch, true);
    builder.accept(content, styles)?;
    builder.interrupt_page(Some(styles), true)?;
    let (pages, shared) = builder.doc.unwrap().pages.finish();
    let span = first_span(&pages);
    Ok((Packed::new(DocumentElem::new(pages.to_vec())).spanned(span), shared))
}

/// Realize into an element that is capable of block-level layout.
#[typst_macros::time(name = "realize block")]
pub fn realize_block<'a>(
    engine: &mut Engine,
    scratch: &'a Scratch<'a>,
    content: &'a Content,
    styles: StyleChain<'a>,
) -> SourceResult<(Cow<'a, Content>, StyleChain<'a>)> {
    // These elements implement `Layout` but still require a flow for
    // proper layout.
    if content.can::<dyn LayoutMultiple>() && verdict(engine, content, styles).is_none() {
        return Ok((Cow::Borrowed(content), styles));
    }

    let mut builder = Builder::new(engine, scratch, false);
    builder.accept(content, styles)?;
    builder.interrupt_par()?;

    let (children, shared) = builder.flow.0.finish();
    let span = first_span(&children);
    Ok((Cow::Owned(FlowElem::new(children.to_vec()).pack().spanned(span)), shared))
}

/// Apply the show rules in the given style chain to a target element.
pub fn realize(
    engine: &mut Engine,
    target: &Content,
    styles: StyleChain,
) -> SourceResult<Option<Content>> {
    let Some(Verdict { prepared, mut map, step }) = verdict(engine, target, styles)
    else {
        return Ok(None);
    };

    // Create a fresh copy that we can mutate.
    let mut target = target.clone();

    // If the element isn't yet prepared (we're seeing it for the first time),
    // prepare it.
    let mut meta = None;
    if !prepared {
        meta = prepare(engine, &mut target, &mut map, styles)?;
    }

    // Apply a step, if there is one.
    let mut output = match step {
        Some(step) => {
            // Errors in show rules don't terminate compilation immediately. We
            // just continue with empty content for them and show all errors
            // together, if they remain by the end of the introspection loop.
            //
            // This way, we can ignore errors that only occur in earlier
            // iterations and also show more useful errors at once.
            engine.delayed(|engine| show(engine, target, step, styles.chain(&map)))
        }
        None => target,
    };

    // If necessary, apply metadata generated in the preparation.
    if let Some(meta) = meta {
        output += meta.pack();
    }

    Ok(Some(output.styled_with_map(map)))
}

/// What to do with an element when encountering it during realization.
struct Verdict<'a> {
    /// Whether the element is already prepated (i.e. things that should only
    /// happen once have happened).
    prepared: bool,
    /// A map of styles to apply to the element.
    map: Styles,
    /// An optional show rule transformation to apply to the element.
    step: Option<ShowStep<'a>>,
}

/// An optional show rule transformation to apply to the element.
enum ShowStep<'a> {
    /// A user-defined transformational show rule.
    Recipe(&'a Recipe, RecipeIndex),
    /// The built-in show rule.
    Builtin,
}

/// Inspects a target element and the current styles and determines how to
/// proceed with the styling.
fn verdict<'a>(
    engine: &mut Engine,
    target: &'a Content,
    styles: StyleChain<'a>,
) -> Option<Verdict<'a>> {
    let mut target = target;
    let mut map = Styles::new();
    let mut revoked = BitSet::new();
    let mut step = None;
    let mut slot;

    let depth = OnceCell::new();
    let prepared = target.is_prepared();

    // Do pre-synthesis on a cloned element to be able to match on synthesized
    // fields before real synthesis runs (during preparation). It's really
    // unfortunate that we have to do this, but otherwise
    // `show figure.where(kind: table)` won't work :(
    if !prepared && target.can::<dyn Synthesize>() {
        slot = target.clone();
        slot.with_mut::<dyn Synthesize>()
            .unwrap()
            .synthesize(engine, styles)
            .ok();
        target = &slot;
    }

    let mut r = 0;
    for entry in styles.entries() {
        let recipe = match entry {
            Style::Recipe(recipe) => recipe,
            Style::Property(_) => continue,
            Style::Revocation(index) => {
                revoked.insert(index.0);
                continue;
            }
        };

        // We're not interested in recipes that don't match.
        if !recipe.applicable(target, styles) {
            r += 1;
            continue;
        }

        if let Transformation::Style(transform) = &recipe.transform {
            // If this is a show-set for an unprepared element, we need to apply
            // it.
            if !prepared {
                map.apply(transform.clone());
            }
        } else if step.is_none() {
            // Lazily compute the total number of recipes in the style chain. We
            // need it to determine whether a particular show rule was already
            // applied to the `target` previously. For this purpose, show rules
            // are indexed from the top of the chain as the chain might grow to
            // the bottom.
            let depth =
                *depth.get_or_init(|| styles.entries().filter_map(Style::recipe).count());
            let index = RecipeIndex(depth - r);

            if !target.is_guarded(index) && !revoked.contains(index.0) {
                // If we find a matching, unguarded replacement show rule,
                // remember it, but still continue searching for potential
                // show-set styles that might change the verdict.
<<<<<<< HEAD
                step = Some(ShowStep::Recipe(recipe, guard));
=======
                step = Some(Step::Recipe(recipe, index));
>>>>>>> 6a9866dc

                // If we found a show rule and are already prepared, there is
                // nothing else to do, so we can just break.
                if prepared {
                    break;
                }
            }
        }

        r += 1;
    }

    // If we found no user-defined rule, also consider the built-in show rule.
    if step.is_none() && target.can::<dyn Show>() {
        step = Some(ShowStep::Builtin);
    }

    // If there's no nothing to do, there is also no verdict.
    if step.is_none()
        && map.is_empty()
        && (prepared || {
            target.label().is_none()
                && !target.can::<dyn ShowSet>()
                && !target.can::<dyn Locatable>()
                && !target.can::<dyn Synthesize>()
        })
    {
        return None;
    }

    Some(Verdict { prepared, map, step })
}

/// This is only executed the first time an element is visited.
fn prepare(
    engine: &mut Engine,
    target: &mut Content,
    map: &mut Styles,
    styles: StyleChain,
) -> SourceResult<Option<Packed<MetaElem>>> {
    // Generate a location for the element, which uniquely identifies it in
    // the document. This has some overhead, so we only do it for elements
    // that are explicitly marked as locatable and labelled elements.
    if target.can::<dyn Locatable>() || target.label().is_some() {
        let location = engine.locator.locate(hash128(&target));
        target.set_location(location);
    }

    // Apply built-in show-set rules. User-defined show-set rules are already
    // considered in the map built while determining the verdict.
    if let Some(show_settable) = target.with::<dyn ShowSet>() {
        map.apply(show_settable.show_set(styles));
    }

    // If necessary, generated "synthesized" fields (which are derived from
    // other fields or queries). Do this after show-set so that show-set styles
    // are respected.
    if let Some(synthesizable) = target.with_mut::<dyn Synthesize>() {
        synthesizable.synthesize(engine, styles.chain(map))?;
    }

    // Copy style chain fields into the element itself, so that they are
    // available in rules.
    target.materialize(styles.chain(map));

    // Ensure that this preparation only runs once by marking the element as
    // prepared.
    target.mark_prepared();

    // Apply metadata be able to find the element in the frames.
    // Do this after synthesis, so that it includes the synthesized fields.
    if target.location().is_some() {
        // Add a style to the whole element's subtree identifying it as
        // belonging to the element.
        map.set(MetaElem::set_data(smallvec![Meta::Elem(target.clone())]));

        // Return an extra meta elem that will be attached so that the metadata
        // styles are not lost in case the element's show rule results in
        // nothing.
        return Ok(Some(Packed::new(MetaElem::new()).spanned(target.span())));
    }

    Ok(None)
}

/// Apply a step.
fn show(
    engine: &mut Engine,
    target: Content,
<<<<<<< HEAD
    step: ShowStep,
    styles: StyleChain,
) -> SourceResult<Content> {
    match step {
        // Apply a user-defined show rule.
        ShowStep::Recipe(recipe, guard) => match &recipe.selector {
            // If the selector is a regex, the `target` is guaranteed to be a
            // text element. This invokes special regex handling.
            Some(Selector::Regex(regex)) => {
                let text = target.into_packed::<TextElem>().unwrap();
                show_regex(engine, &text, regex, recipe, guard)
            }

            // Just apply the recipe.
            _ => recipe.apply(engine, target.guarded(guard)),
        },

        // If the verdict picks this step, the `target` is guaranteed
        // to have a built-in show rule.
        ShowStep::Builtin => target.with::<dyn Show>().unwrap().show(engine, styles),
=======
    recipe: &Recipe,
    index: RecipeIndex,
) -> SourceResult<Content> {
    match &recipe.selector {
        Some(Selector::Regex(regex)) => {
            // If the verdict picks this rule, the `target` is guaranteed
            // to be a text element.
            let text = target.into_packed::<TextElem>().unwrap();
            show_regex(engine, &text, regex, recipe, index)
        }
        _ => recipe.apply(engine, target.guarded(index)),
>>>>>>> 6a9866dc
    }
}

/// Apply a regex show rule recipe to a target.
fn show_regex(
    engine: &mut Engine,
    elem: &Packed<TextElem>,
    regex: &Regex,
    recipe: &Recipe,
    index: RecipeIndex,
) -> SourceResult<Content> {
    let make = |s: &str| {
        let mut fresh = elem.clone();
        fresh.push_text(s.into());
        fresh.pack()
    };

    let mut result = vec![];
    let mut cursor = 0;

    let text = elem.text();

    for m in regex.find_iter(elem.text()) {
        let start = m.start();
        if cursor < start {
            result.push(make(&text[cursor..start]));
        }

        let piece = make(m.as_str());
        let transformed = recipe.apply(engine, piece)?;
        result.push(transformed);
        cursor = m.end();
    }

    if cursor < text.len() {
        result.push(make(&text[cursor..]));
    }

    // In contrast to normal elements, which are guarded individually, for text
    // show rules, we fully revoke the rule. This means that we can replace text
    // with other text that rematches without running into infinite recursion
    // problems.
    //
    // We do _not_ do this for all content because revoking e.g. a list show
    // rule for all content resulting from that rule would be wrong: The list
    // might contain nested lists. Moreover, replacing a normal element with one
    // that rematches is bad practice: It can for instance also lead to
    // surprising query results, so it's better to let the user deal with it.
    // All these problems don't exist for text, so it's fine here.
    Ok(Content::sequence(result).styled(Style::Revocation(index)))
}

/// Builds a document or a flow element from content.
struct Builder<'a, 'v, 't> {
    /// The engine.
    engine: &'v mut Engine<'t>,
    /// Scratch arenas for building.
    scratch: &'a Scratch<'a>,
    /// The current document building state.
    doc: Option<DocBuilder<'a>>,
    /// The current flow building state.
    flow: FlowBuilder<'a>,
    /// The current paragraph building state.
    par: ParBuilder<'a>,
    /// The current list building state.
    list: ListBuilder<'a>,
    /// The current citation grouping state.
    cites: CiteGroupBuilder<'a>,
}

/// Temporary storage arenas for building.
#[derive(Default)]
pub struct Scratch<'a> {
    /// An arena where intermediate style chains are stored.
    styles: Arena<StyleChain<'a>>,
    /// An arena where intermediate content resulting from show rules is stored.
    content: Arena<Content>,
}

impl<'a, 'v, 't> Builder<'a, 'v, 't> {
    fn new(engine: &'v mut Engine<'t>, scratch: &'a Scratch<'a>, top: bool) -> Self {
        Self {
            engine,
            scratch,
            doc: top.then(DocBuilder::default),
            flow: FlowBuilder::default(),
            par: ParBuilder::default(),
            list: ListBuilder::default(),
            cites: CiteGroupBuilder::default(),
        }
    }

    fn accept(
        &mut self,
        mut content: &'a Content,
        styles: StyleChain<'a>,
    ) -> SourceResult<()> {
        if content.can::<dyn LayoutMath>() && !content.is::<EquationElem>() {
            content = self
                .scratch
                .content
                .alloc(EquationElem::new(content.clone()).pack().spanned(content.span()));
        }

        if let Some(realized) = realize(self.engine, content, styles)? {
            self.engine.route.increase();
            if !self.engine.route.within(Route::MAX_SHOW_RULE_DEPTH) {
                bail!(
                    content.span(), "maximum show rule depth exceeded";
                    hint: "check whether the show rule matches its own output"
                );
            }
            let stored = self.scratch.content.alloc(realized);
            let v = self.accept(stored, styles);
            self.engine.route.decrease();
            return v;
        }

        if let Some((elem, local)) = content.to_styled() {
            return self.styled(elem, local, styles);
        }

        if let Some(children) = content.to_sequence() {
            for elem in children {
                self.accept(elem, styles)?;
            }
            return Ok(());
        }

        if self.cites.accept(content, styles) {
            return Ok(());
        }

        self.interrupt_cites()?;

        if self.list.accept(content, styles) {
            return Ok(());
        }

        self.interrupt_list()?;

        if self.list.accept(content, styles) {
            return Ok(());
        }

        if self.par.accept(content, styles) {
            return Ok(());
        }

        self.interrupt_par()?;

        if self.flow.accept(content, styles) {
            return Ok(());
        }

        let keep = content
            .to_packed::<PagebreakElem>()
            .map_or(false, |pagebreak| !pagebreak.weak(styles));

        self.interrupt_page(keep.then_some(styles), false)?;

        if let Some(doc) = &mut self.doc {
            if doc.accept(content, styles) {
                return Ok(());
            }
        }

        if content.is::<PagebreakElem>() {
            bail!(content.span(), "pagebreaks are not allowed inside of containers");
        } else {
            bail!(content.span(), "{} is not allowed here", content.func().name());
        }
    }

    fn styled(
        &mut self,
        elem: &'a Content,
        map: &'a Styles,
        styles: StyleChain<'a>,
    ) -> SourceResult<()> {
        let stored = self.scratch.styles.alloc(styles);
        let styles = stored.chain(map);
        self.interrupt_style(map, None)?;
        self.accept(elem, styles)?;
        self.interrupt_style(map, Some(styles))?;
        Ok(())
    }

    fn interrupt_style(
        &mut self,
        local: &Styles,
        outer: Option<StyleChain<'a>>,
    ) -> SourceResult<()> {
        if let Some(Some(span)) = local.interruption::<DocumentElem>() {
            if self.doc.is_none() {
                bail!(span, "document set rules are not allowed inside of containers");
            }
            if outer.is_none()
                && (!self.flow.0.is_empty()
                    || !self.par.0.is_empty()
                    || !self.list.items.is_empty())
            {
                bail!(span, "document set rules must appear before any content");
            }
        } else if let Some(Some(span)) = local.interruption::<PageElem>() {
            if self.doc.is_none() {
                bail!(span, "page configuration is not allowed inside of containers");
            }
            self.interrupt_page(outer, false)?;
        } else if local.interruption::<ParElem>().is_some()
            || local.interruption::<AlignElem>().is_some()
        {
            self.interrupt_par()?;
        } else if local.interruption::<ListElem>().is_some()
            || local.interruption::<EnumElem>().is_some()
            || local.interruption::<TermsElem>().is_some()
        {
            self.interrupt_list()?;
        }
        Ok(())
    }

    fn interrupt_cites(&mut self) -> SourceResult<()> {
        if !self.cites.items.is_empty() {
            let staged = mem::take(&mut self.cites.staged);
            let (group, styles) = mem::take(&mut self.cites).finish();
            let stored = self.scratch.content.alloc(group);
            self.accept(stored, styles)?;
            for (content, styles) in staged {
                self.accept(content, styles)?;
            }
        }
        Ok(())
    }

    fn interrupt_list(&mut self) -> SourceResult<()> {
        self.interrupt_cites()?;
        if !self.list.items.is_empty() {
            let staged = mem::take(&mut self.list.staged);
            let (list, styles) = mem::take(&mut self.list).finish();
            let stored = self.scratch.content.alloc(list);
            self.accept(stored, styles)?;
            for (content, styles) in staged {
                self.accept(content, styles)?;
            }
        }
        Ok(())
    }

    fn interrupt_par(&mut self) -> SourceResult<()> {
        self.interrupt_list()?;
        if !self.par.0.is_empty() {
            let (par, styles) = mem::take(&mut self.par).finish();
            let stored = self.scratch.content.alloc(par);
            self.accept(stored, styles)?;
        }

        Ok(())
    }

    fn interrupt_page(
        &mut self,
        styles: Option<StyleChain<'a>>,
        last: bool,
    ) -> SourceResult<()> {
        self.interrupt_par()?;
        let Some(doc) = &mut self.doc else { return Ok(()) };
        if (doc.keep_next && styles.is_some()) || self.flow.0.has_strong_elements(last) {
            let (children, shared) = mem::take(&mut self.flow).0.finish();
            let styles = if shared == StyleChain::default() {
                styles.unwrap_or_default()
            } else {
                shared
            };
            let span = first_span(&children);
            let flow = FlowElem::new(children.to_vec());
            let page = PageElem::new(flow.pack().spanned(span));
            let stored = self.scratch.content.alloc(page.pack().spanned(span));
            self.accept(stored, styles)?;
        }
        Ok(())
    }
}

/// Accepts pagebreaks and pages.
struct DocBuilder<'a> {
    /// The page runs built so far.
    pages: StyleVecBuilder<'a, Cow<'a, Content>>,
    /// Whether to keep a following page even if it is empty.
    keep_next: bool,
    /// Whether the next page should be cleared to an even or odd number.
    clear_next: Option<Parity>,
}

impl<'a> DocBuilder<'a> {
    fn accept(&mut self, content: &'a Content, styles: StyleChain<'a>) -> bool {
        if let Some(pagebreak) = content.to_packed::<PagebreakElem>() {
            self.keep_next = !pagebreak.weak(styles);
            self.clear_next = pagebreak.to(styles);
            return true;
        }

        if let Some(page) = content.to_packed::<PageElem>() {
            let elem = if let Some(clear_to) = self.clear_next.take() {
                let mut page = page.clone();
                page.push_clear_to(Some(clear_to));
                Cow::Owned(page.pack())
            } else {
                Cow::Borrowed(content)
            };

            self.pages.push(elem, styles);
            self.keep_next = false;
            return true;
        }

        false
    }
}

impl Default for DocBuilder<'_> {
    fn default() -> Self {
        Self {
            pages: StyleVecBuilder::new(),
            keep_next: true,
            clear_next: None,
        }
    }
}

/// Accepts flow content.
#[derive(Default)]
struct FlowBuilder<'a>(BehavedBuilder<'a>, bool);

impl<'a> FlowBuilder<'a> {
    fn accept(&mut self, content: &'a Content, styles: StyleChain<'a>) -> bool {
        if content.is::<ParbreakElem>() {
            self.1 = true;
            return true;
        }

        let last_was_parbreak = self.1;
        self.1 = false;

        if content.is::<VElem>()
            || content.is::<ColbreakElem>()
            || content.is::<MetaElem>()
            || content.is::<PlaceElem>()
        {
            self.0.push(Cow::Borrowed(content), styles);
            return true;
        }

        if content.can::<dyn LayoutSingle>()
            || content.can::<dyn LayoutMultiple>()
            || content.is::<ParElem>()
        {
            let is_tight_list = if let Some(elem) = content.to_packed::<ListElem>() {
                elem.tight(styles)
            } else if let Some(elem) = content.to_packed::<EnumElem>() {
                elem.tight(styles)
            } else if let Some(elem) = content.to_packed::<TermsElem>() {
                elem.tight(styles)
            } else {
                false
            };

            if !last_was_parbreak && is_tight_list {
                let leading = ParElem::leading_in(styles);
                let spacing = VElem::list_attach(leading.into());
                self.0.push(Cow::Owned(spacing.pack()), styles);
            }

            let (above, below) = if let Some(block) = content.to_packed::<BlockElem>() {
                (block.above(styles), block.below(styles))
            } else {
                (BlockElem::above_in(styles), BlockElem::below_in(styles))
            };

            self.0.push(Cow::Owned(above.pack()), styles);
            self.0.push(Cow::Borrowed(content), styles);
            self.0.push(Cow::Owned(below.pack()), styles);
            return true;
        }

        false
    }
}

/// Accepts paragraph content.
#[derive(Default)]
struct ParBuilder<'a>(BehavedBuilder<'a>);

impl<'a> ParBuilder<'a> {
    fn accept(&mut self, content: &'a Content, styles: StyleChain<'a>) -> bool {
        if content.is::<MetaElem>() {
            if self.0.has_strong_elements(false) {
                self.0.push(Cow::Borrowed(content), styles);
                return true;
            }
        } else if content.is::<SpaceElem>()
            || content.is::<TextElem>()
            || content.is::<HElem>()
            || content.is::<LinebreakElem>()
            || content.is::<SmartQuoteElem>()
            || content
                .to_packed::<EquationElem>()
                .map_or(false, |elem| !elem.block(styles))
            || content.is::<BoxElem>()
        {
            self.0.push(Cow::Borrowed(content), styles);
            return true;
        }

        false
    }

    fn finish(self) -> (Content, StyleChain<'a>) {
        let (children, shared) = self.0.finish();
        let span = first_span(&children);
        (ParElem::new(children.to_vec()).pack().spanned(span), shared)
    }
}

/// Accepts list / enum items, spaces, paragraph breaks.
struct ListBuilder<'a> {
    /// The list items collected so far.
    items: StyleVecBuilder<'a, Cow<'a, Content>>,
    /// Whether the list contains no paragraph breaks.
    tight: bool,
    /// Trailing content for which it is unclear whether it is part of the list.
    staged: Vec<(&'a Content, StyleChain<'a>)>,
}

impl<'a> ListBuilder<'a> {
    fn accept(&mut self, content: &'a Content, styles: StyleChain<'a>) -> bool {
        if !self.items.is_empty()
            && (content.is::<SpaceElem>() || content.is::<ParbreakElem>())
        {
            self.staged.push((content, styles));
            return true;
        }

        if (content.is::<ListItem>()
            || content.is::<EnumItem>()
            || content.is::<TermItem>())
            && self
                .items
                .elems()
                .next()
                .map_or(true, |first| first.func() == content.func())
        {
            self.items.push(Cow::Borrowed(content), styles);
            self.tight &= self.staged.drain(..).all(|(t, _)| !t.is::<ParbreakElem>());
            return true;
        }

        false
    }

    fn finish(self) -> (Content, StyleChain<'a>) {
        let (items, shared) = self.items.finish();
        let span = first_span(&items);
        let item = items.items().next().unwrap();
        let output = if item.is::<ListItem>() {
            ListElem::new(
                items
                    .iter()
                    .map(|(item, local)| {
                        let mut item = item.to_packed::<ListItem>().unwrap().clone();
                        let body = item.body().clone().styled_with_map(local.clone());
                        item.push_body(body);
                        item
                    })
                    .collect::<Vec<_>>(),
            )
            .with_tight(self.tight)
            .pack()
            .spanned(span)
        } else if item.is::<EnumItem>() {
            EnumElem::new(
                items
                    .iter()
                    .map(|(item, local)| {
                        let mut item = item.to_packed::<EnumItem>().unwrap().clone();
                        let body = item.body().clone().styled_with_map(local.clone());
                        item.push_body(body);
                        item
                    })
                    .collect::<Vec<_>>(),
            )
            .with_tight(self.tight)
            .pack()
            .spanned(span)
        } else if item.is::<TermItem>() {
            TermsElem::new(
                items
                    .iter()
                    .map(|(item, local)| {
                        let mut item = item.to_packed::<TermItem>().unwrap().clone();
                        let term = item.term().clone().styled_with_map(local.clone());
                        let description =
                            item.description().clone().styled_with_map(local.clone());
                        item.push_term(term);
                        item.push_description(description);
                        item
                    })
                    .collect::<Vec<_>>(),
            )
            .with_tight(self.tight)
            .pack()
            .spanned(span)
        } else {
            unreachable!()
        };
        (output, shared)
    }
}

impl Default for ListBuilder<'_> {
    fn default() -> Self {
        Self {
            items: StyleVecBuilder::default(),
            tight: true,
            staged: vec![],
        }
    }
}

/// Accepts citations.
#[derive(Default)]
struct CiteGroupBuilder<'a> {
    /// The styles.
    styles: StyleChain<'a>,
    /// The citations.
    items: Vec<Packed<CiteElem>>,
    /// Trailing content for which it is unclear whether it is part of the list.
    staged: Vec<(&'a Content, StyleChain<'a>)>,
}

impl<'a> CiteGroupBuilder<'a> {
    fn accept(&mut self, content: &'a Content, styles: StyleChain<'a>) -> bool {
        if !self.items.is_empty()
            && (content.is::<SpaceElem>() || content.is::<MetaElem>())
        {
            self.staged.push((content, styles));
            return true;
        }

        if let Some(citation) = content.to_packed::<CiteElem>() {
            if self.items.is_empty() {
                self.styles = styles;
            }
            self.staged.retain(|(elem, _)| !elem.is::<SpaceElem>());
            self.items.push(citation.clone());
            return true;
        }

        false
    }

    fn finish(self) -> (Content, StyleChain<'a>) {
        let span = self.items.first().map(|cite| cite.span()).unwrap_or(Span::detached());
        (CiteGroup::new(self.items).pack().spanned(span), self.styles)
    }
}

/// Find the first span that isn't detached.
fn first_span(children: &StyleVec<Cow<Content>>) -> Span {
    children
        .iter()
        .filter(|(elem, _)| {
            elem.with::<dyn Behave>()
                .map_or(true, |b| b.behaviour() != Behaviour::Invisible)
        })
        .map(|(elem, _)| elem.span())
        .find(|span| !span.is_detached())
        .unwrap_or_else(Span::detached)
}<|MERGE_RESOLUTION|>--- conflicted
+++ resolved
@@ -199,11 +199,7 @@
                 // If we find a matching, unguarded replacement show rule,
                 // remember it, but still continue searching for potential
                 // show-set styles that might change the verdict.
-<<<<<<< HEAD
-                step = Some(ShowStep::Recipe(recipe, guard));
-=======
-                step = Some(Step::Recipe(recipe, index));
->>>>>>> 6a9866dc
+                step = Some(ShowStep::Recipe(recipe, index));
 
                 // If we found a show rule and are already prepared, there is
                 // nothing else to do, so we can just break.
@@ -293,7 +289,6 @@
 fn show(
     engine: &mut Engine,
     target: Content,
-<<<<<<< HEAD
     step: ShowStep,
     styles: StyleChain,
 ) -> SourceResult<Content> {
@@ -311,22 +306,9 @@
             _ => recipe.apply(engine, target.guarded(guard)),
         },
 
-        // If the verdict picks this step, the `target` is guaranteed
-        // to have a built-in show rule.
+        // If the verdict picks this step, the `target` is guaranteed to have a
+        // built-in show rule.
         ShowStep::Builtin => target.with::<dyn Show>().unwrap().show(engine, styles),
-=======
-    recipe: &Recipe,
-    index: RecipeIndex,
-) -> SourceResult<Content> {
-    match &recipe.selector {
-        Some(Selector::Regex(regex)) => {
-            // If the verdict picks this rule, the `target` is guaranteed
-            // to be a text element.
-            let text = target.into_packed::<TextElem>().unwrap();
-            show_regex(engine, &text, regex, recipe, index)
-        }
-        _ => recipe.apply(engine, target.guarded(index)),
->>>>>>> 6a9866dc
     }
 }
 
