use std::fmt::{self, Debug, Formatter};
use std::sync::{Arc, LazyLock};

use comemo::{Tracked, TrackedMut};
use ecow::{eco_format, EcoString};

use crate::diag::{bail, SourceResult, StrResult};
use crate::engine::Engine;
use crate::foundations::{
    cast, repr, scope, ty, Args, CastInfo, Content, Context, Element, IntoArgs, Scope,
    Selector, Type, Value,
};
use crate::syntax::{ast, Span, SyntaxNode};
use crate::utils::{singleton, LazyHash, Static};

#[doc(inline)]
pub use typst_macros::func;

/// A mapping from argument values to a return value.
///
/// You can call a function by writing a comma-separated list of function
/// _arguments_ enclosed in parentheses directly after the function name.
/// Additionally, you can pass any number of trailing content blocks arguments
/// to a function _after_ the normal argument list. If the normal argument list
/// would become empty, it can be omitted. Typst supports positional and named
/// arguments. The former are identified by position and type, while the latter
/// are written as `name: value`.
///
/// Within math mode, function calls have special behaviour. See the
/// [math documentation]($category/math) for more details.
///
/// # Example
/// ```example
/// // Call a function.
/// #list([A], [B])
///
/// // Named arguments and trailing
/// // content blocks.
/// #enum(start: 2)[A][B]
///
/// // Version without parentheses.
/// #list[A][B]
/// ```
///
/// Functions are a fundamental building block of Typst. Typst provides
/// functions for a variety of typesetting tasks. Moreover, the markup you write
/// is backed by functions and all styling happens through functions. This
/// reference lists all available functions and how you can use them. Please
/// also refer to the documentation about [set]($styling/#set-rules) and
/// [show]($styling/#show-rules) rules to learn about additional ways you can
/// work with functions in Typst.
///
/// # Element functions
/// Some functions are associated with _elements_ like [headings]($heading) or
/// [tables]($table). When called, these create an element of their respective
/// kind. In contrast to normal functions, they can further be used in [set
/// rules]($styling/#set-rules), [show rules]($styling/#show-rules), and
/// [selectors]($selector).
///
/// # Function scopes
/// Functions can hold related definitions in their own scope, similar to a
/// [module]($scripting/#modules). Examples of this are
/// [`assert.eq`]($assert.eq) or [`list.item`]($list.item). However, this
/// feature is currently only available for built-in functions.
///
/// # Defining functions
/// You can define your own function with a [let binding]($scripting/#bindings)
/// that has a parameter list after the binding's name. The parameter list can
/// contain mandatory positional parameters, named parameters with default
/// values and [argument sinks]($arguments).
///
/// The right-hand side of a function binding is the function body, which can be
/// a block or any other expression. It defines the function's return value and
/// can depend on the parameters. If the function body is a [code
/// block]($scripting/#blocks), the return value is the result of joining the
/// values of each expression in the block.
///
/// Within a function body, the `return` keyword can be used to exit early and
/// optionally specify a return value. If no explicit return value is given, the
/// body evaluates to the result of joining all expressions preceding the
/// `return`.
///
/// Functions that don't return any meaningful value return [`none`] instead.
/// The return type of such functions is not explicitly specified in the
/// documentation. (An example of this is [`array.push`]).
///
/// ```example
/// #let alert(body, fill: red) = {
///   set text(white)
///   set align(center)
///   rect(
///     fill: fill,
///     inset: 8pt,
///     radius: 4pt,
///     [*Warning:\ #body*],
///   )
/// }
///
/// #alert[
///   Danger is imminent!
/// ]
///
/// #alert(fill: blue)[
///   KEEP OFF TRACKS
/// ]
/// ```
///
/// # Importing functions
/// Functions can be imported from one file ([`module`]($scripting/#modules)) into
/// another using `{import}`. For example, assume that we have defined the `alert`
/// function from the previous example in a file called `foo.typ`. We can import
/// it into another file by writing `{import "foo.typ": alert}`.
///
/// # Unnamed functions { #unnamed }
/// You can also created an unnamed function without creating a binding by
/// specifying a parameter list followed by `=>` and the function body. If your
/// function has just one parameter, the parentheses around the parameter list
/// are optional. Unnamed functions are mainly useful for show rules, but also
/// for settable properties that take functions like the page function's
/// [`footer`]($page.footer) property.
///
/// ```example
/// #show "once?": it => [#it #it]
/// once?
/// ```
///
/// # Note on function purity
/// In Typst, all functions are _pure._ This means that for the same
/// arguments, they always return the same result. They cannot "remember" things to
/// produce another value when they are called a second time.
///
/// The only exception are built-in methods like
/// [`array.push(value)`]($array.push). These can modify the values they are
/// called on.
#[ty(scope, cast, name = "function")]
#[derive(Clone, Hash)]
#[allow(clippy::derived_hash_with_manual_eq)]
pub struct Func {
    /// The internal representation.
    repr: Repr,
    /// The span with which errors are reported when this function is called.
    span: Span,
}

/// The different kinds of function representations.
#[derive(Clone, PartialEq, Hash)]
enum Repr {
    /// A native Rust function.
    Native(Static<NativeFuncData>),
    /// A function for an element.
    Element(Element),
    /// A user-defined closure.
    Closure(Arc<LazyHash<Closure>>),
    /// A nested function with pre-applied arguments.
    With(Arc<(Func, Args)>),
}

impl Func {
    /// The function's name (e.g. `min`).
    ///
    /// Returns `None` if this is an anonymous closure.
    pub fn name(&self) -> Option<&str> {
        match &self.repr {
            Repr::Native(native) => Some(native.name),
            Repr::Element(elem) => Some(elem.name()),
            Repr::Closure(closure) => closure.name(),
            Repr::With(with) => with.0.name(),
        }
    }

    /// The function's title case name, for use in documentation (e.g. `Minimum`).
    ///
    /// Returns `None` if this is a closure.
    pub fn title(&self) -> Option<&'static str> {
        match &self.repr {
            Repr::Native(native) => Some(native.title),
            Repr::Element(elem) => Some(elem.title()),
            Repr::Closure(_) => None,
            Repr::With(with) => with.0.title(),
        }
    }

    /// Documentation for the function (as Markdown).
    pub fn docs(&self) -> Option<&'static str> {
        match &self.repr {
            Repr::Native(native) => Some(native.docs),
            Repr::Element(elem) => Some(elem.docs()),
            Repr::Closure(_) => None,
            Repr::With(with) => with.0.docs(),
        }
    }

    /// Whether the function is known to be contextual.
    pub fn contextual(&self) -> Option<bool> {
        match &self.repr {
            Repr::Native(native) => Some(native.contextual),
            _ => None,
        }
    }

    /// Get details about this function's parameters if available.
    pub fn params(&self) -> Option<&'static [ParamInfo]> {
        match &self.repr {
            Repr::Native(native) => Some(&native.0.params),
            Repr::Element(elem) => Some(elem.params()),
            Repr::Closure(_) => None,
            Repr::With(with) => with.0.params(),
        }
    }

    /// Get the parameter info for a parameter with the given name if it exist.
    pub fn param(&self, name: &str) -> Option<&'static ParamInfo> {
        self.params()?.iter().find(|param| param.name == name)
    }

    /// Get details about the function's return type.
    pub fn returns(&self) -> Option<&'static CastInfo> {
<<<<<<< HEAD
        static CONTENT: LazyLock<CastInfo> =
            LazyLock::new(|| CastInfo::Type(Type::of::<Content>()));
=======
>>>>>>> b8034a34
        match &self.repr {
            Repr::Native(native) => Some(&native.0.returns),
            Repr::Element(_) => {
                Some(singleton!(CastInfo, CastInfo::Type(Type::of::<Content>())))
            }
            Repr::Closure(_) => None,
            Repr::With(with) => with.0.returns(),
        }
    }

    /// Search keywords for the function.
    pub fn keywords(&self) -> &'static [&'static str] {
        match &self.repr {
            Repr::Native(native) => native.keywords,
            Repr::Element(elem) => elem.keywords(),
            Repr::Closure(_) => &[],
            Repr::With(with) => with.0.keywords(),
        }
    }

    /// The function's associated scope of sub-definition.
    pub fn scope(&self) -> Option<&'static Scope> {
        match &self.repr {
            Repr::Native(native) => Some(&native.0.scope),
            Repr::Element(elem) => Some(elem.scope()),
            Repr::Closure(_) => None,
            Repr::With(with) => with.0.scope(),
        }
    }

    /// Get a field from this function's scope, if possible.
    pub fn field(&self, field: &str) -> StrResult<&'static Value> {
        let scope =
            self.scope().ok_or("cannot access fields on user-defined functions")?;
        match scope.get(field) {
            Some(field) => Ok(field),
            None => match self.name() {
                Some(name) => bail!("function `{name}` does not contain field `{field}`"),
                None => bail!("function does not contain field `{field}`"),
            },
        }
    }

    /// Extract the element function, if it is one.
    pub fn element(&self) -> Option<Element> {
        match self.repr {
            Repr::Element(func) => Some(func),
            _ => None,
        }
    }

    /// Call the function with the given context and arguments.
    pub fn call<A: IntoArgs>(
        &self,
        engine: &mut Engine,
        context: Tracked<Context>,
        args: A,
    ) -> SourceResult<Value> {
        self.call_impl(engine, context, args.into_args(self.span))
    }

    /// Non-generic implementation of `call`.
    #[typst_macros::time(name = "func call", span = self.span())]
    fn call_impl(
        &self,
        engine: &mut Engine,
        context: Tracked<Context>,
        mut args: Args,
    ) -> SourceResult<Value> {
        match &self.repr {
            Repr::Native(native) => {
                let value = (native.function)(engine, context, &mut args)?;
                args.finish()?;
                Ok(value)
            }
            Repr::Element(func) => {
                let value = func.construct(engine, &mut args)?;
                args.finish()?;
                Ok(Value::Content(value))
            }
            Repr::Closure(closure) => crate::eval::call_closure(
                self,
                closure,
                engine.world,
                engine.introspector,
                engine.traced,
                TrackedMut::reborrow_mut(&mut engine.sink),
                engine.route.track(),
                context,
                args,
            ),
            Repr::With(with) => {
                args.items = with.1.items.iter().cloned().chain(args.items).collect();
                with.0.call(engine, context, args)
            }
        }
    }

    /// The function's span.
    pub fn span(&self) -> Span {
        self.span
    }

    /// Attach a span to this function if it doesn't already have one.
    pub fn spanned(mut self, span: Span) -> Self {
        if self.span.is_detached() {
            self.span = span;
        }
        self
    }
}

#[scope]
impl Func {
    /// Returns a new function that has the given arguments pre-applied.
    #[func]
    pub fn with(
        self,
        /// The real arguments (the other argument is just for the docs).
        /// The docs argument cannot be called `args`.
        args: &mut Args,
        /// The arguments to apply to the function.
        #[external]
        #[variadic]
        arguments: Vec<Value>,
    ) -> Func {
        let span = self.span;
        Self {
            repr: Repr::With(Arc::new((self, args.take()))),
            span,
        }
    }

    /// Returns a selector that filters for elements belonging to this function
    /// whose fields have the values of the given arguments.
    ///
    /// ```example
    /// #show heading.where(level: 2): set text(blue)
    /// = Section
    /// == Subsection
    /// === Sub-subsection
    /// ```
    #[func]
    pub fn where_(
        self,
        /// The real arguments (the other argument is just for the docs).
        /// The docs argument cannot be called `args`.
        args: &mut Args,
        /// The fields to filter for.
        #[variadic]
        #[external]
        fields: Vec<Value>,
    ) -> StrResult<Selector> {
        let fields = args.to_named();
        args.items.retain(|arg| arg.name.is_none());

        let element = self
            .element()
            .ok_or("`where()` can only be called on element functions")?;

        let fields = fields
            .into_iter()
            .map(|(key, value)| {
                element.field_id(&key).map(|id| (id, value)).ok_or_else(|| {
                    eco_format!(
                        "element `{}` does not have field `{}`",
                        element.name(),
                        key
                    )
                })
            })
            .collect::<StrResult<smallvec::SmallVec<_>>>()?;

        Ok(element.where_(fields))
    }
}

impl Debug for Func {
    fn fmt(&self, f: &mut Formatter) -> fmt::Result {
        write!(f, "Func({})", self.name().unwrap_or(".."))
    }
}

impl repr::Repr for Func {
    fn repr(&self) -> EcoString {
        match self.name() {
            Some(name) => name.into(),
            None => "(..) => ..".into(),
        }
    }
}

impl PartialEq for Func {
    fn eq(&self, other: &Self) -> bool {
        self.repr == other.repr
    }
}

impl PartialEq<&NativeFuncData> for Func {
    fn eq(&self, other: &&NativeFuncData) -> bool {
        match &self.repr {
            Repr::Native(native) => native.function == other.function,
            _ => false,
        }
    }
}

impl From<Repr> for Func {
    fn from(repr: Repr) -> Self {
        Self { repr, span: Span::detached() }
    }
}

impl From<Element> for Func {
    fn from(func: Element) -> Self {
        Repr::Element(func).into()
    }
}

/// A Typst function that is defined by a native Rust type that shadows a
/// native Rust function.
pub trait NativeFunc {
    /// Get the function for the native Rust type.
    fn func() -> Func {
        Func::from(Self::data())
    }

    /// Get the function data for the native Rust type.
    fn data() -> &'static NativeFuncData;
}

/// Defines a native function.
#[derive(Debug)]
pub struct NativeFuncData {
    /// Invokes the function from Typst.
    pub function: fn(&mut Engine, Tracked<Context>, &mut Args) -> SourceResult<Value>,
    /// The function's normal name (e.g. `align`), as exposed to Typst.
    pub name: &'static str,
    /// The function's title case name (e.g. `Align`).
    pub title: &'static str,
    /// The documentation for this function as a string.
    pub docs: &'static str,
    /// A list of alternate search terms for this function.
    pub keywords: &'static [&'static str],
    /// Whether this function makes use of context.
    pub contextual: bool,
    pub scope: LazyLock<Scope>,
    /// A list of parameter information for each parameter.
    pub params: LazyLock<Vec<ParamInfo>>,
    /// Information about the return value of this function.
    pub returns: LazyLock<CastInfo>,
}

impl From<&'static NativeFuncData> for Func {
    fn from(data: &'static NativeFuncData) -> Self {
        Repr::Native(Static(data)).into()
    }
}

cast! {
    &'static NativeFuncData,
    self => Func::from(self).into_value(),
}

/// Describes a function parameter.
#[derive(Debug, Clone)]
pub struct ParamInfo {
    /// The parameter's name.
    pub name: &'static str,
    /// Documentation for the parameter.
    pub docs: &'static str,
    /// Describe what values this parameter accepts.
    pub input: CastInfo,
    /// Creates an instance of the parameter's default value.
    pub default: Option<fn() -> Value>,
    /// Is the parameter positional?
    pub positional: bool,
    /// Is the parameter named?
    ///
    /// Can be true even if `positional` is true if the parameter can be given
    /// in both variants.
    pub named: bool,
    /// Can the parameter be given any number of times?
    pub variadic: bool,
    /// Is the parameter required?
    pub required: bool,
    /// Is the parameter settable with a set rule?
    pub settable: bool,
}

/// A user-defined closure.
#[derive(Debug, Hash)]
pub struct Closure {
    /// The closure's syntax node. Must be either castable to `ast::Closure` or
    /// `ast::Expr`. In the latter case, this is a synthesized closure without
    /// any parameters (used by `context` expressions).
    pub node: SyntaxNode,
    /// Default values of named parameters.
    pub defaults: Vec<Value>,
    /// Captured values from outer scopes.
    pub captured: Scope,
    /// The number of positional parameters in the closure.
    pub num_pos_params: usize,
}

impl Closure {
    /// The name of the closure.
    pub fn name(&self) -> Option<&str> {
        self.node.cast::<ast::Closure>()?.name().map(|ident| ident.as_str())
    }
}

impl From<Closure> for Func {
    fn from(closure: Closure) -> Self {
        Repr::Closure(Arc::new(LazyHash::new(closure))).into()
    }
}

cast! {
    Closure,
    self => Value::Func(self.into()),
}<|MERGE_RESOLUTION|>--- conflicted
+++ resolved
@@ -215,11 +215,6 @@
 
     /// Get details about the function's return type.
     pub fn returns(&self) -> Option<&'static CastInfo> {
-<<<<<<< HEAD
-        static CONTENT: LazyLock<CastInfo> =
-            LazyLock::new(|| CastInfo::Type(Type::of::<Content>()));
-=======
->>>>>>> b8034a34
         match &self.repr {
             Repr::Native(native) => Some(&native.0.returns),
             Repr::Element(_) => {
