--- conflicted
+++ resolved
@@ -2,14 +2,10 @@
 
 use ecow::{eco_format, EcoString};
 
-<<<<<<< HEAD
-use crate::foundations::{cast, func, repr, scope, ty, Decimal, Repr, Str};
-=======
 use crate::diag::StrResult;
 use crate::foundations::{
-    bail, cast, func, repr, scope, ty, Bytes, Endianness, Repr, Str,
+    bail, cast, func, repr, scope, ty, Bytes, Decimal, Endianness, Repr, Str,
 };
->>>>>>> a69ada78
 use crate::layout::Ratio;
 
 /// A floating-point number.
