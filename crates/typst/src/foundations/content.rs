use std::any::TypeId;
use std::fmt::{self, Debug, Formatter};
use std::hash::{Hash, Hasher};
use std::iter::{self, Sum};
use std::marker::PhantomData;
use std::ops::{Add, AddAssign, Deref, DerefMut};
use std::sync::Arc;

use comemo::Prehashed;
use ecow::{eco_format, EcoString};
use serde::{Serialize, Serializer};
use smallvec::smallvec;

use crate::diag::{SourceResult, StrResult};
use crate::engine::Engine;
use crate::foundations::{
    elem, func, scope, ty, Dict, Element, Fields, Guard, IntoValue, Label, NativeElement,
    Recipe, Repr, Selector, Str, Style, StyleChain, Styles, Value,
};
use crate::introspection::{Location, Meta, MetaElem};
use crate::layout::{AlignElem, Alignment, Axes, Length, MoveElem, PadElem, Rel, Sides};
use crate::model::{Destination, EmphElem, StrongElem};
use crate::syntax::Span;
use crate::text::UnderlineElem;
use crate::util::{fat, BitSet};

/// A piece of document content.
///
/// This type is at the heart of Typst. All markup you write and most
/// [functions]($function) you call produce content values. You can create a
/// content value by enclosing markup in square brackets. This is also how you
/// pass content to functions.
///
/// # Example
/// ```example
/// Type of *Hello!* is
/// #type([*Hello!*])
/// ```
///
/// Content can be added with the `+` operator,
/// [joined together]($scripting/#blocks) and multiplied with integers. Wherever
/// content is expected, you can also pass a [string]($str) or `{none}`.
///
/// # Representation
/// Content consists of elements with fields. When constructing an element with
/// its _element function,_ you provide these fields as arguments and when you
/// have a content value, you can access its fields with [field access
/// syntax]($scripting/#field-access).
///
/// Some fields are required: These must be provided when constructing an
/// element and as a consequence, they are always available through field access
/// on content of that type. Required fields are marked as such in the
/// documentation.
///
/// Most fields are optional: Like required fields, they can be passed to the
/// element function to configure them for a single element. However, these can
/// also be configured with [set rules]($styling/#set-rules) to apply them to
/// all elements within a scope. Optional fields are only available with field
/// access syntax when they were explicitly passed to the element function, not
/// when they result from a set rule.
///
/// Each element has a default appearance. However, you can also completely
/// customize its appearance with a [show rule]($styling/#show-rules). The show
/// rule is passed the element. It can access the element's field and produce
/// arbitrary content from it.
///
/// In the web app, you can hover over a content variable to see exactly which
/// elements the content is composed of and what fields they have.
/// Alternatively, you can inspect the output of the [`repr`]($repr) function.
#[ty(scope, cast)]
#[derive(Clone, Hash)]
#[allow(clippy::derived_hash_with_manual_eq)]
pub struct Content {
    /// The partially element-dependant inner data.
    inner: Arc<Inner<dyn Bounds>>,
    /// The element's source code location.
    span: Span,
}

/// The inner representation behind the `Arc`.
#[derive(Hash)]
struct Inner<T: ?Sized> {
    /// An optional label attached to the element.
    label: Option<Label>,
    /// The element's location which identifies it in the layouted output.
    location: Option<Location>,
    /// Manages the element during realization.
    /// - If bit 0 is set, the element is prepared.
    /// - If bit n is set, the element is guarded against the n-th show rule
    ///   recipe from the top of the style chain (counting from 1).
    lifecycle: BitSet,
    /// The element's raw data.
    elem: T,
}

impl Content {
    /// Creates a new content from an element.
    pub fn new<T: NativeElement>(elem: T) -> Self {
        Self {
            inner: Arc::new(Inner {
                label: None,
                location: None,
                lifecycle: BitSet::new(),
                elem,
            }),
            span: Span::detached(),
        }
    }

    /// Creates a new empty sequence content.
    pub fn empty() -> Self {
        Self::new(SequenceElem::default())
    }

    /// Get the element of this content.
    pub fn elem(&self) -> Element {
        self.inner.elem.dyn_elem()
    }

    /// Get the span of the content.
    pub fn span(&self) -> Span {
        self.span
    }

    /// Set the span of the content.
    pub fn spanned(mut self, span: Span) -> Self {
        if self.span.is_detached() {
            self.span = span;
        }
        self
    }

    /// Get the label of the content.
    pub fn label(&self) -> Option<Label> {
        self.inner.label
    }

    /// Set the label of the content.
    pub fn labelled(mut self, label: Label) -> Self {
        self.make_mut().label = Some(label);
        self
    }

<<<<<<< HEAD
    /// Set the label of the content.
    pub fn set_label(&mut self, label: Label) {
        self.make_mut().label = Some(label);
    }

=======
>>>>>>> 2594b367
    /// Check whether a show rule recipe is disabled.
    pub fn is_guarded(&self, guard: Guard) -> bool {
        self.inner.lifecycle.contains(guard.0)
    }

    /// Whether this content has already been prepared.
    pub fn is_prepared(&self) -> bool {
        self.inner.lifecycle.contains(0)
    }

    /// Set the location of the content.
    pub fn set_location(&mut self, location: Location) {
        self.make_mut().location = Some(location);
    }

    /// Disable a show rule recipe.
    pub fn guarded(mut self, guard: Guard) -> Self {
        self.make_mut().lifecycle.insert(guard.0);
        self
    }

    /// Mark this content as prepared.
    pub fn mark_prepared(&mut self) {
        self.make_mut().lifecycle.insert(0);
    }

    /// Get a field by ID.
    ///
    /// This is the preferred way to access fields. However, you can only use it
    /// if you have set the field IDs yourself or are using the field IDs
    /// generated by the `#[elem]` macro.
    pub fn get(&self, id: u8, styles: Option<StyleChain>) -> Option<Value> {
        if id == 255 {
            if let Some(label) = self.label() {
                return Some(label.into_value());
            }
        }
        match styles {
            Some(styles) => self.inner.elem.field_with_styles(id, styles),
            None => self.inner.elem.field(id),
        }
    }

    /// Get a field by name.
    ///
    /// If you have access to the field IDs of the element, use [`Self::get`]
    /// instead.
    pub fn get_by_name(&self, name: &str) -> Option<Value> {
        if name == "label" {
            if let Some(label) = self.label() {
                return Some(label.into_value());
            }
        }
        let id = self.elem().field_id(name)?;
        self.get(id, None)
    }

    /// Get a field by ID, returning a missing field error if it does not exist.
    ///
    /// This is the preferred way to access fields. However, you can only use it
    /// if you have set the field IDs yourself or are using the field IDs
    /// generated by the `#[elem]` macro.
    pub fn field(&self, id: u8) -> StrResult<Value> {
        self.get(id, None)
            .ok_or_else(|| missing_field(self.elem().field_name(id).unwrap()))
    }

    /// Get a field by name, returning a missing field error if it does not
    /// exist.
    ///
    /// If you have access to the field IDs of the element, use [`Self::field`]
    /// instead.
    pub fn field_by_name(&self, name: &str) -> StrResult<Value> {
        self.get_by_name(name).ok_or_else(|| missing_field(name))
    }

    /// Resolve all fields with the styles and save them in-place.
    pub fn materialize(&mut self, styles: StyleChain) {
        self.make_mut().elem.materialize(styles);
    }

    /// Create a new sequence element from multiples elements.
    pub fn sequence(iter: impl IntoIterator<Item = Self>) -> Self {
        let mut iter = iter.into_iter();
        let Some(first) = iter.next() else { return Self::empty() };
        let Some(second) = iter.next() else { return first };
        SequenceElem::new(
            std::iter::once(Prehashed::new(first))
                .chain(std::iter::once(Prehashed::new(second)))
                .chain(iter.map(Prehashed::new))
                .collect(),
        )
        .into()
    }

    /// Whether the contained element is of type `T`.
    pub fn is<T: NativeElement>(&self) -> bool {
        self.inner.elem.dyn_type_id() == TypeId::of::<T>()
    }

    /// Downcasts the element to a packed value.
    pub fn to_packed<T: NativeElement>(&self) -> Option<&Packed<T>> {
        Packed::from_ref(self)
    }

    /// Downcasts the element to a mutable packed value.
    pub fn to_packed_mut<T: NativeElement>(&mut self) -> Option<&mut Packed<T>> {
        Packed::from_mut(self)
    }

    /// Downcasts the element into an owned packed value.
    pub fn into_packed<T: NativeElement>(self) -> Result<Packed<T>, Self> {
        Packed::from_owned(self)
    }

    /// Extract the raw underlying element.
    pub fn unpack<T: NativeElement>(self) -> Result<T, Self> {
        self.into_packed::<T>().map(Packed::unpack)
    }

    /// Makes sure the content is not shared and returns a mutable reference to
    /// the inner data.
    fn make_mut(&mut self) -> &mut Inner<dyn Bounds> {
        let arc = &mut self.inner;
        if Arc::strong_count(arc) > 1 || Arc::weak_count(arc) > 0 {
            *self = arc.elem.dyn_clone(arc, self.span);
        }
        Arc::get_mut(&mut self.inner).unwrap()
    }

    /// Whether the contained element has the given capability.
    pub fn can<C>(&self) -> bool
    where
        C: ?Sized + 'static,
    {
        self.elem().can::<C>()
    }

    /// Cast to a trait object if the contained element has the given
    /// capability.
    pub fn with<C>(&self) -> Option<&C>
    where
        C: ?Sized + 'static,
    {
        // Safety: The vtable comes from the `Capable` implementation which
        // guarantees to return a matching vtable for `Packed<T>` and `C`.
        // Since any `Packed<T>` is a repr(transparent) `Content`, we can also
        // use a `*const Content` pointer.
        let vtable = self.elem().vtable()(TypeId::of::<C>())?;
        let data = self as *const Content as *const ();
        Some(unsafe { &*fat::from_raw_parts(data, vtable) })
    }

    /// Cast to a mutable trait object if the contained element has the given
    /// capability.
    pub fn with_mut<C>(&mut self) -> Option<&mut C>
    where
        C: ?Sized + 'static,
    {
        // Safety: The vtable comes from the `Capable` implementation which
        // guarantees to return a matching vtable for `Packed<T>` and `C`.
        // Since any `Packed<T>` is a repr(transparent) `Content`, we can also
        // use a `*const Content` pointer.
        //
        // The resulting trait object contains an `&mut Packed<T>`. We do _not_
        // need to ensure that we hold the only reference to the `Arc` here
        // because `Packed<T>`'s DerefMut impl will take care of that if
        // mutable access is required.
        let vtable = self.elem().vtable()(TypeId::of::<C>())?;
        let data = self as *mut Content as *mut ();
        Some(unsafe { &mut *fat::from_raw_parts_mut(data, vtable) })
    }

    /// Whether the content is an empty sequence.
    pub fn is_empty(&self) -> bool {
        let Some(sequence) = self.to_packed::<SequenceElem>() else {
            return false;
        };

        sequence.children.is_empty()
    }

    /// Whether the content is a sequence.
    pub fn is_sequence(&self) -> bool {
        self.is::<SequenceElem>()
    }

    /// Access the children if this is a sequence.
    pub fn to_sequence(&self) -> Option<impl Iterator<Item = &Prehashed<Content>>> {
        let sequence = self.to_packed::<SequenceElem>()?;
        Some(sequence.children.iter())
    }

    /// Also auto expands sequence of sequences into flat sequence
    pub fn sequence_recursive_for_each(&self, f: &mut impl FnMut(&Self)) {
        if let Some(children) = self.to_sequence() {
            children.for_each(|c| c.sequence_recursive_for_each(f));
        } else {
            f(self);
        }
    }

    /// Access the child and styles.
    pub fn to_styled(&self) -> Option<(&Content, &Styles)> {
        let styled = self.to_packed::<StyledElem>()?;
        let child = styled.child();
        let styles = styled.styles();
        Some((child, styles))
    }

    /// Style this content with a recipe, eagerly applying it if possible.
    pub fn styled_with_recipe(
        self,
        engine: &mut Engine,
        recipe: Recipe,
    ) -> SourceResult<Self> {
        if recipe.selector.is_none() {
            recipe.apply(engine, self)
        } else {
            Ok(self.styled(recipe))
        }
    }

    /// Repeat this content `count` times.
    pub fn repeat(&self, count: usize) -> Self {
        Self::sequence(std::iter::repeat_with(|| self.clone()).take(count))
    }

    /// Style this content with a style entry.
    pub fn styled(mut self, style: impl Into<Style>) -> Self {
        if let Some(style_elem) = self.to_packed_mut::<StyledElem>() {
            style_elem.styles.apply_one(style.into());
            self
        } else {
            self.styled_with_map(style.into().into())
        }
    }

    /// Style this content with a full style map.
    pub fn styled_with_map(mut self, styles: Styles) -> Self {
        if styles.is_empty() {
            return self;
        }

        if let Some(style_elem) = self.to_packed_mut::<StyledElem>() {
            style_elem.styles.apply(styles);
            self
        } else {
            StyledElem::new(Prehashed::new(self), styles).into()
        }
    }

    /// Queries the content tree for all elements that match the given selector.
    ///
    /// Elements produced in `show` rules will not be included in the results.
    pub fn query(&self, selector: Selector) -> Vec<Content> {
        let mut results = Vec::new();
        self.traverse(&mut |element| {
            if selector.matches(&element, None) {
                results.push(element);
            }
        });
        results
    }

    /// Queries the content tree for the first element that match the given
    /// selector.
    ///
    /// Elements produced in `show` rules will not be included in the results.
    pub fn query_first(&self, selector: Selector) -> Option<Content> {
        let mut result = None;
        self.traverse(&mut |element| {
            if result.is_none() && selector.matches(&element, None) {
                result = Some(element);
            }
        });
        result
    }

    /// Extracts the plain text of this content.
    pub fn plain_text(&self) -> EcoString {
        let mut text = EcoString::new();
        self.traverse(&mut |element| {
            if let Some(textable) = element.with::<dyn PlainText>() {
                textable.plain_text(&mut text);
            }
        });
        text
    }

    /// Traverse this content.
    fn traverse<F>(&self, f: &mut F)
    where
        F: FnMut(Content),
    {
        f(self.clone());

        self.inner
            .elem
            .fields()
            .into_iter()
            .for_each(|(_, value)| walk_value(value, f));

        /// Walks a given value to find any content that matches the selector.
        fn walk_value<F>(value: Value, f: &mut F)
        where
            F: FnMut(Content),
        {
            match value {
                Value::Content(content) => content.traverse(f),
                Value::Array(array) => {
                    for value in array {
                        walk_value(value, f);
                    }
                }
                _ => {}
            }
        }
    }
}

impl Content {
    /// Strongly emphasize this content.
    pub fn strong(self) -> Self {
        StrongElem::new(self).pack()
    }

    /// Emphasize this content.
    pub fn emph(self) -> Self {
        EmphElem::new(self).pack()
    }

    /// Underline this content.
    pub fn underlined(self) -> Self {
        UnderlineElem::new(self).pack()
    }

    /// Link the content somewhere.
    pub fn linked(self, dest: Destination) -> Self {
        self.styled(MetaElem::set_data(smallvec![Meta::Link(dest)]))
    }

    /// Make the content linkable by `.linked(Destination::Location(loc))`.
    ///
    /// Should be used in combination with [`Location::variant`].
    pub fn backlinked(self, loc: Location) -> Self {
        let mut backlink = Content::empty();
        backlink.set_location(loc);
        self.styled(MetaElem::set_data(smallvec![Meta::Elem(backlink)]))
    }

    /// Set alignments for this content.
    pub fn aligned(self, align: Alignment) -> Self {
        self.styled(AlignElem::set_alignment(align))
    }

    /// Pad this content at the sides.
    pub fn padded(self, padding: Sides<Rel<Length>>) -> Self {
        PadElem::new(self)
            .with_left(padding.left)
            .with_top(padding.top)
            .with_right(padding.right)
            .with_bottom(padding.bottom)
            .pack()
    }

    /// Transform this content's contents without affecting layout.
    pub fn moved(self, delta: Axes<Rel<Length>>) -> Self {
        MoveElem::new(self).with_dx(delta.x).with_dy(delta.y).pack()
    }
}

#[scope]
impl Content {
    /// The content's element function. This function can be used to create the element
    /// contained in this content. It can be used in set and show rules for the
    /// element. Can be compared with global functions to check whether you have
    /// a specific
    /// kind of element.
    #[func]
    pub fn func(&self) -> Element {
        self.elem()
    }

    /// Whether the content has the specified field.
    #[func]
    pub fn has(
        &self,
        /// The field to look for.
        field: Str,
    ) -> bool {
        if field.as_str() == "label" {
            return self.label().is_some();
        }

        let Some(id) = self.elem().field_id(&field) else {
            return false;
        };

        self.inner.elem.has(id)
    }

    /// Access the specified field on the content. Returns the default value if
    /// the field does not exist or fails with an error if no default value was
    /// specified.
    #[func]
    pub fn at(
        &self,
        /// The field to access.
        field: Str,
        /// A default value to return if the field does not exist.
        #[named]
        default: Option<Value>,
    ) -> StrResult<Value> {
        self.get_by_name(&field)
            .or(default)
            .ok_or_else(|| missing_field_no_default(&field))
    }

    /// Returns the fields of this content.
    ///
    /// ```example
    /// #rect(
    ///   width: 10cm,
    ///   height: 10cm,
    /// ).fields()
    /// ```
    #[func]
    pub fn fields(&self) -> Dict {
        let mut dict = self.inner.elem.fields();
        if let Some(label) = self.label() {
            dict.insert("label".into(), label.into_value());
        }
        dict
    }

    /// The location of the content. This is only available on content returned
    /// by [query]($query) or provided by a
    /// [show rule]($reference/styling/#show-rules), for other content it will
    /// be `{none}`. The resulting location can be used with
    /// [counters]($counter), [state]($state) and [queries]($query).
    #[func]
    pub fn location(&self) -> Option<Location> {
        self.inner.location
    }
}

impl Default for Content {
    fn default() -> Self {
        Self::empty()
    }
}

impl Debug for Content {
    fn fmt(&self, f: &mut Formatter) -> fmt::Result {
        self.inner.elem.fmt(f)
    }
}

impl<T: NativeElement> From<T> for Content {
    fn from(value: T) -> Self {
        Self::new(value)
    }
}

impl PartialEq for Content {
    fn eq(&self, other: &Self) -> bool {
        // Additional short circuit for different elements.
        self.elem() == other.elem() && self.inner.elem.dyn_eq(other)
    }
}

impl Repr for Content {
    fn repr(&self) -> EcoString {
        self.inner.elem.repr()
    }
}

impl Add for Content {
    type Output = Self;

    fn add(self, mut rhs: Self) -> Self::Output {
        let mut lhs = self;
        match (lhs.to_packed_mut::<SequenceElem>(), rhs.to_packed_mut::<SequenceElem>()) {
            (Some(seq_lhs), Some(rhs)) => {
                seq_lhs.children.extend(rhs.children.iter().cloned());
                lhs
            }
            (Some(seq_lhs), None) => {
                seq_lhs.children.push(Prehashed::new(rhs));
                lhs
            }
            (None, Some(rhs_seq)) => {
                rhs_seq.children.insert(0, Prehashed::new(lhs));
                rhs
            }
            (None, None) => Self::sequence([lhs, rhs]),
        }
    }
}

impl Add for &Content {
    type Output = Content;

    fn add(self, rhs: &Content) -> Self::Output {
        match (self.to_packed::<SequenceElem>(), rhs.to_packed::<SequenceElem>()) {
            (Some(seq_lhs), Some(seq_rhs)) => {
                if seq_lhs.children.is_empty() {
                    return rhs.clone();
                }

                if seq_rhs.children.is_empty() {
                    return self.clone();
                }

                let mut sequence =
                    Vec::with_capacity(seq_lhs.children.len() + seq_rhs.children.len());
                sequence.extend(seq_lhs.children.iter().cloned());
                sequence.extend(seq_rhs.children.iter().cloned());
                SequenceElem::new(sequence).pack().spanned(seq_lhs.span())
            }
            (Some(seq_lhs), None) => {
                if seq_lhs.children.is_empty() {
                    return rhs.clone();
                }

                let mut sequence = Vec::with_capacity(seq_lhs.children.len() + 1);
                sequence.extend(seq_lhs.children.iter().cloned());
                sequence.push(Prehashed::new(rhs.clone()));
                SequenceElem::new(sequence).pack().spanned(seq_lhs.span())
            }
            (None, Some(seq_rhs)) => {
                if seq_rhs.children.is_empty() {
                    return self.clone();
                }

                let mut sequence = Vec::with_capacity(seq_rhs.children.len() + 1);
                sequence.push(Prehashed::new(self.clone()));
                sequence.extend(seq_rhs.children.iter().cloned());
                SequenceElem::new(sequence).pack().spanned(seq_rhs.span())
            }
            (None, None) => {
                SequenceElem::new(vec![self.clone().into(), rhs.clone().into()])
                    .pack()
                    .spanned(self.span())
            }
        }
    }
}

impl<'a> Add<&'a Self> for Content {
    type Output = Self;

    fn add(self, rhs: &'a Self) -> Self::Output {
        let mut lhs = self;
        match (lhs.to_packed_mut::<SequenceElem>(), rhs.to_packed::<SequenceElem>()) {
            (Some(seq_lhs), Some(rhs)) => {
                seq_lhs.children.extend(rhs.children.iter().cloned());
                lhs
            }
            (Some(seq_lhs), None) => {
                seq_lhs.children.push(Prehashed::new(rhs.clone()));
                lhs
            }
            (None, Some(_)) => {
                let mut rhs = rhs.clone();
                rhs.to_packed_mut::<SequenceElem>()
                    .unwrap()
                    .children
                    .insert(0, Prehashed::new(lhs));
                rhs
            }
            (None, None) => Self::sequence([lhs, rhs.clone()]),
        }
    }
}

impl AddAssign for Content {
    fn add_assign(&mut self, rhs: Self) {
        *self = std::mem::take(self) + rhs;
    }
}

impl AddAssign<&Self> for Content {
    fn add_assign(&mut self, rhs: &Self) {
        *self = std::mem::take(self) + rhs;
    }
}

impl Sum for Content {
    fn sum<I: Iterator<Item = Self>>(iter: I) -> Self {
        Self::sequence(iter)
    }
}

impl Serialize for Content {
    fn serialize<S>(&self, serializer: S) -> Result<S::Ok, S::Error>
    where
        S: Serializer,
    {
        serializer.collect_map(
            iter::once(("func".into(), self.func().name().into_value()))
                .chain(self.fields()),
        )
    }
}

/// The trait that combines all the other traits into a trait object.
trait Bounds: Debug + Repr + Fields + Send + Sync + 'static {
    fn dyn_type_id(&self) -> TypeId;
    fn dyn_elem(&self) -> Element;
    fn dyn_clone(&self, inner: &Inner<dyn Bounds>, span: Span) -> Content;
    fn dyn_hash(&self, hasher: &mut dyn Hasher);
    fn dyn_eq(&self, other: &Content) -> bool;
}

impl<T: NativeElement> Bounds for T {
    fn dyn_type_id(&self) -> TypeId {
        TypeId::of::<Self>()
    }

    fn dyn_elem(&self) -> Element {
        Self::elem()
    }

    fn dyn_clone(&self, inner: &Inner<dyn Bounds>, span: Span) -> Content {
        Content {
            inner: Arc::new(Inner {
                label: inner.label,
                location: inner.location,
                lifecycle: inner.lifecycle.clone(),
                elem: self.clone(),
            }),
            span,
        }
    }

    fn dyn_hash(&self, mut state: &mut dyn Hasher) {
        TypeId::of::<Self>().hash(&mut state);
        self.hash(&mut state);
    }

    fn dyn_eq(&self, other: &Content) -> bool {
        let Some(other) = other.to_packed::<Self>() else {
            return false;
        };
        *self == **other
    }
}

impl Hash for dyn Bounds {
    fn hash<H: Hasher>(&self, state: &mut H) {
        self.dyn_hash(state);
    }
}

/// A packed element of a static type.
#[derive(Clone, PartialEq, Hash)]
#[repr(transparent)]
pub struct Packed<T: NativeElement>(
    /// Invariant: Must be of type `T`.
    Content,
    PhantomData<T>,
);

impl<T: NativeElement> Packed<T> {
    /// Pack element while retaining its static type.
    pub fn new(element: T) -> Self {
        // Safety: The element is known to be of type `T`.
        Packed(element.pack(), PhantomData)
    }

    /// Try to cast type-erased content into a statically known packed element.
    pub fn from_ref(content: &Content) -> Option<&Self> {
        if content.is::<T>() {
            // Safety:
            // - We have checked the type.
            // - Packed<T> is repr(transparent).
            return Some(unsafe { std::mem::transmute(content) });
        }
        None
    }

    /// Try to cast type-erased content into a statically known packed element.
    pub fn from_mut(content: &mut Content) -> Option<&mut Self> {
        if content.is::<T>() {
            // Safety:
            // - We have checked the type.
            // - Packed<T> is repr(transparent).
            return Some(unsafe { std::mem::transmute(content) });
        }
        None
    }

    /// Try to cast type-erased content into a statically known packed element.
    pub fn from_owned(content: Content) -> Result<Self, Content> {
        if content.is::<T>() {
            // Safety:
            // - We have checked the type.
            // - Packed<T> is repr(transparent).
            return Ok(unsafe { std::mem::transmute(content) });
        }
        Err(content)
    }

    /// Pack back into content.
    pub fn pack(self) -> Content {
        self.0
    }

    /// Extract the raw underlying element.
    pub fn unpack(self) -> T {
        // This function doesn't yet need owned self, but might in the future.
        (*self).clone()
    }

    /// The element's span.
    pub fn span(&self) -> Span {
        self.0.span()
    }

    /// Set the span of the element.
    pub fn spanned(self, span: Span) -> Self {
        Self(self.0.spanned(span), PhantomData)
    }

    /// Accesses the label of the element.
    pub fn label(&self) -> Option<Label> {
        self.0.label()
    }

    /// Accesses the location of the element.
    pub fn location(&self) -> Option<Location> {
        self.0.location()
    }

    /// Sets the location of the element.
    pub fn set_location(&mut self, location: Location) {
        self.0.set_location(location);
    }
}

impl<T: NativeElement> AsRef<T> for Packed<T> {
    fn as_ref(&self) -> &T {
        self
    }
}

impl<T: NativeElement> AsMut<T> for Packed<T> {
    fn as_mut(&mut self) -> &mut T {
        self
    }
}

impl<T: NativeElement> Deref for Packed<T> {
    type Target = T;

    fn deref(&self) -> &Self::Target {
        // Safety:
        // - Packed<T> guarantees that the content trait object wraps
        //   an element of type `T`.
        // - This downcast works the same way as dyn Any's does. We can't reuse
        //   that one because we don't want to pay the cost for every deref.
        let elem = &self.0.inner.elem;
        unsafe { &*(elem as *const dyn Bounds as *const T) }
    }
}

impl<T: NativeElement> DerefMut for Packed<T> {
    fn deref_mut(&mut self) -> &mut Self::Target {
        // Safety:
        // - Packed<T> guarantees that the content trait object wraps
        //   an element of type `T`.
        // - We have guaranteed unique access thanks to `make_mut`.
        // - This downcast works the same way as dyn Any's does. We can't reuse
        //   that one because we don't want to pay the cost for every deref.
        let elem = &mut self.0.make_mut().elem;
        unsafe { &mut *(elem as *mut dyn Bounds as *mut T) }
    }
}

impl<T: NativeElement + Debug> Debug for Packed<T> {
    fn fmt(&self, f: &mut Formatter) -> fmt::Result {
        self.0.fmt(f)
    }
}

/// Defines the element for sequences.
#[elem(Debug, Repr, PartialEq)]
<<<<<<< HEAD
pub struct SequenceElem {
=======
struct SequenceElem {
>>>>>>> 2594b367
    #[required]
    children: Vec<Prehashed<Content>>,
}

<<<<<<< HEAD
impl SequenceElem {
    pub fn push(&mut self, child: impl Into<Content>) {
        self.children.push(Prehashed::new(child.into()));
    }

    pub fn children_mut(&mut self) -> std::slice::IterMut<Prehashed<Content>> {
        self.children.iter_mut()
    }

    pub fn is_empty(&self) -> bool {
        self.children.is_empty()
    }

    pub fn len(&self) -> usize {
        self.children.len()
    }

    pub fn pop(&mut self) -> Option<Content> {
        self.children.pop().map(|c| c.into_inner())
    }
}

=======
>>>>>>> 2594b367
impl Debug for SequenceElem {
    fn fmt(&self, f: &mut Formatter) -> fmt::Result {
        write!(f, "Sequence ")?;
        f.debug_list().entries(&self.children).finish()
    }
}

// Derive is currently incompatible with `elem` macro.
#[allow(clippy::derivable_impls)]
impl Default for SequenceElem {
    fn default() -> Self {
        Self { children: Default::default() }
    }
}

impl PartialEq for SequenceElem {
    fn eq(&self, other: &Self) -> bool {
        self.children
            .iter()
            .map(|c| &**c)
            .eq(other.children.iter().map(|c| &**c))
    }
}

impl Repr for SequenceElem {
    fn repr(&self) -> EcoString {
        if self.children.is_empty() {
            "[]".into()
        } else {
            eco_format!(
                "[{}]",
                crate::foundations::repr::pretty_array_like(
                    &self
                        .children
                        .iter()
                        .map(|c| c.inner.elem.repr())
                        .collect::<Vec<_>>(),
                    false
                )
            )
        }
    }
}

/// Defines the `ElemFunc` for styled elements.
#[elem(Debug, Repr, PartialEq)]
struct StyledElem {
    #[required]
    child: Prehashed<Content>,
    #[required]
    styles: Styles,
}

impl Debug for StyledElem {
    fn fmt(&self, f: &mut Formatter) -> fmt::Result {
        for style in self.styles.iter() {
            writeln!(f, "#{style:?}")?;
        }
        self.child.fmt(f)
    }
}

impl PartialEq for StyledElem {
    fn eq(&self, other: &Self) -> bool {
        *self.child == *other.child
    }
}

impl Repr for StyledElem {
    fn repr(&self) -> EcoString {
        eco_format!("styled(child: {}, ..)", self.child.repr())
    }
}

/// Tries to extract the plain-text representation of the element.
pub trait PlainText {
    /// Write this element's plain text into the given buffer.
    fn plain_text(&self, text: &mut EcoString);
}

/// The missing field access error message.
#[cold]
fn missing_field(field: &str) -> EcoString {
    eco_format!("content does not contain field {}", field.repr())
}

/// The missing field access error message when no default value was given.
#[cold]
fn missing_field_no_default(field: &str) -> EcoString {
    eco_format!(
        "content does not contain field {} and \
         no default value was specified",
        field.repr()
    )
}<|MERGE_RESOLUTION|>--- conflicted
+++ resolved
@@ -141,14 +141,6 @@
         self
     }
 
-<<<<<<< HEAD
-    /// Set the label of the content.
-    pub fn set_label(&mut self, label: Label) {
-        self.make_mut().label = Some(label);
-    }
-
-=======
->>>>>>> 2594b367
     /// Check whether a show rule recipe is disabled.
     pub fn is_guarded(&self, guard: Guard) -> bool {
         self.inner.lifecycle.contains(guard.0)
@@ -938,16 +930,11 @@
 
 /// Defines the element for sequences.
 #[elem(Debug, Repr, PartialEq)]
-<<<<<<< HEAD
 pub struct SequenceElem {
-=======
-struct SequenceElem {
->>>>>>> 2594b367
     #[required]
     children: Vec<Prehashed<Content>>,
 }
 
-<<<<<<< HEAD
 impl SequenceElem {
     pub fn push(&mut self, child: impl Into<Content>) {
         self.children.push(Prehashed::new(child.into()));
@@ -970,8 +957,6 @@
     }
 }
 
-=======
->>>>>>> 2594b367
 impl Debug for SequenceElem {
     fn fmt(&self, f: &mut Formatter) -> fmt::Result {
         write!(f, "Sequence ")?;
