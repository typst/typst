use std::f64::consts::{FRAC_PI_2, PI, TAU};
use std::f64::{EPSILON, NEG_INFINITY};
use std::fmt::{self, Debug, Write};
use std::hash::Hash;
use std::sync::Arc;

use ecow::EcoVec;
use once_cell::sync::Lazy;
use typst_macros::{cast, func, scope, ty, Cast};
use typst_syntax::{Span, Spanned};

use super::color::{Hsl, Hsv, Rgba};
use super::*;
use crate::diag::{bail, error, SourceResult};
use crate::eval::{array, Array, Func, IntoValue};
use crate::geom::{ColorSpace, Smart};

/// A color gradient.
///
/// Typst supports linear gradients through the
/// [`gradient.linear` function]($gradient.linear). Radial and conic gradients
/// will be available soon.
///
/// See the [tracking issue](https://github.com/typst/typst/issues/2282) for
/// more details on the progress of gradient implementation.
///
/// ## Stops
/// A gradient is composed of a series of stops. Each of these stops has a color
/// and an offset. The offset is a [ratio]($ratio) between `{0%}` and `{100%}`
/// that determines how far along the gradient the stop is located. The stop's
/// color is the color of the gradient at that position. You can choose to omit
/// the offsets when defining a gradient. In this case, Typst will space all
/// stops evenly.
///
/// ## Usage
/// Gradients can be used for the following purposes:
/// - As fills to paint the interior of a shape:
///   `{rect(fill: gradient.linear(..))}`
/// - As strokes to paint the outline of a shape:
///   `{rect(stroke: 1pt + gradient.linear(..))}`
/// - As color maps you can [sample]($gradient.sample) from:
///   `{gradient.linear(..).sample(0.5)}`
///
/// Gradients are not currently supported on text.
///
/// ## Relativeness
/// The location of the `{0%}` and `{100%}` stops is dependant on the dimensions
/// of a container. This container can either be the shape they are painted on,
/// or to the closest container ancestor. This is controlled by the `relative`
/// argument of a gradient constructor. By default, gradients are relative to
/// the shape they are painted on.
///
/// Typst determines the ancestor container as follows:
/// - For shapes that are placed at the root/top level of the document, the
///   closest ancestor is the page itself.
/// - For other shapes, the ancestor is the innermost [`block`]($block) or
///   [`box`]($box) that contains the shape. This includes the boxes and blocks
///   that are implicitly created by show rules and elements. For example, a
///   [`rotate`]($rotate) will not affect the parent of a gradient, but a
///   [`grid`]($grid) will.
///
/// ## Color spaces and interpolation
/// Gradients can be interpolated in any color space. By default, gradients are
/// interpolated in the [Oklab]($color.oklab) color space, which is a
/// [perceptually uniform](https://programmingdesignsystems.com/color/perceptually-uniform-color-spaces/index.html)
/// color space. This means that the gradient will be perceived as having a
/// smooth progression of colors. This is particularly useful for data
/// visualization.
///
/// However, you can choose to interpolate the gradient in any supported color
/// space you want, but beware that some color spaces are not suitable for
/// perceptually interpolating between colors. Consult the table below when
/// choosing an interpolation space.
///
/// |           Color space           | Perceptually uniform? |
/// | ------------------------------- |:----------------------|
/// |      [Oklab]($color.oklab)      | *Yes*                 |
/// |      [sRGB]($color.rgb)         | *No*                  |
/// | [linear-RGB]($color.linear-rgb) | *Yes*                 |
/// |      [CMYK]($color.cmyk)        | *No*                  |
/// |     [Grayscale]($color.luma)    | *Yes*                 |
/// |       [HSL]($color.hsl)         | *No*                  |
/// |       [HSV]($color.hsv)         | *No*                  |
///
/// ```example
/// #set text(fill: white)
/// #set block(spacing: 0pt)
///
/// #let spaces = (
///   ("Oklab", color.oklab),
///   ("sRGB", color.rgb),
///   ("linear-RGB", color.linear-rgb),
///   ("CMYK", color.cmyk),
///   ("Grayscale", color.luma),
///   ("HSL", color.hsl),
///   ("HSV", color.hsv),
/// )
///
/// #for (name, space) in spaces {
///   block(
///     width: 100%,
///     height: 10pt,
///     fill: gradient.linear(
///       red,
///       blue,
///       space: space
///     ),
///     name
///   )
/// }
/// ```
///
/// ## Direction
/// Some gradients are sensitive to direction. For example, a linear gradient
/// has an angle that determines the its direction. Typst uses a clockwise
/// angle, with 0° being from left-to-right, 90° from top-to-bottom, 180° from
/// right-to-left, and 270° from bottom-to-top.
///
/// ```example
/// #set block(spacing: 0pt)
/// #stack(
///   dir: ltr,
///   square(size: 50pt, fill: gradient.linear(red, blue, dir: 0deg)),
///   square(size: 50pt, fill: gradient.linear(red, blue, dir: 90deg)),
///   square(size: 50pt, fill: gradient.linear(red, blue, dir: 180deg)),
///   square(size: 50pt, fill: gradient.linear(red, blue, dir: 270deg)),
/// )
/// ```
///
/// ## Note on compatibility
/// Gradients in [{`rotate`}]($rotate) blocks may not be rendered correctly by
/// [PDF.js](https://mozilla.github.io/pdf.js/), the PDF reader bundled with
/// Firefox. This is due to an issue in PDF.js.
///
/// ## Presets
/// Typst also includes a number of preset color maps. In the following section,
/// the list of available presets is given, along with a sample of each gradient
/// and relevant comments. Most of these color maps are chosen to be color blind
/// friendly.
///
/// ### Turbo
/// The [`turbo`]($gradient.turbo) gradient is a rainbow-like gradient that is
/// perceptually uniform. Turbo is a gradient that takes an optional number of
/// stops.
///
/// ```example
/// #rect(width: 100%, height: 20pt, fill: gradient.linear(..gradient.turbo(10)))
/// ```
///
/// ### Cividis
/// The [`cividis`]($gradient.cividis) gradient is a blue to gray to yellow
/// gradient. Cividis is a gradient that takes an optional number of stops,
/// which is set to 20 by default.
///
/// ```example
/// #rect(width: 100%, height: 20pt, fill: gradient.linear(..gradient.cividis(10)))
/// ```
///
/// ### Rainbow
/// The [`rainbow`]($gradient.rainbow) gradient cycles through the full color
/// spectrum. Rainbow is a gradient that takes an optional number of stops,
/// which is set to 20 by default. This color map is best used by setting the
/// interpolation color space to [HSL]($color.hsl).
///
/// **Attention:** The rainbow gradient is _not suitable_ for data visualization
/// because it is not perceptually uniform, so the differences between values
/// become unclear to your readers. It should only be used for decorative
/// purposes.
///
/// ```example
/// #rect(
///   width: 100%,
///   height: 20pt,
///   fill: gradient.linear(..gradient.rainbow(10), space: color.hsl)
/// )
/// ```
///
/// ### Spectral
/// The [`spectral`]($gradient.spectral) gradient is a red to yellow to blue
/// gradient. Spectral does not take any parameters.
///
/// ```example
/// #rect(width: 100%, height: 20pt, fill: gradient.linear(..gradient.spectral))
/// ```
///
/// ### Viridis
/// The [`viridis`]($gradient.viridis) gradient is a purple to teal to yellow
/// gradient. Viridis does not take any parameters.
///
/// ```example
/// #rect(width: 100%, height: 20pt, fill: gradient.linear(..gradient.viridis))
/// ```
///
/// ### Inferno
/// The [`inferno`]($gradient.inferno) gradient is a black to red to yellow
/// gradient. Inferno does not take any parameters.
///
/// ```example
/// #rect(width: 100%, height: 20pt, fill: gradient.linear(..gradient.inferno))
/// ```
///
/// ### Magma
/// The [`magma`]($gradient.magma) gradient is a black to purple to yellow
/// gradient. Magma does not take any parameters.
///
/// ```example
/// #rect(width: 100%, height: 20pt, fill: gradient.linear(..gradient.magma))
/// ```
///
/// ### Plasma
/// The [`plasma`]($gradient.plasma) gradient is a purple to pink to yellow
/// gradient. Plasma does not take any parameters.
///
/// ```example
/// #rect(width: 100%, height: 20pt, fill: gradient.linear(..gradient.plasma))
/// ```
///
/// ### Rocket
/// The [`rocket`]($gradient.rocket) gradient is a black to red to white
/// gradient. Rocket does not take any parameters.
///
/// ```example
/// #rect(width: 100%, height: 20pt, fill: gradient.linear(..gradient.rocket))
/// ```
///
/// ### Mako
/// The [`mako`]($gradient.mako) gradient is a black to teal to yellow gradient
///. Mako does not take any parameters.
///
/// ```example
/// #rect(width: 100%, height: 20pt, fill: gradient.linear(..gradient.mako))
/// ```
///
/// ### Vlag
/// The [`vlag`]($gradient.vlag) gradient is a light blue to white to red
/// gradient. Vlag does not take any parameters.
///
/// ```example
/// #rect(width: 100%, height: 20pt, fill: gradient.linear(..gradient.vlag))
/// ```
///
/// ### Icefire
/// The [`icefire`]($gradient.icefire) gradient is a light teal to black to
/// yellow gradient. Icefire does not take any parameters.
///
/// ```example
/// #rect(width: 100%, height: 20pt, fill: gradient.linear(..gradient.icefire))
/// ```
///
/// ### Flare
/// The [`flare`]($gradient.flare) gradient is an orange to purple gradient that
/// is perceptually uniform. Flare does not take any parameters.
///
/// ```example
/// #rect(width: 100%, height: 20pt, fill: gradient.linear(..gradient.flare))
/// ```
///
/// ### Crest
/// The [`crest`]($gradient.crest) gradient is a blue to white to red gradient .
///Crest does not take any parameters.
///
/// ```example
/// #rect(width: 100%, height: 20pt, fill: gradient.linear(..gradient.crest))
/// ```
///
/// ### On other presets
/// [Jet](https://jakevdp.github.io/blog/2014/10/16/how-bad-is-your-colormap/)
/// is not color blind friendly and should not be used for data visualization,
/// which is why it is not included in Typst. Other popular presets are not
/// neccesarily under a free licence, which is why we could not include them.
///
/// Feel free to use or create a package with other presets useful to you!
#[ty(scope)]
#[derive(Clone, PartialEq, Eq, Hash)]
pub enum Gradient {
    Linear(Arc<LinearGradient>),
}

#[scope]
impl Gradient {
    pub const SPECTRAL: fn() -> Array = spectral;
    pub const VIRIDIS: fn() -> Array = viridis;
    pub const INFERNO: fn() -> Array = inferno;
    pub const MAGMA: fn() -> Array = magma;
    pub const PLASMA: fn() -> Array = plasma;
    pub const ROCKET: fn() -> Array = rocket;
    pub const MAKO: fn() -> Array = mako;
    pub const VLAG: fn() -> Array = vlag;
    pub const ICEFIRE: fn() -> Array = icefire;
    pub const FLARE: fn() -> Array = flare;
    pub const CREST: fn() -> Array = crest;

    /// Creates a new linear gradient.
    #[func(title = "Linear Gradient")]
    pub fn linear(
        /// The call site of this function.
        span: Span,
        /// The color [stops](#stops) of the gradient.
        #[variadic]
        stops: Vec<Spanned<Stop>>,
        /// The direction or angle of the gradient.
        #[named]
        #[default(DirOrAngle::Dir(Dir::LTR))]
        dir: DirOrAngle,
        /// The color space in which to interpolate the gradient.
        ///
        /// Defaults to a perceptually uniform color space called
        /// [Oklab]($color.oklab).
        #[named]
        #[default(ColorSpace::Oklab)]
        space: ColorSpace,
        /// The [relative placement](#relativeness) of the gradient.
        ///
        /// For an element placed at the root/top level of the document, the parent
        /// is the page itself. For other elements, the parent is the innermost block,
        /// box, column, grid, or stack that contains the element.
        #[named]
        #[default(Smart::Auto)]
        relative: Smart<Relative>,
    ) -> SourceResult<Gradient> {
        if stops.len() < 2 {
            bail!(error!(span, "a gradient must have at least two stops")
                .with_hint("try filling the shape with a single color instead"));
        }

        Ok(Self::Linear(Arc::new(LinearGradient {
            stops: process_stops(&stops)?,
            angle: dir.into(),
            space,
            relative,
            anti_alias: true,
        })))
    }

    /// Returns the stops of this gradient.
    #[func]
    pub fn stops(&self) -> Vec<Stop> {
        match self {
            Self::Linear(linear) => linear
                .stops
                .iter()
                .map(|(color, offset)| Stop { color: *color, offset: Some(*offset) })
                .collect(),
        }
    }

    /// Returns the mixing space of this gradient.
    #[func]
    pub fn space(&self) -> ColorSpace {
        match self {
            Self::Linear(linear) => linear.space,
        }
    }

    /// Returns the relative placement of this gradient.
    #[func]
    pub fn relative(&self) -> Smart<Relative> {
        match self {
            Self::Linear(linear) => linear.relative,
        }
    }

    /// Returns the direction of this gradient.
    #[func]
    pub fn dir(&self) -> Angle {
        match self {
            Self::Linear(linear) => linear.angle,
        }
    }

    /// Returns the kind of this gradient.
    #[func]
    pub fn kind(&self) -> Func {
        match self {
            Self::Linear(_) => Self::linear_data().into(),
        }
    }

    /// Sample the gradient at a given position.
    ///
    /// The position is either a position along the gradient (a [ratio]($ratio)
    /// between `{0%}` and `{100%}`) or an [angle]($angle). Any value outside
    /// of this range will be clamped.
    ///
    /// _The angle will be used for conic gradients once they are available._
    #[func]
    pub fn sample(
        &self,
        /// The position at which to sample the gradient.
        t: RatioOrAngle,
    ) -> Color {
        let value: f64 = t.to_ratio().get();

        match self {
            Self::Linear(linear) => sample_stops(&linear.stops, linear.space, value),
        }
    }

    /// Samples the gradient at the given positions.
    ///
    /// The position is either a position along the gradient (a [ratio]($ratio)
    /// between `{0%}` and `{100%}`) or an [angle]($angle). Any value outside
    /// of this range will be clamped.
    ///
    /// _The angle will be used for conic gradients once they are available._
    #[func]
    pub fn samples(
        &self,
        /// The positions at which to sample the gradient.
        #[variadic]
        ts: Vec<RatioOrAngle>,
    ) -> Array {
        ts.into_iter().map(|t| self.sample(t).into_value()).collect()
    }

    /// Creates a sharp version of this gradient.
    ///
    /// _Sharp gradients_ have discreet jumps between colors, instead of a
    /// smooth transition. They are  particularly useful for creating color
    /// lists for a preset gradient.
    ///
    /// ```example
    /// #let grad = gradient.linear(..gradient.rainbow(20))
    /// #rect(width: 100%, height: 20pt, fill: grad)
    /// #rect(width: 100%, height: 20pt, fill: grad.sharp(5))
    /// ```
    #[func]
    pub fn sharp(
        &self,
        /// The number of stops in the gradient.
        steps: Spanned<usize>,
        /// How much to smooth the gradient.
        #[named]
        #[default(Spanned::new(Ratio::zero(), Span::detached()))]
        smoothness: Spanned<Ratio>,
    ) -> SourceResult<Gradient> {
        if steps.v < 2 {
            bail!(steps.span, "sharp gradients must have at least two stops");
        }

        if smoothness.v.get() < 0.0 || smoothness.v.get() > 1.0 {
            bail!(smoothness.span, "smoothness must be between 0 and 1");
        }

        let n = steps.v;
        let smoothness = smoothness.v.get();
        let colors = (0..n)
            .flat_map(|i| {
                let c = self
                    .sample(RatioOrAngle::Ratio(Ratio::new(i as f64 / (n - 1) as f64)));

                [c, c]
            })
            .collect::<Vec<_>>();

        let mut positions = Vec::with_capacity(n * 2);
        let index_to_progress = |i| i as f64 * 1.0 / n as f64;

        let progress = smoothness * 1.0 / (4.0 * n as f64);
        for i in 0..n {
            let mut j = 2 * i;
            positions.push(index_to_progress(i));
            if j > 0 {
                positions[j] += progress;
            }

            j += 1;
            positions.push(index_to_progress(i + 1));
            if j < colors.len() - 1 {
                positions[j] -= progress;
            }
        }

        let mut stops = colors
            .into_iter()
            .zip(positions)
            .map(|(c, p)| (c, Ratio::new(p)))
            .collect::<Vec<_>>();

        stops.dedup();

        Ok(match self {
            Self::Linear(linear) => Self::Linear(Arc::new(LinearGradient {
                stops,
                angle: linear.angle,
                space: linear.space,
                relative: linear.relative,
                anti_alias: false,
            })),
        })
    }

    /// Repeats this gradient a given number of times, optionally mirroring it
    /// at each repetition.
    #[func]
    pub fn repeat(
        &self,
        /// The number of times to repeat the gradient.
        repetitions: Spanned<usize>,
        /// Whether to mirror the gradient at each repetition.
        #[named]
        #[default(false)]
        mirror: bool,
    ) -> SourceResult<Gradient> {
        if repetitions.v == 0 {
            bail!(repetitions.span, "must repeat at least once");
        }

        let n = repetitions.v;
        let mut stops = std::iter::repeat(self.stops())
            .take(n)
            .enumerate()
            .flat_map(|(i, stops)| {
                let mut stops = stops
                    .iter()
                    .map(move |stop| {
                        let offset = i as f64 / n as f64;
                        let r = stop.offset.unwrap();
                        if i % 2 == 1 && mirror {
                            (stop.color, Ratio::new(offset + (1.0 - r.get()) / n as f64))
                        } else {
                            (stop.color, Ratio::new(offset + r.get() / n as f64))
                        }
                    })
                    .collect::<Vec<_>>();

                if i % 2 == 1 && mirror {
                    stops.reverse();
                }

                stops
            })
            .collect::<Vec<_>>();

        stops.dedup();

        Ok(match self {
            Self::Linear(grad) => Self::Linear(Arc::new(LinearGradient {
                stops,
                angle: grad.angle,
                space: grad.space,
                relative: grad.relative,
                anti_alias: true,
            })),
        })
    }

    /// Creates a
    /// [turbo](https://ai.googleblog.com/2019/08/turbo-improved-rainbow-colormap-for.html)
    /// stop list.
    ///
    /// You can control the number of stops in the gradient using the `stops`
    /// parameter, which is set to 20 by default.
    ///
    /// ```example
    /// #rect(width: 100%, height: 20pt, fill: gradient.linear(..gradient.turbo(10)))
    /// ````
    #[func]
    fn turbo(
        /// How many stops to sample.
        #[default(Spanned::new(20, Span::detached()))]
        stops: Spanned<i64>,
    ) -> SourceResult<Value> {
        fn at(t: f32) -> Rgba {
            let t = t.clamp(0.0, 1.0);
            let r = (34.61
                + t * (1172.33
                    - t * (10793.56 - t * (33300.12 - t * (38394.49 - t * 14825.05)))))
                .round();
            let g = (23.31
                + t * (557.33
                    + t * (1225.33 - t * (3574.96 - t * (1073.77 + t * 707.56)))))
                .round();
            let b = (27.2
                + t * (3211.1
                    - t * (15327.97 - t * (27814.0 - t * (22569.18 - t * 6838.66)))))
                .round();

            Rgba::new(r / 255.0, g / 255.0, b / 255.0, 1.0)
        }

        if stops.v < 2 {
            bail!(stops.span, "number of stops must be bigger or equal to 2");
        }

        Ok(Array::from(
            (0..stops.v)
                .map(|i| {
                    let t = i as f64 / (stops.v - 1) as f64;
                    Stop::new(Color::Rgba(at(t as f32)), Ratio::new(t)).into_value()
                })
                .collect::<EcoVec<_>>(),
        )
        .into_value())
    }

    /// Creates a [cividis](https://bids.github.io/colormap/) stop list.
    ///
    /// You can control the number of stops in the gradient using the `stops`
    /// parameter, which is set to 20 by default.
    ///
    /// ```example
    /// #rect(width: 100%, height: 20pt, fill: gradient.linear(..gradient.cividis(10)))
    /// ````
    #[func]
    fn cividis(
        /// How many stops to sample.
        #[default(Spanned::new(20, Span::detached()))]
        stops: Spanned<i64>,
    ) -> SourceResult<Value> {
        fn at(t: f32) -> Rgba {
            let t = t.clamp(0.0, 1.0);
            let r = -4.54
                - t * (35.34
                    - t * (2381.73 - t * (6402.7 - t * (7024.72 - t * 2710.57))));
            let g = 32.49
                + t * (170.73 + t * (52.82 - t * (131.46 - t * (176.58 - t * 67.37))));
            let b = 81.24
                + t * (442.36
                    - t * (2482.43 - t * (6167.24 - t * (6614.94 - t * 2475.67))));

            Rgba::new(r / 255.0, g / 255.0, b / 255.0, 1.0)
        }

        if stops.v < 2 {
            bail!(stops.span, "number of stops must be bigger or equal to 2");
        }

        Ok(Array::from(
            (0..stops.v)
                .map(|i| {
                    let t = i as f64 / (stops.v - 1) as f64;
                    Stop::new(Color::Rgba(at(t as f32)), Ratio::new(t)).into_value()
                })
                .collect::<EcoVec<_>>(),
        )
        .into_value())
    }

    /// Creates a list of rainbow color stops with the given parameters.
    ///
    /// You can control the number of stops in the gradient using the `stops`
    /// parameter, which is set to 20 by default.
    ///
    /// This color map is best used by setting the interpolation color space to
    /// [HSL]($color.hsl). It should also be noted that this is not a good
    /// choice to visualize data, as it is not perceptually uniform. This preset
    /// is instead intended for decorative purposes.
    ///
    /// ```example
<<<<<<< HEAD
    /// #rect(width: 100pt, height: 20pt, fill: gradient.linear(..gradient.rainbow(20)))
=======
    /// #rect(width: 100%, height: 20pt, fill: gradient.linear(..gradient.rainbow(2)))
>>>>>>> 06b20498
    /// ````
    #[func]
    fn rainbow(
        /// How many stops to sample.
        #[default(Spanned::new(20, Span::detached()))]
        stops: Spanned<i64>,
    ) -> SourceResult<Array> {
        if stops.v < 2 {
            bail!(stops.span, "number of stops must be bigger or equal to 2");
        }

        Ok((0..stops.v)
            .map(|i| {
                let t = i as f32 / (stops.v - 1) as f32;
                let ts = (t - 0.5).abs();

                let h = (360.0 * t + 20.0).to_radians();
                let l = 0.8 - 0.8 * ts;
                let a = (1.5 - 1.5 * ts) * l * (1.0 - l);

                let (sin, cos) = h.sin_cos();
                let r = l - a * (0.14861 * cos - 1.78277 * sin).min(1.0);
                let g = l - a * (0.29227 * cos + 0.90649 * sin).min(1.0);
                let b = l + a * (1.97294 * cos);

                Stop::new(
                    Color::Rgba(Rgba::new(
                        r.clamp(0.0, 1.0),
                        g.clamp(0.0, 1.0),
                        b.clamp(0.0, 1.0),
                        1.0,
                    )),
                    Ratio::new(t as _),
                )
                .into_value()
            })
            .collect())
    }
}

impl Gradient {
    /// Samples the gradient at a given position, in the given container.
    /// Handles the aspect ratio and angle directly.
    pub fn sample_at(&self, (x, y): (f32, f32), (width, height): (f32, f32)) -> Color {
        let t = match self {
            Self::Linear(linear) => {
                // Normalize the coordinates.
                let (mut x, mut y) = (x / width, y / height);

                // Handle the direction of the gradient.
                let angle = linear.angle.to_rad().rem_euclid(TAU);

                // Aspect ratio correction.
                let angle = (angle.tan() * height as f64).atan2(width as f64);
                let angle = match linear.angle.quadrant() {
                    Quadrant::First => angle,
                    Quadrant::Second => angle + PI,
                    Quadrant::Third => angle + PI,
                    Quadrant::Fourth => angle + TAU,
                };

                let (sin, cos) = angle.sin_cos();

                let length = sin.abs() + cos.abs();
                if angle > FRAC_PI_2 && angle < 3.0 * FRAC_PI_2 {
                    x = 1.0 - x;
                }

                if angle > PI {
                    y = 1.0 - y;
                }

                (x as f64 * cos.abs() + y as f64 * sin.abs()) / length
            }
        };

        self.sample(RatioOrAngle::Ratio(Ratio::new(t)))
    }

    /// Does this gradient need to be anti-aliased?
    pub fn anti_alias(&self) -> bool {
        match self {
            Self::Linear(linear) => linear.anti_alias,
        }
    }

    /// Returns the relative placement of this gradient, handling
    /// the special case of `auto`.
    pub fn unwrap_relative(&self, on_text: bool) -> Relative {
        self.relative().unwrap_or_else(|| {
            if on_text {
                Relative::Parent
            } else {
                Relative::Self_
            }
        })
    }

    /// Corrects this angle for the aspect ratio of a gradient.
    ///
    /// This is used specifically for gradients.
    pub fn correct_aspect_ratio(angle: Angle, aspect_ratio: Ratio) -> Angle {
        let rad = (angle.to_rad().rem_euclid(TAU).tan() / aspect_ratio.get()).atan();
        let rad = match angle.quadrant() {
            Quadrant::First => rad,
            Quadrant::Second => rad + PI,
            Quadrant::Third => rad + PI,
            Quadrant::Fourth => rad + TAU,
        };
        Angle::rad(rad.rem_euclid(TAU))
    }
}

impl Debug for Gradient {
    fn fmt(&self, f: &mut fmt::Formatter<'_>) -> fmt::Result {
        match self {
            Self::Linear(linear) => linear.fmt(f),
        }
    }
}

/// A gradient that interpolates between two colors along an axis.
#[derive(Clone, Eq, PartialEq, Hash)]
pub struct LinearGradient {
    /// The color stops of this gradient.
    pub stops: Vec<(Color, Ratio)>,
    /// The direction of this gradient.
    pub angle: Angle,
    /// The color space in which to interpolate the gradient.
    pub space: ColorSpace,
    /// The relative placement of the gradient.
    pub relative: Smart<Relative>,
    /// Whether to anti-alias the gradient (used for sharp gradients).
    pub anti_alias: bool,
}

impl Debug for LinearGradient {
    fn fmt(&self, f: &mut std::fmt::Formatter<'_>) -> std::fmt::Result {
        f.write_str("gradient.linear(")?;

        let angle = self.angle.to_rad().rem_euclid(TAU);
        if angle.abs() < EPSILON {
            // Default value, do nothing
        } else if (angle - FRAC_PI_2).abs() < EPSILON {
            f.write_str("dir: rtl, ")?;
        } else if (angle - PI).abs() < EPSILON {
            f.write_str("dir: ttb, ")?;
        } else if (angle - 3.0 * FRAC_PI_2).abs() < EPSILON {
            f.write_str("dir: btt, ")?;
        } else {
            write!(f, "angle: {:?}, ", self.angle)?;
        }

        if self.space != ColorSpace::Oklab {
            write!(f, "space: {:?}, ", self.space.into_value())?;
        }

        if self.relative.is_custom() {
            write!(f, "relative: {:?}, ", self.relative.into_value())?;
        }

        for (i, (color, offset)) in self.stops.iter().enumerate() {
            write!(f, "({color:?}, {offset:?})")?;

            if i != self.stops.len() - 1 {
                f.write_str(", ")?;
            }
        }

        f.write_char(')')
    }
}

/// What is the gradient relative to.
#[derive(Cast, Debug, Clone, Copy, PartialEq, Eq, Hash)]
pub enum Relative {
    /// The gradient is relative to itself (its own bounding box).
    Self_,
    /// The gradient is relative to its parent (the parent's bounding box).
    Parent,
}

/// A color stop.
#[derive(Debug, Copy, Clone, PartialEq, Eq, Hash)]
pub struct Stop {
    /// The color for this stop.
    pub color: Color,
    /// The offset of the stop along the gradient.
    pub offset: Option<Ratio>,
}

impl Stop {
    /// Create a new stop from a `color` and an `offset`.
    pub fn new(color: Color, offset: Ratio) -> Self {
        Self { color, offset: Some(offset) }
    }
}

cast! {
    Stop,
    self => if let Some(offset) = self.offset {
        array![self.color.into_value(), offset].into_value()
    } else {
        self.color.into_value()
    },
    color: Color => Self { color, offset: None },
    array: Array => {
        let mut iter = array.into_iter();
        match (iter.next(), iter.next(), iter.next()) {
            (Some(a), Some(b), None) => Self {
                color: a.cast()?,
                offset: Some(b.cast()?)
            },
            _ => Err("a color stop must contain exactly two entries")?,
        }
    }
}

/// A direction or an angle.
#[derive(Copy, Clone, PartialEq, Eq, Hash)]
pub enum DirOrAngle {
    Dir(Dir),
    Angle(Angle),
}

cast! {
    DirOrAngle,
    self => match self {
        Self::Dir(dir) => dir.into_value(),
        Self::Angle(angle) => angle.into_value(),
    },
    dir: Dir => Self::Dir(dir),
    angle: Angle => Self::Angle(angle),
}

impl From<DirOrAngle> for Angle {
    fn from(value: DirOrAngle) -> Self {
        match value {
            DirOrAngle::Dir(dir) => match dir {
                Dir::LTR => Angle::zero(),
                Dir::RTL => Angle::rad(PI),
                Dir::TTB => Angle::rad(FRAC_PI_2),
                Dir::BTT => Angle::rad(3.0 * FRAC_PI_2),
            },
            DirOrAngle::Angle(angle) => angle,
        }
    }
}

/// A ratio or an angle.
#[derive(Copy, Clone, PartialEq, Eq, Hash)]
pub enum RatioOrAngle {
    Ratio(Ratio),
    Angle(Angle),
}

impl RatioOrAngle {
    pub fn to_ratio(self) -> Ratio {
        match self {
            Self::Ratio(ratio) => ratio,
            Self::Angle(angle) => Ratio::new(angle.to_rad().rem_euclid(TAU) / TAU),
        }
        .clamp(Ratio::zero(), Ratio::one())
    }
}

cast! {
    RatioOrAngle,
    self => match self {
        Self::Ratio(ratio) => ratio.into_value(),
        Self::Angle(angle) => angle.into_value(),
    },
    ratio: Ratio => Self::Ratio(ratio),
    angle: Angle => Self::Angle(angle),
}

/// Pre-processes the stops, checking that they are valid and computing the
/// offsets if necessary.
///
/// Returns an error if the stops are invalid.
///
/// This is split into its own function because it is used by all of the
/// different gradient types.
fn process_stops(stops: &[Spanned<Stop>]) -> SourceResult<Vec<(Color, Ratio)>> {
    let has_offset = stops.iter().any(|stop| stop.v.offset.is_some());
    if has_offset {
        let mut last_stop = NEG_INFINITY;
        for Spanned { v: stop, span } in stops.iter() {
            let Some(stop) = stop.offset else {
                bail!(error!(
                    *span,
                    "either all stops must have an offset or none of them can"
                )
                .with_hint("try adding an offset to all stops"));
            };

            if stop.get() < last_stop {
                bail!(*span, "offsets must be in strictly monotonic order");
            }

            last_stop = stop.get();
        }

        return stops
            .iter()
            .map(|Spanned { v: Stop { color, offset }, span }| {
                if offset.unwrap().get() > 1.0 || offset.unwrap().get() < 0.0 {
                    bail!(*span, "offset must be between 0 and 1");
                }
                Ok((*color, offset.unwrap()))
            })
            .collect::<SourceResult<Vec<_>>>();
    }

    Ok(stops
        .iter()
        .enumerate()
        .map(|(i, stop)| {
            let offset = i as f64 / (stops.len() - 1) as f64;
            (stop.v.color, Ratio::new(offset))
        })
        .collect())
}

/// Sample the stops at a given position.
fn sample_stops(stops: &[(Color, Ratio)], mixing_space: ColorSpace, t: f64) -> Color {
    let t = t.clamp(0.0, 1.0);
    let mut low = 0;
    let mut high = stops.len();

    while low < high {
        let mid = (low + high) / 2;
        if stops[mid].1.get() < t {
            low = mid + 1;
        } else {
            high = mid;
        }
    }

    if low == 0 {
        low = 1;
    }
    let (col_0, pos_0) = stops[low - 1];
    let (col_1, pos_1) = stops[low];
    let t = (t - pos_0.get()) / (pos_1.get() - pos_0.get());

<<<<<<< HEAD
    let out = Color::mix_noalloc(
=======
    Color::mix_iter(
>>>>>>> 06b20498
        [WeightedColor::new(col_0, 1.0 - t), WeightedColor::new(col_1, t)],
        mixing_space,
    )
    .unwrap();

    // Special case for handling multi-turn hue interpolation.
    if mixing_space == ColorSpace::Hsl || mixing_space == ColorSpace::Hsv {
        let hue_0 = col_0.to_space(mixing_space).to_vec4()[0];
        let hue_1 = col_1.to_space(mixing_space).to_vec4()[0];

        // Check if we need to interpolate over the 360° boundary.
        if (hue_0 - hue_1).abs() > 180.0 {
            let hue_0 = if hue_0 < hue_1 { hue_0 + 360.0 } else { hue_0 };
            let hue_1 = if hue_1 < hue_0 { hue_1 + 360.0 } else { hue_1 };

            let hue = (hue_0 * (1.0 - t as f32) + hue_1 * t as f32).rem_euclid(360.0);

            if mixing_space == ColorSpace::Hsl {
                let [_, saturation, lightness, alpha] = out.to_hsl().to_vec4();
                return Color::Hsl(Hsl::new(hue, saturation, lightness, alpha));
            } else if mixing_space == ColorSpace::Hsv {
                let [_, saturation, value, alpha] = out.to_hsv().to_vec4();
                return Color::Hsv(Hsv::new(hue, saturation, value, alpha));
            }
        }
    }

    out
}

/// Defines a tradient preset as a series of colors expressed as u32s.
macro_rules! preset {
    ($name:ident; $($colors:literal),* $(,)*) => {
        fn $name() -> Array {
            static COLORS: Lazy<Array> = Lazy::new(|| {
                Array::from(
                    [$(Color::from_u32($colors)),*]
                        .iter()
                        .map(|c| c.into_value())
                        .collect::<EcoVec<_>>()
                )
            });

            COLORS.clone()
        }
    };
}

preset!(spectral; 0x9e0142ff, 0xd53e4fff, 0xf46d43ff, 0xfdae61ff, 0xfee08bff, 0xffffbfff, 0xe6f598ff, 0xabdda4ff, 0x66c2a5ff, 0x3288bdff, 0x5e4fa2ff);
preset!(viridis; 0x440154ff, 0x482777ff, 0x3f4a8aff, 0x31678eff, 0x26838fff, 0x1f9d8aff, 0x6cce5aff, 0xb6de2bff, 0xfee825ff);
preset!(inferno; 0x000004ff, 0x170b3aff, 0x420a68ff, 0x6b176eff, 0x932667ff, 0xbb3654ff, 0xdd513aff, 0xf3771aff, 0xfca50aff, 0xf6d644ff, 0xfcffa4ff);
preset!(magma; 0x000004ff, 0x140e37ff, 0x3b0f70ff, 0x641a80ff, 0x8c2981ff, 0xb63679ff, 0xde4968ff, 0xf66f5cff, 0xfe9f6dff, 0xfece91ff, 0xfcfdbfff);
preset!(plasma; 0x0d0887ff, 0x42039dff, 0x6a00a8ff, 0x900da3ff, 0xb12a90ff, 0xcb4678ff, 0xe16462ff, 0xf1834bff, 0xfca636ff, 0xfccd25ff, 0xf0f921ff);
preset!(rocket; 0x3051aff, 0x4051aff, 0x5061bff, 0x6071cff, 0x7071dff, 0x8081eff, 0xa091fff, 0xb0920ff, 0xd0a21ff, 0xe0b22ff, 0x100b23ff, 0x110c24ff, 0x130d25ff, 0x140e26ff, 0x160e27ff, 0x170f28ff, 0x180f29ff, 0x1a102aff, 0x1b112bff, 0x1d112cff, 0x1e122dff, 0x20122eff, 0x211330ff, 0x221331ff, 0x241432ff, 0x251433ff, 0x271534ff, 0x281535ff, 0x2a1636ff, 0x2b1637ff, 0x2d1738ff, 0x2e1739ff, 0x30173aff, 0x31183bff, 0x33183cff, 0x34193dff, 0x35193eff, 0x37193fff, 0x381a40ff, 0x3a1a41ff, 0x3c1a42ff, 0x3d1a42ff, 0x3f1b43ff, 0x401b44ff, 0x421b45ff, 0x431c46ff, 0x451c47ff, 0x461c48ff, 0x481c48ff, 0x491d49ff, 0x4b1d4aff, 0x4c1d4bff, 0x4e1d4bff, 0x501d4cff, 0x511e4dff, 0x531e4dff, 0x541e4eff, 0x561e4fff, 0x581e4fff, 0x591e50ff, 0x5b1e51ff, 0x5c1e51ff, 0x5e1f52ff, 0x601f52ff, 0x611f53ff, 0x631f53ff, 0x641f54ff, 0x661f54ff, 0x681f55ff, 0x691f55ff, 0x6b1f56ff, 0x6d1f56ff, 0x6e1f57ff, 0x701f57ff, 0x711f57ff, 0x731f58ff, 0x751f58ff, 0x761f58ff, 0x781f59ff, 0x7a1f59ff, 0x7b1f59ff, 0x7d1f5aff, 0x7f1e5aff, 0x811e5aff, 0x821e5aff, 0x841e5aff, 0x861e5bff, 0x871e5bff, 0x891e5bff, 0x8b1d5bff, 0x8c1d5bff, 0x8e1d5bff, 0x901d5bff, 0x921c5bff, 0x931c5bff, 0x951c5bff, 0x971c5bff, 0x981b5bff, 0x9a1b5bff, 0x9c1b5bff, 0x9e1a5bff, 0x9f1a5bff, 0xa11a5bff, 0xa3195bff, 0xa4195bff, 0xa6195aff, 0xa8185aff, 0xaa185aff, 0xab185aff, 0xad1759ff, 0xaf1759ff, 0xb01759ff, 0xb21758ff, 0xb41658ff, 0xb51657ff, 0xb71657ff, 0xb91657ff, 0xba1656ff, 0xbc1656ff, 0xbd1655ff, 0xbf1654ff, 0xc11754ff, 0xc21753ff, 0xc41753ff, 0xc51852ff, 0xc71951ff, 0xc81951ff, 0xca1a50ff, 0xcb1b4fff, 0xcd1c4eff, 0xce1d4eff, 0xcf1e4dff, 0xd11f4cff, 0xd2204cff, 0xd3214bff, 0xd5224aff, 0xd62449ff, 0xd72549ff, 0xd82748ff, 0xd92847ff, 0xdb2946ff, 0xdc2b46ff, 0xdd2c45ff, 0xde2e44ff, 0xdf2f44ff, 0xe03143ff, 0xe13342ff, 0xe23442ff, 0xe33641ff, 0xe43841ff, 0xe53940ff, 0xe63b40ff, 0xe73d3fff, 0xe83f3fff, 0xe8403eff, 0xe9423eff, 0xea443eff, 0xeb463eff, 0xeb483eff, 0xec4a3eff, 0xec4c3eff, 0xed4e3eff, 0xed503eff, 0xee523fff, 0xee543fff, 0xef5640ff, 0xef5840ff, 0xef5a41ff, 0xf05c42ff, 0xf05e42ff, 0xf06043ff, 0xf16244ff, 0xf16445ff, 0xf16646ff, 0xf26747ff, 0xf26948ff, 0xf26b49ff, 0xf26d4bff, 0xf26f4cff, 0xf3714dff, 0xf3734eff, 0xf37450ff, 0xf37651ff, 0xf37852ff, 0xf47a54ff, 0xf47c55ff, 0xf47d57ff, 0xf47f58ff, 0xf4815aff, 0xf4835bff, 0xf4845dff, 0xf4865eff, 0xf58860ff, 0xf58a61ff, 0xf58b63ff, 0xf58d64ff, 0xf58f66ff, 0xf59067ff, 0xf59269ff, 0xf5946bff, 0xf5966cff, 0xf5976eff, 0xf59970ff, 0xf69b71ff, 0xf69c73ff, 0xf69e75ff, 0xf6a077ff, 0xf6a178ff, 0xf6a37aff, 0xf6a47cff, 0xf6a67eff, 0xf6a880ff, 0xf6a981ff, 0xf6ab83ff, 0xf6ad85ff, 0xf6ae87ff, 0xf6b089ff, 0xf6b18bff, 0xf6b38dff, 0xf6b48fff, 0xf6b691ff, 0xf6b893ff, 0xf6b995ff, 0xf6bb97ff, 0xf6bc99ff, 0xf6be9bff, 0xf6bf9dff, 0xf6c19fff, 0xf7c2a2ff, 0xf7c4a4ff, 0xf7c6a6ff, 0xf7c7a8ff, 0xf7c9aaff, 0xf7caacff, 0xf7ccafff, 0xf7cdb1ff, 0xf7cfb3ff, 0xf7d0b5ff, 0xf8d1b8ff, 0xf8d3baff, 0xf8d4bcff, 0xf8d6beff, 0xf8d7c0ff, 0xf8d9c3ff, 0xf8dac5ff, 0xf8dcc7ff, 0xf9ddc9ff, 0xf9dfcbff, 0xf9e0cdff, 0xf9e2d0ff, 0xf9e3d2ff, 0xf9e5d4ff, 0xfae6d6ff, 0xfae8d8ff, 0xfae9daff, 0xfaebddff);
preset!(mako; 0xb0405ff, 0xd0406ff, 0xe0508ff, 0xf0609ff, 0x10060aff, 0x11070cff, 0x12080dff, 0x13090fff, 0x140910ff, 0x150a12ff, 0x160b13ff, 0x170c15ff, 0x180d16ff, 0x190e18ff, 0x1a0e19ff, 0x1b0f1aff, 0x1c101cff, 0x1d111dff, 0x1e111fff, 0x1f1220ff, 0x201322ff, 0x211423ff, 0x221425ff, 0x231526ff, 0x241628ff, 0x251729ff, 0x26172bff, 0x27182dff, 0x28192eff, 0x291930ff, 0x291a31ff, 0x2a1b33ff, 0x2b1c35ff, 0x2c1c36ff, 0x2d1d38ff, 0x2e1e39ff, 0x2e1e3bff, 0x2f1f3dff, 0x30203eff, 0x312140ff, 0x312142ff, 0x322243ff, 0x332345ff, 0x342447ff, 0x342548ff, 0x35254aff, 0x35264cff, 0x36274dff, 0x37284fff, 0x372851ff, 0x382953ff, 0x382a54ff, 0x392b56ff, 0x3a2c58ff, 0x3a2c59ff, 0x3b2d5bff, 0x3b2e5dff, 0x3b2f5fff, 0x3c3060ff, 0x3c3162ff, 0x3d3164ff, 0x3d3266ff, 0x3e3367ff, 0x3e3469ff, 0x3e356bff, 0x3f366dff, 0x3f366fff, 0x3f3770ff, 0x403872ff, 0x403974ff, 0x403a76ff, 0x403b78ff, 0x403c79ff, 0x413d7bff, 0x413e7dff, 0x413e7fff, 0x413f80ff, 0x414082ff, 0x414184ff, 0x414285ff, 0x414387ff, 0x414488ff, 0x40468aff, 0x40478bff, 0x40488dff, 0x40498eff, 0x3f4a8fff, 0x3f4b90ff, 0x3f4c92ff, 0x3e4d93ff, 0x3e4f94ff, 0x3e5095ff, 0x3d5195ff, 0x3d5296ff, 0x3c5397ff, 0x3c5598ff, 0x3b5698ff, 0x3b5799ff, 0x3b589aff, 0x3a599aff, 0x3a5b9bff, 0x3a5c9bff, 0x395d9cff, 0x395e9cff, 0x385f9cff, 0x38619dff, 0x38629dff, 0x38639dff, 0x37649eff, 0x37659eff, 0x37669eff, 0x37689fff, 0x36699fff, 0x366a9fff, 0x366b9fff, 0x366ca0ff, 0x366da0ff, 0x366fa0ff, 0x3670a0ff, 0x3671a0ff, 0x3572a1ff, 0x3573a1ff, 0x3574a1ff, 0x3575a1ff, 0x3576a2ff, 0x3578a2ff, 0x3579a2ff, 0x357aa2ff, 0x357ba3ff, 0x357ca3ff, 0x357da3ff, 0x357ea4ff, 0x347fa4ff, 0x3480a4ff, 0x3482a4ff, 0x3483a5ff, 0x3484a5ff, 0x3485a5ff, 0x3486a5ff, 0x3487a6ff, 0x3488a6ff, 0x3489a6ff, 0x348ba6ff, 0x348ca7ff, 0x348da7ff, 0x348ea7ff, 0x348fa7ff, 0x3490a8ff, 0x3491a8ff, 0x3492a8ff, 0x3493a8ff, 0x3495a9ff, 0x3496a9ff, 0x3497a9ff, 0x3498a9ff, 0x3499aaff, 0x349aaaff, 0x359baaff, 0x359caaff, 0x359eaaff, 0x359fabff, 0x35a0abff, 0x35a1abff, 0x36a2abff, 0x36a3abff, 0x36a4abff, 0x37a5acff, 0x37a6acff, 0x37a8acff, 0x38a9acff, 0x38aaacff, 0x39abacff, 0x39acacff, 0x3aadacff, 0x3aaeadff, 0x3bafadff, 0x3cb1adff, 0x3cb2adff, 0x3db3adff, 0x3eb4adff, 0x3fb5adff, 0x3fb6adff, 0x40b7adff, 0x41b8adff, 0x42b9adff, 0x43baadff, 0x44bcadff, 0x45bdadff, 0x46beadff, 0x47bfadff, 0x48c0adff, 0x49c1adff, 0x4bc2adff, 0x4cc3adff, 0x4dc4adff, 0x4fc5adff, 0x50c6adff, 0x52c7adff, 0x53c9adff, 0x55caadff, 0x57cbadff, 0x59ccadff, 0x5bcdadff, 0x5ecdadff, 0x60ceacff, 0x62cfacff, 0x65d0adff, 0x68d1adff, 0x6ad2adff, 0x6dd3adff, 0x70d4adff, 0x73d4adff, 0x76d5aeff, 0x79d6aeff, 0x7cd6afff, 0x7fd7afff, 0x82d8b0ff, 0x85d9b1ff, 0x88d9b1ff, 0x8bdab2ff, 0x8edbb3ff, 0x91dbb4ff, 0x94dcb5ff, 0x96ddb5ff, 0x99ddb6ff, 0x9cdeb7ff, 0x9edfb8ff, 0xa1dfb9ff, 0xa4e0bbff, 0xa6e1bcff, 0xa9e1bdff, 0xabe2beff, 0xaee3c0ff, 0xb0e4c1ff, 0xb2e4c2ff, 0xb5e5c4ff, 0xb7e6c5ff, 0xb9e6c7ff, 0xbbe7c8ff, 0xbee8caff, 0xc0e9ccff, 0xc2e9cdff, 0xc4eacfff, 0xc6ebd1ff, 0xc8ecd2ff, 0xcaedd4ff, 0xccedd6ff, 0xceeed7ff, 0xd0efd9ff, 0xd2f0dbff, 0xd4f1dcff, 0xd6f1deff, 0xd8f2e0ff, 0xdaf3e1ff, 0xdcf4e3ff, 0xdef5e5ff);
preset!(vlag; 0x2369bdff, 0x266abdff, 0x296cbcff, 0x2c6dbcff, 0x2f6ebcff, 0x316fbcff, 0x3470bcff, 0x3671bcff, 0x3972bcff, 0x3b73bcff, 0x3d74bcff, 0x3f75bcff, 0x4276bcff, 0x4477bcff, 0x4678bcff, 0x4879bcff, 0x4a7bbcff, 0x4c7cbcff, 0x4e7dbcff, 0x507ebcff, 0x517fbcff, 0x5380bcff, 0x5581bcff, 0x5782bcff, 0x5983bdff, 0x5b84bdff, 0x5c85bdff, 0x5e86bdff, 0x6087bdff, 0x6288bdff, 0x6489beff, 0x658abeff, 0x678bbeff, 0x698cbeff, 0x6a8dbfff, 0x6c8ebfff, 0x6e90bfff, 0x6f91bfff, 0x7192c0ff, 0x7393c0ff, 0x7594c0ff, 0x7695c1ff, 0x7896c1ff, 0x7997c1ff, 0x7b98c2ff, 0x7d99c2ff, 0x7e9ac2ff, 0x809bc3ff, 0x829cc3ff, 0x839dc4ff, 0x859ec4ff, 0x87a0c4ff, 0x88a1c5ff, 0x8aa2c5ff, 0x8ba3c6ff, 0x8da4c6ff, 0x8fa5c7ff, 0x90a6c7ff, 0x92a7c8ff, 0x93a8c8ff, 0x95a9c8ff, 0x97abc9ff, 0x98acc9ff, 0x9aadcaff, 0x9baecbff, 0x9dafcbff, 0x9fb0ccff, 0xa0b1ccff, 0xa2b2cdff, 0xa3b4cdff, 0xa5b5ceff, 0xa7b6ceff, 0xa8b7cfff, 0xaab8d0ff, 0xabb9d0ff, 0xadbbd1ff, 0xafbcd1ff, 0xb0bdd2ff, 0xb2bed3ff, 0xb3bfd3ff, 0xb5c0d4ff, 0xb7c2d5ff, 0xb8c3d5ff, 0xbac4d6ff, 0xbbc5d7ff, 0xbdc6d7ff, 0xbfc8d8ff, 0xc0c9d9ff, 0xc2cadaff, 0xc3cbdaff, 0xc5cddbff, 0xc7cedcff, 0xc8cfddff, 0xcad0ddff, 0xcbd1deff, 0xcdd3dfff, 0xcfd4e0ff, 0xd0d5e0ff, 0xd2d7e1ff, 0xd4d8e2ff, 0xd5d9e3ff, 0xd7dae4ff, 0xd9dce5ff, 0xdadde5ff, 0xdcdee6ff, 0xdde0e7ff, 0xdfe1e8ff, 0xe1e2e9ff, 0xe2e3eaff, 0xe4e5ebff, 0xe6e6ecff, 0xe7e7ecff, 0xe9e9edff, 0xebeaeeff, 0xecebefff, 0xeeedf0ff, 0xefeef1ff, 0xf1eff2ff, 0xf2f0f2ff, 0xf3f1f3ff, 0xf5f2f4ff, 0xf6f3f4ff, 0xf7f4f4ff, 0xf8f4f5ff, 0xf9f5f5ff, 0xf9f5f5ff, 0xfaf5f5ff, 0xfaf5f5ff, 0xfaf5f4ff, 0xfaf5f4ff, 0xfaf4f3ff, 0xfaf3f3ff, 0xfaf3f2ff, 0xfaf2f1ff, 0xfaf0efff, 0xf9efeeff, 0xf9eeedff, 0xf8edebff, 0xf7ebeaff, 0xf7eae8ff, 0xf6e8e7ff, 0xf5e7e5ff, 0xf5e5e4ff, 0xf4e3e2ff, 0xf3e2e0ff, 0xf2e0dfff, 0xf2dfddff, 0xf1dddbff, 0xf0dbdaff, 0xefdad8ff, 0xefd8d6ff, 0xeed7d5ff, 0xedd5d3ff, 0xecd3d2ff, 0xecd2d0ff, 0xebd0ceff, 0xeacfcdff, 0xeacdcbff, 0xe9cbc9ff, 0xe8cac8ff, 0xe7c8c6ff, 0xe7c7c5ff, 0xe6c5c3ff, 0xe5c3c1ff, 0xe5c2c0ff, 0xe4c0beff, 0xe3bfbdff, 0xe3bdbbff, 0xe2bcb9ff, 0xe1bab8ff, 0xe1b9b6ff, 0xe0b7b5ff, 0xdfb5b3ff, 0xdfb4b2ff, 0xdeb2b0ff, 0xdeb1aeff, 0xddafadff, 0xdcaeabff, 0xdcacaaff, 0xdbaba8ff, 0xdaa9a7ff, 0xdaa8a5ff, 0xd9a6a4ff, 0xd9a5a2ff, 0xd8a3a0ff, 0xd7a29fff, 0xd7a09dff, 0xd69f9cff, 0xd59d9aff, 0xd59c99ff, 0xd49a97ff, 0xd49896ff, 0xd39794ff, 0xd29593ff, 0xd29491ff, 0xd19290ff, 0xd1918eff, 0xd08f8dff, 0xcf8e8bff, 0xcf8c8aff, 0xce8b88ff, 0xcd8987ff, 0xcd8885ff, 0xcc8784ff, 0xcc8582ff, 0xcb8481ff, 0xca827fff, 0xca817eff, 0xc97f7dff, 0xc87e7bff, 0xc87c7aff, 0xc77b78ff, 0xc77977ff, 0xc67875ff, 0xc57674ff, 0xc57572ff, 0xc47371ff, 0xc3726fff, 0xc3706eff, 0xc26f6dff, 0xc16d6bff, 0xc16c6aff, 0xc06a68ff, 0xc06967ff, 0xbf6765ff, 0xbe6664ff, 0xbe6463ff, 0xbd6361ff, 0xbc6160ff, 0xbc605eff, 0xbb5e5dff, 0xba5d5cff, 0xb95b5aff, 0xb95a59ff, 0xb85857ff, 0xb75756ff, 0xb75555ff, 0xb65453ff, 0xb55252ff, 0xb55151ff, 0xb44f4fff, 0xb34d4eff, 0xb24c4cff, 0xb24a4bff, 0xb1494aff, 0xb04748ff, 0xaf4647ff, 0xaf4446ff, 0xae4244ff, 0xad4143ff, 0xac3f42ff, 0xac3e40ff, 0xab3c3fff, 0xaa3a3eff, 0xa9393cff, 0xa9373bff);
preset!(icefire; 0xbde7dbff, 0xbae5daff, 0xb7e3d9ff, 0xb4e1d9ff, 0xb2dfd8ff, 0xafddd7ff, 0xacdbd7ff, 0xa9d9d6ff, 0xa7d7d5ff, 0xa4d5d5ff, 0xa1d3d4ff, 0x9ed1d3ff, 0x9bcfd3ff, 0x98cdd2ff, 0x95cbd2ff, 0x93cad1ff, 0x90c8d1ff, 0x8dc6d0ff, 0x8ac4d0ff, 0x87c2cfff, 0x84c1cfff, 0x81bfcfff, 0x7ebdceff, 0x7bbbceff, 0x78b9ceff, 0x75b8ceff, 0x72b6ceff, 0x6eb4cdff, 0x6bb2cdff, 0x68b0cdff, 0x65afcdff, 0x63adcdff, 0x60abcdff, 0x5da9cdff, 0x5aa7cdff, 0x58a5cdff, 0x55a3cdff, 0x53a2cdff, 0x50a0cdff, 0x4e9ecdff, 0x4c9ccdff, 0x499aceff, 0x4798ceff, 0x4596ceff, 0x4394ceff, 0x4192ceff, 0x3f90ceff, 0x3e8ecfff, 0x3c8ccfff, 0x3a89cfff, 0x3987cfff, 0x3885d0ff, 0x3783d0ff, 0x3781d0ff, 0x377fd0ff, 0x377cd0ff, 0x377ad0ff, 0x3878cfff, 0x3975cfff, 0x3a73ceff, 0x3b71cdff, 0x3d6eccff, 0x3e6ccbff, 0x3f69c9ff, 0x4167c7ff, 0x4265c5ff, 0x4363c3ff, 0x4560c1ff, 0x465ebeff, 0x475cbcff, 0x475ab9ff, 0x4858b6ff, 0x4956b3ff, 0x4954b0ff, 0x4952adff, 0x4a50a9ff, 0x4a4fa5ff, 0x494da1ff, 0x494c9eff, 0x494a9aff, 0x484996ff, 0x474792ff, 0x47468eff, 0x46458aff, 0x454386ff, 0x444282ff, 0x43417fff, 0x42407bff, 0x413e77ff, 0x3f3d74ff, 0x3e3c70ff, 0x3d3b6dff, 0x3c3a69ff, 0x3b3866ff, 0x393763ff, 0x38365fff, 0x37355cff, 0x363459ff, 0x343356ff, 0x333153ff, 0x323050ff, 0x312f4dff, 0x302e4aff, 0x2e2d48ff, 0x2d2c45ff, 0x2c2b42ff, 0x2b2a40ff, 0x2a293dff, 0x29283bff, 0x282739ff, 0x272636ff, 0x262534ff, 0x252532ff, 0x242430ff, 0x24232eff, 0x23222dff, 0x22222bff, 0x222129ff, 0x212028ff, 0x212026ff, 0x202025ff, 0x201f24ff, 0x1f1f23ff, 0x1f1f21ff, 0x1f1e21ff, 0x1f1e20ff, 0x1f1e1fff, 0x1f1e1eff, 0x1f1e1eff, 0x201e1eff, 0x211e1eff, 0x221e1eff, 0x231e1eff, 0x251e1fff, 0x261e1fff, 0x271e1fff, 0x291e20ff, 0x2a1e20ff, 0x2c1e21ff, 0x2d1f21ff, 0x2f1f22ff, 0x311f23ff, 0x332023ff, 0x352024ff, 0x372025ff, 0x392126ff, 0x3b2127ff, 0x3d2228ff, 0x3f2228ff, 0x412329ff, 0x43232aff, 0x46242bff, 0x48242cff, 0x4a252eff, 0x4d252fff, 0x4f2630ff, 0x522731ff, 0x542732ff, 0x572833ff, 0x5a2834ff, 0x5c2935ff, 0x5f2936ff, 0x622937ff, 0x642a38ff, 0x672a39ff, 0x6a2b3aff, 0x6d2b3bff, 0x702b3cff, 0x722c3dff, 0x752c3eff, 0x782c3fff, 0x7b2d40ff, 0x7e2d40ff, 0x812d41ff, 0x842d42ff, 0x872d42ff, 0x8a2e43ff, 0x8d2e43ff, 0x902e44ff, 0x932e44ff, 0x962e44ff, 0x992e44ff, 0x9c2f45ff, 0x9f2f44ff, 0xa22f44ff, 0xa52f44ff, 0xa83044ff, 0xab3043ff, 0xae3143ff, 0xb13242ff, 0xb33341ff, 0xb63441ff, 0xb93540ff, 0xbb363fff, 0xbe373eff, 0xc0393dff, 0xc33a3cff, 0xc53c3cff, 0xc73d3bff, 0xc93f3aff, 0xcc4139ff, 0xce4338ff, 0xd04537ff, 0xd24737ff, 0xd34936ff, 0xd54b35ff, 0xd74e35ff, 0xd95034ff, 0xda5334ff, 0xdc5534ff, 0xde5733ff, 0xdf5a33ff, 0xe15c33ff, 0xe25f33ff, 0xe36233ff, 0xe56433ff, 0xe66734ff, 0xe76a34ff, 0xe86d35ff, 0xe96f36ff, 0xea7238ff, 0xeb753aff, 0xec783bff, 0xed7b3eff, 0xed7e40ff, 0xee8142ff, 0xef8445ff, 0xef8748ff, 0xf0894bff, 0xf18c4eff, 0xf18f51ff, 0xf29255ff, 0xf29558ff, 0xf3985bff, 0xf39a5fff, 0xf49d63ff, 0xf5a066ff, 0xf5a36aff, 0xf6a56dff, 0xf6a871ff, 0xf7ab75ff, 0xf7ae79ff, 0xf8b07cff, 0xf8b380ff, 0xf9b684ff, 0xfab887ff, 0xfabb8bff, 0xfbbe8fff, 0xfbc192ff, 0xfcc396ff, 0xfcc69aff, 0xfdc99eff, 0xfdcca1ff, 0xfecea5ff, 0xfed1a9ff, 0xffd4acff);
preset!(flare; 0xedb081ff, 0xedaf80ff, 0xedae7fff, 0xedad7fff, 0xedac7eff, 0xedab7eff, 0xecaa7dff, 0xeca97cff, 0xeca87cff, 0xeca77bff, 0xeca67bff, 0xeca57aff, 0xeca479ff, 0xeca379ff, 0xeca278ff, 0xeca178ff, 0xeca077ff, 0xec9f76ff, 0xeb9e76ff, 0xeb9d75ff, 0xeb9c75ff, 0xeb9b74ff, 0xeb9a73ff, 0xeb9973ff, 0xeb9972ff, 0xeb9872ff, 0xeb9771ff, 0xea9671ff, 0xea9570ff, 0xea946fff, 0xea936fff, 0xea926eff, 0xea916eff, 0xea906dff, 0xea8f6cff, 0xea8e6cff, 0xe98d6bff, 0xe98c6bff, 0xe98b6aff, 0xe98a6aff, 0xe98969ff, 0xe98868ff, 0xe98768ff, 0xe98667ff, 0xe88567ff, 0xe88466ff, 0xe88366ff, 0xe88265ff, 0xe88165ff, 0xe88064ff, 0xe87f64ff, 0xe77e63ff, 0xe77d63ff, 0xe77c63ff, 0xe77b62ff, 0xe77a62ff, 0xe67961ff, 0xe67861ff, 0xe67760ff, 0xe67660ff, 0xe67560ff, 0xe5745fff, 0xe5735fff, 0xe5725fff, 0xe5715eff, 0xe5705eff, 0xe46f5eff, 0xe46e5eff, 0xe46d5dff, 0xe46c5dff, 0xe36b5dff, 0xe36a5dff, 0xe3695dff, 0xe3685cff, 0xe2675cff, 0xe2665cff, 0xe2655cff, 0xe1645cff, 0xe1635cff, 0xe1625cff, 0xe0615cff, 0xe0605cff, 0xe05f5cff, 0xdf5f5cff, 0xdf5e5cff, 0xde5d5cff, 0xde5c5cff, 0xde5b5cff, 0xdd5a5cff, 0xdd595cff, 0xdc585cff, 0xdc575cff, 0xdb565dff, 0xdb565dff, 0xda555dff, 0xda545dff, 0xd9535dff, 0xd9525eff, 0xd8525eff, 0xd7515eff, 0xd7505eff, 0xd64f5fff, 0xd64f5fff, 0xd54e5fff, 0xd44d60ff, 0xd44c60ff, 0xd34c60ff, 0xd24b60ff, 0xd24a61ff, 0xd14a61ff, 0xd04962ff, 0xd04962ff, 0xcf4862ff, 0xce4763ff, 0xcd4763ff, 0xcc4663ff, 0xcc4664ff, 0xcb4564ff, 0xca4564ff, 0xc94465ff, 0xc84465ff, 0xc84365ff, 0xc74366ff, 0xc64366ff, 0xc54266ff, 0xc44267ff, 0xc34167ff, 0xc24167ff, 0xc14168ff, 0xc14068ff, 0xc04068ff, 0xbf4069ff, 0xbe3f69ff, 0xbd3f69ff, 0xbc3f69ff, 0xbb3f6aff, 0xba3e6aff, 0xb93e6aff, 0xb83e6bff, 0xb73d6bff, 0xb63d6bff, 0xb53d6bff, 0xb43d6bff, 0xb33c6cff, 0xb23c6cff, 0xb13c6cff, 0xb13c6cff, 0xb03b6dff, 0xaf3b6dff, 0xae3b6dff, 0xad3b6dff, 0xac3a6dff, 0xab3a6dff, 0xaa3a6eff, 0xa93a6eff, 0xa8396eff, 0xa7396eff, 0xa6396eff, 0xa5396eff, 0xa4386fff, 0xa3386fff, 0xa2386fff, 0xa1386fff, 0xa1376fff, 0xa0376fff, 0x9f376fff, 0x9e3770ff, 0x9d3670ff, 0x9c3670ff, 0x9b3670ff, 0x9a3670ff, 0x993570ff, 0x983570ff, 0x973570ff, 0x963570ff, 0x953470ff, 0x943470ff, 0x943471ff, 0x933471ff, 0x923371ff, 0x913371ff, 0x903371ff, 0x8f3371ff, 0x8e3271ff, 0x8d3271ff, 0x8c3271ff, 0x8b3271ff, 0x8a3171ff, 0x893171ff, 0x883171ff, 0x873171ff, 0x873171ff, 0x863071ff, 0x853071ff, 0x843071ff, 0x833070ff, 0x822f70ff, 0x812f70ff, 0x802f70ff, 0x7f2f70ff, 0x7e2f70ff, 0x7d2e70ff, 0x7c2e70ff, 0x7b2e70ff, 0x7a2e70ff, 0x792e6fff, 0x782e6fff, 0x772d6fff, 0x762d6fff, 0x752d6fff, 0x752d6fff, 0x742d6eff, 0x732c6eff, 0x722c6eff, 0x712c6eff, 0x702c6eff, 0x6f2c6dff, 0x6e2c6dff, 0x6d2b6dff, 0x6c2b6dff, 0x6b2b6cff, 0x6a2b6cff, 0x692b6cff, 0x682a6cff, 0x672a6bff, 0x662a6bff, 0x652a6bff, 0x642a6aff, 0x642a6aff, 0x63296aff, 0x62296aff, 0x612969ff, 0x602969ff, 0x5f2969ff, 0x5e2868ff, 0x5d2868ff, 0x5c2868ff, 0x5b2867ff, 0x5a2767ff, 0x592767ff, 0x582766ff, 0x582766ff, 0x572766ff, 0x562666ff, 0x552665ff, 0x542665ff, 0x532665ff, 0x522564ff, 0x512564ff, 0x502564ff, 0x4f2463ff, 0x4f2463ff, 0x4e2463ff, 0x4d2463ff, 0x4c2362ff, 0x4b2362ff);
preset!(crest; 0xa5cd90ff, 0xa4cc90ff, 0xa3cc91ff, 0xa2cb91ff, 0xa0cb91ff, 0x9fca91ff, 0x9eca91ff, 0x9dc991ff, 0x9cc891ff, 0x9bc891ff, 0x9ac791ff, 0x99c791ff, 0x98c691ff, 0x96c691ff, 0x95c591ff, 0x94c591ff, 0x93c491ff, 0x92c491ff, 0x91c391ff, 0x90c391ff, 0x8fc291ff, 0x8ec291ff, 0x8dc191ff, 0x8bc191ff, 0x8ac091ff, 0x89bf91ff, 0x88bf91ff, 0x87be91ff, 0x86be91ff, 0x85bd91ff, 0x84bd91ff, 0x82bc91ff, 0x81bc91ff, 0x80bb91ff, 0x7fbb91ff, 0x7eba91ff, 0x7dba91ff, 0x7cb991ff, 0x7bb991ff, 0x79b891ff, 0x78b891ff, 0x77b791ff, 0x76b791ff, 0x75b690ff, 0x74b690ff, 0x73b590ff, 0x72b490ff, 0x71b490ff, 0x70b390ff, 0x6fb390ff, 0x6eb290ff, 0x6db290ff, 0x6cb190ff, 0x6bb190ff, 0x6ab090ff, 0x69b090ff, 0x68af90ff, 0x67ae90ff, 0x66ae90ff, 0x65ad90ff, 0x64ad90ff, 0x63ac90ff, 0x62ac90ff, 0x62ab90ff, 0x61aa90ff, 0x60aa90ff, 0x5fa990ff, 0x5ea990ff, 0x5da890ff, 0x5ca890ff, 0x5ba790ff, 0x5ba690ff, 0x5aa690ff, 0x59a590ff, 0x58a590ff, 0x57a490ff, 0x57a490ff, 0x56a390ff, 0x55a290ff, 0x54a290ff, 0x53a190ff, 0x53a190ff, 0x52a090ff, 0x519f90ff, 0x509f90ff, 0x509e90ff, 0x4f9e90ff, 0x4e9d90ff, 0x4e9d90ff, 0x4d9c90ff, 0x4c9b90ff, 0x4b9b90ff, 0x4b9a8fff, 0x4a9a8fff, 0x49998fff, 0x49988fff, 0x48988fff, 0x47978fff, 0x47978fff, 0x46968fff, 0x45958fff, 0x45958fff, 0x44948fff, 0x43948fff, 0x43938fff, 0x42928fff, 0x41928fff, 0x41918fff, 0x40918fff, 0x40908eff, 0x3f8f8eff, 0x3e8f8eff, 0x3e8e8eff, 0x3d8e8eff, 0x3c8d8eff, 0x3c8c8eff, 0x3b8c8eff, 0x3a8b8eff, 0x3a8b8eff, 0x398a8eff, 0x388a8eff, 0x38898eff, 0x37888eff, 0x37888dff, 0x36878dff, 0x35878dff, 0x35868dff, 0x34858dff, 0x33858dff, 0x33848dff, 0x32848dff, 0x31838dff, 0x31828dff, 0x30828dff, 0x2f818dff, 0x2f818dff, 0x2e808dff, 0x2d808cff, 0x2d7f8cff, 0x2c7e8cff, 0x2c7e8cff, 0x2b7d8cff, 0x2a7d8cff, 0x2a7c8cff, 0x297b8cff, 0x287b8cff, 0x287a8cff, 0x277a8cff, 0x27798cff, 0x26788cff, 0x25788cff, 0x25778cff, 0x24778bff, 0x24768bff, 0x23758bff, 0x23758bff, 0x22748bff, 0x22748bff, 0x21738bff, 0x21728bff, 0x20728bff, 0x20718bff, 0x20718bff, 0x1f708bff, 0x1f6f8aff, 0x1e6f8aff, 0x1e6e8aff, 0x1e6d8aff, 0x1e6d8aff, 0x1d6c8aff, 0x1d6c8aff, 0x1d6b8aff, 0x1d6a8aff, 0x1d6a8aff, 0x1c6989ff, 0x1c6889ff, 0x1c6889ff, 0x1c6789ff, 0x1c6689ff, 0x1c6689ff, 0x1c6589ff, 0x1c6488ff, 0x1c6488ff, 0x1c6388ff, 0x1d6388ff, 0x1d6288ff, 0x1d6188ff, 0x1d6187ff, 0x1d6087ff, 0x1d5f87ff, 0x1d5f87ff, 0x1e5e87ff, 0x1e5d86ff, 0x1e5d86ff, 0x1e5c86ff, 0x1e5b86ff, 0x1f5b86ff, 0x1f5a85ff, 0x1f5985ff, 0x1f5985ff, 0x205885ff, 0x205784ff, 0x205784ff, 0x205684ff, 0x215584ff, 0x215583ff, 0x215483ff, 0x225383ff, 0x225283ff, 0x225282ff, 0x225182ff, 0x235082ff, 0x235081ff, 0x234f81ff, 0x244e81ff, 0x244e80ff, 0x244d80ff, 0x254c80ff, 0x254c7fff, 0x254b7fff, 0x254a7fff, 0x26497eff, 0x26497eff, 0x26487eff, 0x27477dff, 0x27477dff, 0x27467cff, 0x27457cff, 0x28457cff, 0x28447bff, 0x28437bff, 0x28427aff, 0x29427aff, 0x29417aff, 0x294079ff, 0x294079ff, 0x2a3f78ff, 0x2a3e78ff, 0x2a3d78ff, 0x2a3d77ff, 0x2a3c77ff, 0x2a3b76ff, 0x2b3b76ff, 0x2b3a76ff, 0x2b3975ff, 0x2b3875ff, 0x2b3875ff, 0x2b3774ff, 0x2b3674ff, 0x2c3574ff, 0x2c3573ff, 0x2c3473ff, 0x2c3373ff, 0x2c3272ff, 0x2c3172ff, 0x2c3172ff);<|MERGE_RESOLUTION|>--- conflicted
+++ resolved
@@ -648,11 +648,7 @@
     /// is instead intended for decorative purposes.
     ///
     /// ```example
-<<<<<<< HEAD
-    /// #rect(width: 100pt, height: 20pt, fill: gradient.linear(..gradient.rainbow(20)))
-=======
-    /// #rect(width: 100%, height: 20pt, fill: gradient.linear(..gradient.rainbow(2)))
->>>>>>> 06b20498
+    /// #rect(width: 100%, height: 20pt, fill: gradient.linear(..gradient.rainbow(20)))
     /// ````
     #[func]
     fn rainbow(
@@ -999,11 +995,7 @@
     let (col_1, pos_1) = stops[low];
     let t = (t - pos_0.get()) / (pos_1.get() - pos_0.get());
 
-<<<<<<< HEAD
-    let out = Color::mix_noalloc(
-=======
-    Color::mix_iter(
->>>>>>> 06b20498
+    let out = Color::mix_iter(
         [WeightedColor::new(col_0, 1.0 - t), WeightedColor::new(col_1, t)],
         mixing_space,
     )
