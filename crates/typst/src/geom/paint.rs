use super::*;
use ecow::EcoString;

/// How a fill or stroke should be painted.
#[derive(Debug, Clone, Eq, PartialEq, Hash)]
pub enum Paint {
    /// A solid color.
    Solid(Color),
    /// A gradient.
    Gradient(Gradient),
}

impl Paint {
    /// Temporary method to unwrap a solid color used for text rendering.
    pub fn unwrap_solid(&self) -> Color {
        // TODO: Implement gradients on text.
        match self {
            Self::Solid(color) => *color,
            Self::Gradient(_) => panic!("expected solid color"),
        }
    }
}

impl<T: Into<Color>> From<T> for Paint {
    fn from(t: T) -> Self {
        Self::Solid(t.into())
    }
}

<<<<<<< HEAD
impl Repr for Paint {
    fn repr(&self) -> EcoString {
        match self {
            Self::Solid(color) => color.repr(),
=======
impl From<Gradient> for Paint {
    fn from(gradient: Gradient) -> Self {
        Self::Gradient(gradient)
    }
}

impl Debug for Paint {
    fn fmt(&self, f: &mut Formatter) -> fmt::Result {
        match self {
            Self::Solid(color) => color.fmt(f),
            Self::Gradient(gradient) => gradient.fmt(f),
>>>>>>> 57bc614c
        }
    }
}

cast! {
    Paint,
    self => match self {
        Self::Solid(color) => Value::Color(color),
        Self::Gradient(gradient) => Value::Gradient(gradient),
    },
    color: Color => Self::Solid(color),
    gradient: Gradient => Self::Gradient(gradient),
}<|MERGE_RESOLUTION|>--- conflicted
+++ resolved
@@ -27,24 +27,17 @@
     }
 }
 
-<<<<<<< HEAD
-impl Repr for Paint {
-    fn repr(&self) -> EcoString {
-        match self {
-            Self::Solid(color) => color.repr(),
-=======
 impl From<Gradient> for Paint {
     fn from(gradient: Gradient) -> Self {
         Self::Gradient(gradient)
     }
 }
 
-impl Debug for Paint {
-    fn fmt(&self, f: &mut Formatter) -> fmt::Result {
+impl Repr for Paint {
+    fn repr(&self) -> EcoString {
         match self {
-            Self::Solid(color) => color.fmt(f),
-            Self::Gradient(gradient) => gradient.fmt(f),
->>>>>>> 57bc614c
+            Self::Solid(color) => color.repr(),
+            Self::Gradient(gradient) => gradient.repr(),
         }
     }
 }
