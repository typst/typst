--- conflicted
+++ resolved
@@ -4,11 +4,7 @@
 /// A 64-bit float that implements `Eq`, `Ord` and `Hash`.
 ///
 /// Panics if it's `NaN` during any of those operations.
-<<<<<<< HEAD
 #[derive(Debug, Default, Copy, Clone)]
-pub struct Scalar(pub f64);
-=======
-#[derive(Default, Copy, Clone)]
 pub struct Scalar(f64);
 
 // We have to detect NaNs this way since `f64::is_nan` isn’t const
@@ -43,7 +39,6 @@
     /// The scalar containing `f64::INFINITY`.
     pub const INFINITY: Self = Self(f64::INFINITY);
 }
->>>>>>> 57bc614c
 
 impl Numeric for Scalar {
     fn zero() -> Self {
