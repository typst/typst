--- conflicted
+++ resolved
@@ -1276,81 +1276,49 @@
             }
             Self::Hsl(c) => {
                 if c.alpha == 1.0 {
-<<<<<<< HEAD
                     eco_format!(
                         "color.hsl({}, {}, {})",
-                        Angle::deg(c.hue.into_degrees().rem_euclid(360.0) as _).repr(),
+                        Angle::deg(
+                            c.hue.into_degrees().rem_euclid(360.0 + ANGLE_EPSILON) as _
+                        )
+                        .repr(),
                         Ratio::new(c.saturation as _).repr(),
                         Ratio::new(c.lightness as _).repr(),
                     )
                 } else {
                     eco_format!(
                         "color.hsl({}, {}, {}, {})",
-                        Angle::deg(c.hue.into_degrees().rem_euclid(360.0) as _).repr(),
+                        Angle::deg(
+                            c.hue.into_degrees().rem_euclid(360.0 + ANGLE_EPSILON) as _
+                        )
+                        .repr(),
                         Ratio::new(c.saturation as _).repr(),
                         Ratio::new(c.lightness as _).repr(),
                         Ratio::new(c.alpha as _).repr(),
-=======
-                    write!(
-                        f,
-                        "color.hsl({:?}, {:?}, {:?})",
+                    )
+                }
+            }
+            Self::Hsv(c) => {
+                if c.alpha == 1.0 {
+                    eco_format!(
+                        "color.hsv({}, {}, {})",
                         Angle::deg(
                             c.hue.into_degrees().rem_euclid(360.0 + ANGLE_EPSILON) as _
-                        ),
-                        Ratio::new(c.saturation as _),
-                        Ratio::new(c.lightness as _),
-                    )
-                } else {
-                    write!(
-                        f,
-                        "color.hsl({:?}, {:?}, {:?}, {:?})",
-                        Angle::deg(
-                            c.hue.into_degrees().rem_euclid(360.0 + ANGLE_EPSILON) as _
-                        ),
-                        Ratio::new(c.saturation as _),
-                        Ratio::new(c.lightness as _),
-                        Ratio::new(c.alpha as _),
->>>>>>> 57bc614c
-                    )
-                }
-            }
-            Self::Hsv(c) => {
-                if c.alpha == 1.0 {
-<<<<<<< HEAD
-                    eco_format!(
-                        "color.hsv({}, {}, {})",
-                        Angle::deg(c.hue.into_degrees().rem_euclid(360.0) as _).repr(),
+                        )
+                        .repr(),
                         Ratio::new(c.saturation as _).repr(),
                         Ratio::new(c.value as _).repr(),
                     )
                 } else {
                     eco_format!(
                         "color.hsv({}, {}, {}, {})",
-                        Angle::deg(c.hue.into_degrees().rem_euclid(360.0) as _).repr(),
+                        Angle::deg(
+                            c.hue.into_degrees().rem_euclid(360.0 + ANGLE_EPSILON) as _
+                        )
+                        .repr(),
                         Ratio::new(c.saturation as _).repr(),
                         Ratio::new(c.value as _).repr(),
                         Ratio::new(c.alpha as _).repr(),
-=======
-                    write!(
-                        f,
-                        "color.hsv({:?}, {:?}, {:?})",
-                        Angle::deg(
-                            c.hue.into_degrees().rem_euclid(360.0 + ANGLE_EPSILON) as _
-                        ),
-                        Ratio::new(c.saturation as _),
-                        Ratio::new(c.value as _),
-                    )
-                } else {
-                    write!(
-                        f,
-                        "color.hsv({:?}, {:?}, {:?}, {:?})",
-                        Angle::deg(
-                            c.hue.into_degrees().rem_euclid(360.0 + ANGLE_EPSILON) as _
-                        ),
-                        Ratio::new(c.saturation as _),
-                        Ratio::new(c.value as _),
-                        Ratio::new(c.alpha as _),
->>>>>>> 57bc614c
                     )
                 }
             }
