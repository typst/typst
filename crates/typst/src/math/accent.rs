use unicode_math_class::MathClass;

use crate::diag::{bail, SourceResult};
<<<<<<< HEAD
use crate::foundations::{cast, elem, Content, NativeElement, Value};
use crate::layout::{Em, Frame, Point, Size};
=======
use crate::foundations::{cast, elem, Content, NativeElement, Resolve, Smart, Value};
use crate::layout::{Abs, Em, Frame, Length, Point, Rel, Size};
>>>>>>> 4e5afa67
use crate::math::{
    FrameFragment, GlyphFragment, LayoutMath, MathContext, MathFragment, Scaled,
};
use crate::symbols::Symbol;
use crate::text::TextElem;

/// How much the accent can be shorter than the base.
const ACCENT_SHORT_FALL: Em = Em::new(0.5);

/// Attaches an accent to a base.
///
/// # Example
/// ```example
/// $grave(a) = accent(a, `)$ \
/// $arrow(a) = accent(a, arrow)$ \
/// $tilde(a) = accent(a, \u{0303})$
/// ```
#[elem(LayoutMath)]
pub struct AccentElem {
    /// The base to which the accent is applied.
    /// May consist of multiple letters.
    ///
    /// ```example
    /// $arrow(A B C)$
    /// ```
    #[required]
    pub base: Content,

    /// The accent to apply to the base.
    ///
    /// Supported accents include:
    ///
    /// | Accent        | Name            | Codepoint |
    /// | ------------- | --------------- | --------- |
    /// | Grave         | `grave`         | <code>&DiacriticalGrave;</code> |
    /// | Acute         | `acute`         | `´`       |
    /// | Circumflex    | `hat`           | `^`       |
    /// | Tilde         | `tilde`         | `~`       |
    /// | Macron        | `macron`        | `¯`       |
    /// | Breve         | `breve`         | `˘`       |
    /// | Dot           | `dot`           | `.`       |
    /// | Double dot    | `dot.double`    | `¨`       |
    /// | Triple dot    | `dot.triple`    | <code>&tdot;</code> |
    /// | Quadruple dot | `dot.quad`      | <code>&DotDot;</code> |
    /// | Diaeresis     | `diaer`         | `¨`       |
    /// | Circle        | `circle`        | `∘`       |
    /// | Double acute  | `acute.double`  | `˝`       |
    /// | Caron         | `caron`         | `ˇ`       |
    /// | Right arrow   | `arrow`, `->`   | `→`       |
    /// | Left arrow    | `arrow.l`, `<-` | `←`       |
    #[required]
    pub accent: Accent,

    /// The size of the accent, relative to the width of the base.
    pub size: Smart<Rel<Length>>,
}

impl LayoutMath for AccentElem {
    #[tracing::instrument(skip(ctx))]
    fn layout_math(&self, ctx: &mut MathContext) -> SourceResult<()> {
        ctx.style(ctx.style.with_cramped(true));
        let base = ctx.layout_fragment(self.base())?;
        ctx.unstyle();

        // Preserve class to preserve automatic spacing.
        let base_class = base.class().unwrap_or(MathClass::Normal);
        let base_attach = base.accent_attach();

        let width = self
            .size(ctx.styles())
            .unwrap_or(Rel::one())
            .resolve(ctx.styles())
            .relative_to(base.width());

        // Forcing the accent to be at least as large as the base makes it too
        // wide in many case.
        let Accent(c) = self.accent();
        let glyph = GlyphFragment::new(ctx, *c, self.span());
        let short_fall = ACCENT_SHORT_FALL.scaled(ctx);
        let variant = glyph.stretch_horizontal(ctx, width, short_fall);
        let accent = variant.frame;
        let accent_attach = variant.accent_attach;

        // Descent is negative because the accent's ink bottom is above the
        // baseline. Therefore, the default gap is the accent's negated descent
        // minus the accent base height. Only if the base is very small, we need
        // a larger gap so that the accent doesn't move too low.
        let accent_base_height = scaled!(ctx, accent_base_height);
        let gap = -accent.descent() - base.height().min(accent_base_height);
        let size = Size::new(base.width(), accent.height() + gap + base.height());
        let accent_pos = Point::with_x(base_attach - accent_attach);
        let base_pos = Point::with_y(accent.height() + gap);
        let baseline = base_pos.y + base.ascent();
        let base_italics_correction = base.italics_correction();
        let base_text_like = base.is_text_like();

        let base_ascent = match &base {
            MathFragment::Frame(frame) => frame.base_ascent,
            _ => base.ascent(),
        };

        let mut frame = Frame::soft(size);
        frame.set_baseline(baseline);
        frame.push_frame(accent_pos, accent);
        frame.push_frame(base_pos, base.into_frame());
        ctx.push(
            FrameFragment::new(ctx, frame)
                .with_class(base_class)
                .with_base_ascent(base_ascent)
                .with_italics_correction(base_italics_correction)
                .with_accent_attach(base_attach)
                .with_text_like(base_text_like),
        );

        Ok(())
    }
}

/// An accent character.
#[derive(Debug, Default, Copy, Clone, Eq, PartialEq, Hash)]
pub struct Accent(char);

impl Accent {
    /// Normalize a character into an accent.
    pub fn new(c: char) -> Self {
        Self(Symbol::combining_accent(c).unwrap_or(c))
    }
}

cast! {
    Accent,
    self => self.0.into_value(),
    v: char => Self::new(v),
    v: Content => match v.to::<TextElem>() {
        Some(elem) => Value::Str(elem.text().clone().into()).cast()?,
        None => bail!("expected text"),
    },
}<|MERGE_RESOLUTION|>--- conflicted
+++ resolved
@@ -1,13 +1,8 @@
 use unicode_math_class::MathClass;
 
 use crate::diag::{bail, SourceResult};
-<<<<<<< HEAD
-use crate::foundations::{cast, elem, Content, NativeElement, Value};
-use crate::layout::{Em, Frame, Point, Size};
-=======
 use crate::foundations::{cast, elem, Content, NativeElement, Resolve, Smart, Value};
-use crate::layout::{Abs, Em, Frame, Length, Point, Rel, Size};
->>>>>>> 4e5afa67
+use crate::layout::{Em, Frame, Length, Point, Rel, Size};
 use crate::math::{
     FrameFragment, GlyphFragment, LayoutMath, MathContext, MathFragment, Scaled,
 };
