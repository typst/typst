use std::num::NonZeroUsize;

use crate::diag::{bail, SourceResult};
use crate::engine::Engine;
use crate::foundations::{
    elem, Content, Finalize, Guard, NativeElement, Resolve, Show, Smart, StyleChain,
    Synthesize,
};
use crate::introspection::{Count, Counter, CounterUpdate, Locatable};
use crate::layout::{
    Abs, Align, AlignElem, Axes, Dir, Em, FixedAlign, Fragment, Frame, Layout, Point,
    Regions, Size,
};
use crate::math::{LayoutMath, MathContext};
use crate::model::{Numbering, Outlinable, ParElem, Refable, Supplement};
use crate::syntax::Span;
use crate::text::{
    families, variant, Font, FontFamily, FontList, FontWeight, Lang, LocalName, Region,
    TextElem,
};
use crate::util::{option_eq, NonZeroExt, Numeric};
use crate::World;

/// A mathematical equation.
///
/// Can be displayed inline with text or as a separate block.
///
/// # Example
/// ```example
/// #set text(font: "New Computer Modern")
///
/// Let $a$, $b$, and $c$ be the side
/// lengths of right-angled triangle.
/// Then, we know that:
/// $ a^2 + b^2 = c^2 $
///
/// Prove by induction:
/// $ sum_(k=1)^n k = (n(n+1)) / 2 $
/// ```
///
/// # Syntax
/// This function also has dedicated syntax: Write mathematical markup within
/// dollar signs to create an equation. Starting and ending the equation with at
/// least one space lifts it into a separate block that is centered
/// horizontally. For more details about math syntax, see the
/// [main math page]($category/math).
#[elem(
    Locatable, Synthesize, Show, Finalize, Layout, LayoutMath, Count, LocalName, Refable,
    Outlinable
)]
pub struct EquationElem {
    /// Whether the equation is displayed as a separate block.
    #[default(false)]
    pub block: bool,

    /// How to [number]($numbering) block-level equations.
    ///
    /// ```example
    /// #set math.equation(numbering: "(1)")
    ///
    /// We define:
    /// $ phi.alt := (1 + sqrt(5)) / 2 $ <ratio>
    ///
    /// With @ratio, we get:
    /// $ F_n = floor(1 / sqrt(5) phi.alt^n) $
    /// ```
    pub numbering: Option<Numbering>,

    /// A supplement for the equation.
    ///
    /// For references to equations, this is added before the referenced number.
    ///
    /// If a function is specified, it is passed the referenced equation and
    /// should return content.
    ///
    /// ```example
    /// #set math.equation(numbering: "(1)", supplement: [Eq.])
    ///
    /// We define:
    /// $ phi.alt := (1 + sqrt(5)) / 2 $ <ratio>
    ///
    /// With @ratio, we get:
    /// $ F_n = floor(1 / sqrt(5) phi.alt^n) $
    /// ```
    pub supplement: Smart<Option<Supplement>>,

    /// The contents of the equation.
    #[required]
    pub body: Content,
}

impl Synthesize for EquationElem {
    fn synthesize(
        &mut self,
        engine: &mut Engine,
        styles: StyleChain,
    ) -> SourceResult<()> {
        // Resolve the supplement.
        let supplement = match self.supplement(styles) {
            Smart::Auto => TextElem::packed(Self::local_name_in(styles)),
            Smart::Custom(None) => Content::empty(),
            Smart::Custom(Some(supplement)) => {
                supplement.resolve(engine, [self.clone()])?
            }
        };

        self.push_block(self.block(styles));
        self.push_numbering(self.numbering(styles));
        self.push_supplement(Smart::Custom(Some(Supplement::Content(supplement))));

        Ok(())
    }
}

impl Show for EquationElem {
    #[typst_macros::time(name = "math.equation", span = self.span())]
    fn show(&self, _: &mut Engine, styles: StyleChain) -> SourceResult<Content> {
        let mut realized = self.clone().pack().guarded(Guard::Base(Self::elem()));
        if self.block(styles) {
            realized = AlignElem::new(realized).spanned(self.span()).pack();
        }
        Ok(realized)
    }
}

impl Finalize for EquationElem {
    fn finalize(&self, realized: Content, style: StyleChain) -> Content {
        let mut realized = realized;
        if self.block(style) {
            realized = realized.styled(AlignElem::set_alignment(Align::CENTER));
        }
        realized
            .styled(TextElem::set_weight(FontWeight::from_number(450)))
            .styled(TextElem::set_font(FontList(vec![FontFamily::new(
                "New Computer Modern Math",
            )])))
    }
}

<<<<<<< HEAD
/// Layouted items suitable for placing in a paragraph.
#[derive(Debug, Clone)]
pub enum MathParItem {
    Space(Abs),
    Frame(Frame),
}

impl MathParItem {
    /// The text representation of this item.
    pub fn text(&self) -> char {
        match self {
            MathParItem::Space(_) => ' ',        // Space
            MathParItem::Frame(_) => '\u{FFFC}', // Object Replacement Character
        }
    }
}

impl EquationElem {
    pub fn layout_inline(
=======
impl Layout for EquationElem {
    #[typst_macros::time(name = "math.equation", span = self.span())]
    fn layout(
>>>>>>> 3aeb150c
        &self,
        engine: &mut Engine<'_>,
        styles: StyleChain,
        regions: Regions,
    ) -> SourceResult<Vec<MathParItem>> {
        assert!(!self.block(styles));

        // Find a math font.
        let font = find_math_font(engine, styles, self.span())?;

        let mut ctx = MathContext::new(engine, styles, regions, &font, false);
        let rows = ctx.layout_root(self)?;

<<<<<<< HEAD
        let mut items = if rows.row_count() == 1 {
            rows.into_par_items()
=======
        if block {
            if let Some(numbering) = self.numbering(styles) {
                let pod = Regions::one(regions.base(), Axes::splat(false));
                let counter = Counter::of(Self::elem())
                    .display(self.span(), Some(numbering), false)
                    .layout(engine, styles, pod)?
                    .into_frame();

                let full_counter_width = counter.width() + NUMBER_GUTTER.resolve(styles);
                let width = if regions.size.x.is_finite() {
                    regions.size.x
                } else {
                    frame.width() + 2.0 * full_counter_width
                };

                let height = frame.height().max(counter.height());
                let align = AlignElem::alignment_in(styles).resolve(styles).x;
                frame.resize(Size::new(width, height), Axes::splat(align));

                let dir = TextElem::dir_in(styles);
                let offset = match (align, dir) {
                    (FixedAlign::Start, Dir::RTL) => full_counter_width,
                    (FixedAlign::End, Dir::LTR) => -full_counter_width,
                    _ => Abs::zero(),
                };
                frame.translate(Point::with_x(offset));

                let x = if dir.is_positive() {
                    frame.width() - counter.width()
                } else {
                    Abs::zero()
                };
                let y = (frame.height() - counter.height()) / 2.0;

                frame.push_frame(Point::new(x, y), counter)
            }
>>>>>>> 3aeb150c
        } else {
            vec![MathParItem::Frame(rows.into_fragment(&ctx).into_frame())]
        };

        for item in &mut items {
            let MathParItem::Frame(frame) = item else { continue };

            let font_size = TextElem::size_in(styles);
            let slack = ParElem::leading_in(styles) * 0.7;
            let top_edge = TextElem::top_edge_in(styles).resolve(font_size, &font, None);
            let bottom_edge =
                -TextElem::bottom_edge_in(styles).resolve(font_size, &font, None);

            let ascent = top_edge.max(frame.ascent() - slack);
            let descent = bottom_edge.max(frame.descent() - slack);
            frame.translate(Point::with_y(ascent - frame.baseline()));
            frame.size_mut().y = ascent + descent;

            // Apply metadata.
            frame.meta(styles, false);
        }

        Ok(items)
    }
}

impl Layout for EquationElem {
    #[tracing::instrument(name = "EquationElem::layout", skip_all)]
    fn layout(
        &self,
        engine: &mut Engine,
        styles: StyleChain,
        regions: Regions,
    ) -> SourceResult<Fragment> {
        const NUMBER_GUTTER: Em = Em::new(0.5);

        assert!(self.block(styles));

        // Find a math font.
        let font = find_math_font(engine, styles, self.span())?;

        let mut ctx = MathContext::new(engine, styles, regions, &font, true);
        let mut frame = ctx.layout_frame(self)?;

        if let Some(numbering) = self.numbering(styles) {
            let pod = Regions::one(regions.base(), Axes::splat(false));
            let counter = Counter::of(Self::elem())
                .display(Some(numbering), false)
                .layout(engine, styles, pod)?
                .into_frame();

            let full_counter_width = counter.width() + NUMBER_GUTTER.resolve(styles);
            let width = if regions.size.x.is_finite() {
                regions.size.x
            } else {
                frame.width() + 2.0 * full_counter_width
            };

            let height = frame.height().max(counter.height());
            let align = AlignElem::alignment_in(styles).resolve(styles).x;
            frame.resize(Size::new(width, height), Axes::splat(align));

            let dir = TextElem::dir_in(styles);
            let offset = match (align, dir) {
                (FixedAlign::Start, Dir::RTL) => full_counter_width,
                (FixedAlign::End, Dir::LTR) => -full_counter_width,
                _ => Abs::zero(),
            };
            frame.translate(Point::with_x(offset));

            let x = if dir.is_positive() {
                frame.width() - counter.width()
            } else {
                Abs::zero()
            };
            let y = (frame.height() - counter.height()) / 2.0;

            frame.push_frame(Point::new(x, y), counter)
        }

        // Apply metadata.
        frame.meta(styles, false);

        Ok(Fragment::frame(frame))
    }
}

impl Count for EquationElem {
    fn update(&self) -> Option<CounterUpdate> {
        (self.block(StyleChain::default())
            && self.numbering(StyleChain::default()).is_some())
        .then(|| CounterUpdate::Step(NonZeroUsize::ONE))
    }
}

impl LocalName for EquationElem {
    fn local_name(lang: Lang, region: Option<Region>) -> &'static str {
        match lang {
            Lang::ALBANIAN => "Ekuacion",
            Lang::ARABIC => "معادلة",
            Lang::BOKMÅL => "Ligning",
            Lang::CHINESE if option_eq(region, "TW") => "方程式",
            Lang::CHINESE => "公式",
            Lang::CZECH => "Rovnice",
            Lang::DANISH => "Ligning",
            Lang::DUTCH => "Vergelijking",
            Lang::ESTONIAN => "Valem",
            Lang::FILIPINO => "Ekwasyon",
            Lang::FINNISH => "Yhtälö",
            Lang::FRENCH => "Équation",
            Lang::GERMAN => "Gleichung",
            Lang::GREEK => "Εξίσωση",
            Lang::HUNGARIAN => "Egyenlet",
            Lang::ITALIAN => "Equazione",
            Lang::NYNORSK => "Likning",
            Lang::POLISH => "Równanie",
            Lang::PORTUGUESE => "Equação",
            Lang::ROMANIAN => "Ecuația",
            Lang::RUSSIAN => "Уравнение",
            Lang::SERBIAN => "Једначина",
            Lang::SLOVENIAN => "Enačba",
            Lang::SPANISH => "Ecuación",
            Lang::SWEDISH => "Ekvation",
            Lang::TURKISH => "Denklem",
            Lang::UKRAINIAN => "Рівняння",
            Lang::VIETNAMESE => "Phương trình",
            Lang::JAPANESE => "式",
            Lang::ENGLISH | _ => "Equation",
        }
    }
}

impl Refable for EquationElem {
    fn supplement(&self) -> Content {
        // After synthesis, this should always be custom content.
        match self.supplement(StyleChain::default()) {
            Smart::Custom(Some(Supplement::Content(content))) => content,
            _ => Content::empty(),
        }
    }

    fn counter(&self) -> Counter {
        Counter::of(Self::elem())
    }

    fn numbering(&self) -> Option<Numbering> {
        self.numbering(StyleChain::default())
    }
}

impl Outlinable for EquationElem {
    fn outline(&self, engine: &mut Engine) -> SourceResult<Option<Content>> {
        if !self.block(StyleChain::default()) {
            return Ok(None);
        }
        let Some(numbering) = self.numbering(StyleChain::default()) else {
            return Ok(None);
        };

        // After synthesis, this should always be custom content.
        let mut supplement = match self.supplement(StyleChain::default()) {
            Smart::Custom(Some(Supplement::Content(content))) => content,
            _ => Content::empty(),
        };

        if !supplement.is_empty() {
            supplement += TextElem::packed("\u{a0}");
        }

        let numbers = self
            .counter()
            .at(engine, self.location().unwrap())?
            .display(engine, &numbering)?;

        Ok(Some(supplement + numbers))
    }
}

impl LayoutMath for EquationElem {
    #[typst_macros::time(name = "math.equation", span = self.span())]
    fn layout_math(&self, ctx: &mut MathContext) -> SourceResult<()> {
        self.body().layout_math(ctx)
    }
}

fn find_math_font(
    engine: &mut Engine<'_>,
    styles: StyleChain,
    span: Span,
) -> SourceResult<Font> {
    let variant = variant(styles);
    let world = engine.world;
    let Some(font) = families(styles).find_map(|family| {
        let id = world.book().select(family, variant)?;
        let font = world.font(id)?;
        let _ = font.ttf().tables().math?.constants?;
        Some(font)
    }) else {
        bail!(span, "current font does not support math");
    };
    Ok(font)
}<|MERGE_RESOLUTION|>--- conflicted
+++ resolved
@@ -137,7 +137,6 @@
     }
 }
 
-<<<<<<< HEAD
 /// Layouted items suitable for placing in a paragraph.
 #[derive(Debug, Clone)]
 pub enum MathParItem {
@@ -157,11 +156,6 @@
 
 impl EquationElem {
     pub fn layout_inline(
-=======
-impl Layout for EquationElem {
-    #[typst_macros::time(name = "math.equation", span = self.span())]
-    fn layout(
->>>>>>> 3aeb150c
         &self,
         engine: &mut Engine<'_>,
         styles: StyleChain,
@@ -175,47 +169,8 @@
         let mut ctx = MathContext::new(engine, styles, regions, &font, false);
         let rows = ctx.layout_root(self)?;
 
-<<<<<<< HEAD
         let mut items = if rows.row_count() == 1 {
             rows.into_par_items()
-=======
-        if block {
-            if let Some(numbering) = self.numbering(styles) {
-                let pod = Regions::one(regions.base(), Axes::splat(false));
-                let counter = Counter::of(Self::elem())
-                    .display(self.span(), Some(numbering), false)
-                    .layout(engine, styles, pod)?
-                    .into_frame();
-
-                let full_counter_width = counter.width() + NUMBER_GUTTER.resolve(styles);
-                let width = if regions.size.x.is_finite() {
-                    regions.size.x
-                } else {
-                    frame.width() + 2.0 * full_counter_width
-                };
-
-                let height = frame.height().max(counter.height());
-                let align = AlignElem::alignment_in(styles).resolve(styles).x;
-                frame.resize(Size::new(width, height), Axes::splat(align));
-
-                let dir = TextElem::dir_in(styles);
-                let offset = match (align, dir) {
-                    (FixedAlign::Start, Dir::RTL) => full_counter_width,
-                    (FixedAlign::End, Dir::LTR) => -full_counter_width,
-                    _ => Abs::zero(),
-                };
-                frame.translate(Point::with_x(offset));
-
-                let x = if dir.is_positive() {
-                    frame.width() - counter.width()
-                } else {
-                    Abs::zero()
-                };
-                let y = (frame.height() - counter.height()) / 2.0;
-
-                frame.push_frame(Point::new(x, y), counter)
-            }
->>>>>>> 3aeb150c
         } else {
             vec![MathParItem::Frame(rows.into_fragment(&ctx).into_frame())]
         };
@@ -243,7 +198,7 @@
 }
 
 impl Layout for EquationElem {
-    #[tracing::instrument(name = "EquationElem::layout", skip_all)]
+    #[typst_macros::time(name = "math.equation", span = self.span())]
     fn layout(
         &self,
         engine: &mut Engine,
@@ -263,7 +218,7 @@
         if let Some(numbering) = self.numbering(styles) {
             let pod = Regions::one(regions.base(), Axes::splat(false));
             let counter = Counter::of(Self::elem())
-                .display(Some(numbering), false)
+                .display(self.span(), Some(numbering), false)
                 .layout(engine, styles, pod)?
                 .into_frame();
 
