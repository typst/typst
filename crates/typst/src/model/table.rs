use std::num::NonZeroUsize;
use std::sync::Arc;

use ecow::{eco_format, EcoString};

use crate::diag::{bail, SourceResult, StrResult, Trace, Tracepoint};
use crate::engine::Engine;
use crate::foundations::{
    cast, elem, scope, Content, Fold, Packed, Show, Smart, StyleChain,
};
use crate::layout::{
    show_grid_cell, Abs, Alignment, Axes, Cell, CellGrid, Celled, Dir, Fragment,
    GridCell, GridFooter, GridHLine, GridHeader, GridLayouter, GridVLine, LayoutMultiple,
    Length, LinePosition, OuterHAlignment, OuterVAlignment, Regions, Rel, ResolvableCell,
    ResolvableGridChild, ResolvableGridItem, Sides, TrackSizings,
};
use crate::model::Figurable;
use crate::syntax::Span;
use crate::text::{Lang, LocalName, Region, TextElem};
use crate::util::NonZeroExt;
use crate::visualize::{Paint, Stroke};

/// A table of items.
///
/// Tables are used to arrange content in cells. Cells can contain arbitrary
/// content, including multiple paragraphs and are specified in row-major order.
/// Because tables are just grids with different defaults for some cell
/// properties (notably `stroke` and `inset`), refer to the [grid
/// documentation]($grid) for more information on how to size the table tracks
/// and specify the cell appearance properties.
///
/// If you are unsure whether you should be using a table or a grid, consider
/// whether the content you are arranging semantically belongs together as a set
/// of related data points or similar or whether you are just want to enhance
/// your presentation by arranging unrelated content in a grid. In the former
/// case, a table is the right choice, while in the latter case, a grid is more
/// appropriate. Furthermore, Typst will annote its output in the future such
/// that screenreaders will annouce content in `table` as tabular while a grid's
/// content will be announced no different than multiple content blocks in the
/// document flow.
///
/// Note that, to override a particular cell's properties or apply show rules on
/// table cells, you can use the [`table.cell`]($table.cell) element. See its
/// documentation for more information.
///
/// Although the `table` and the `grid` share most properties, set and show
/// rules on one of them do not affect the other.
///
/// To give a table a caption and make it [referenceable]($ref), put it into a
/// [figure].
///
/// # Example
///
/// The example below demonstrates some of the most common table options.
/// ```example
/// #table(
///   columns: (1fr, auto, auto),
///   inset: 10pt,
///   align: horizon,
///   table.header(
///     [], [*Area*], [*Parameters*],
///   ),
///   image("cylinder.svg"),
///   $ pi h (D^2 - d^2) / 4 $,
///   [
///     $h$: height \
///     $D$: outer radius \
///     $d$: inner radius
///   ],
///   image("tetrahedron.svg"),
///   $ sqrt(2) / 12 a^3 $,
///   [$a$: edge length]
/// )
/// ```
///
/// Much like with grids, you can use [`table.cell`]($table.cell) to customize
/// the appearance and the position of each cell.
///
/// ```example
/// >>> #set page(width: auto)
/// >>> #set text(font: "IBM Plex Sans")
/// >>> #let gray = rgb("#565565")
/// >>>
/// #set table(
///   stroke: none,
///   gutter: 0.2em,
///   fill: (x, y) =>
///     if x == 0 or y == 0 { gray },
///   inset: (right: 1.5em),
/// )
///
/// #show table.cell: it => {
///   if it.x == 0 or it.y == 0 {
///     set text(white)
///     strong(it)
///   } else if it.body == [] {
///     // Replace empty cells with 'N/A'
///     pad(..it.inset)[_N/A_]
///   } else {
///     it
///   }
/// }
///
/// #let a = table.cell(
///   fill: green.lighten(60%),
/// )[A]
/// #let b = table.cell(
///   fill: aqua.lighten(60%),
/// )[B]
///
/// #table(
///   columns: 4,
///   [], [Exam 1], [Exam 2], [Exam 3],
///
///   [John], [], a, [],
///   [Mary], [], a, a,
///   [Robert], b, a, b,
/// )
/// ```
#[elem(scope, LayoutMultiple, LocalName, Figurable)]
pub struct TableElem {
    /// The column sizes. See the [grid documentation]($grid) for more
    /// information on track sizing.
    #[borrowed]
    pub columns: TrackSizings,

    /// The row sizes. See the [grid documentation]($grid) for more information
    /// on track sizing.
    #[borrowed]
    pub rows: TrackSizings,

    /// The gaps between rows & columns. See the [grid documentation]($grid) for
    /// more information on gutters.
    #[external]
    pub gutter: TrackSizings,

    /// The gaps between columns. Takes precedence over `gutter`. See the
    /// [grid documentation]($grid) for more information on gutters.
    #[borrowed]
    #[parse(
        let gutter = args.named("gutter")?;
        args.named("column-gutter")?.or_else(|| gutter.clone())
    )]
    pub column_gutter: TrackSizings,

    /// The gaps between rows. Takes precedence over `gutter`. See the
    /// [grid documentation]($grid) for more information on gutters.
    #[parse(args.named("row-gutter")?.or_else(|| gutter.clone()))]
    #[borrowed]
    pub row_gutter: TrackSizings,

    /// How to fill the cells.
    ///
    /// This can be a color or a function that returns a color. The function is
    /// passed the cells' column and row index, starting at zero. This can be
    /// used to implement striped tables.
    ///
    /// ```example
    /// #table(
    ///   fill: (col, _) => if calc.odd(col) { luma(240) } else { white },
    ///   align: (col, row) =>
    ///     if row == 0 { center }
    ///     else if col == 0 { left }
    ///     else { right },
    ///   columns: 4,
    ///   [], [*Q1*], [*Q2*], [*Q3*],
    ///   [Revenue:], [1000 €], [2000 €], [3000 €],
    ///   [Expenses:], [500 €], [1000 €], [1500 €],
    ///   [Profit:], [500 €], [1000 €], [1500 €],
    /// )
    /// ```
    #[borrowed]
    pub fill: Celled<Option<Paint>>,

    /// How to align the cells' content.
    ///
    /// This can either be a single alignment, an array of alignments
    /// (corresponding to each column) or a function that returns an alignment.
    /// The function is passed the cells' column and row index, starting at zero.
    /// If set to `{auto}`, the outer alignment is used.
    ///
    /// ```example
    /// #table(
    ///   columns: 3,
    ///   align: (left, center, right),
    ///   [Hello], [Hello], [Hello],
    ///   [A], [B], [C],
    /// )
    /// ```
    #[borrowed]
    pub align: Celled<Smart<Alignment>>,

    /// How to [stroke] the cells.
    ///
    /// Strokes can be disabled by setting this to `{none}`.
    ///
    /// If it is necessary to place lines which can cross spacing between cells
    /// produced by the `gutter` option, or to override the stroke between
    /// multiple specific cells, consider specifying one or more of
    /// [`table.hline`]($table.hline) and [`table.vline`]($table.vline)
    /// alongside your table cells.
    ///
    /// See the [grid documentation]($grid.stroke) for more information on
    /// strokes.
    #[resolve]
    #[fold]
    #[default(Celled::Value(Sides::splat(Some(Some(Arc::new(Stroke::default()))))))]
    pub stroke: Celled<Sides<Option<Option<Arc<Stroke>>>>>,

    /// How much to pad the cells' content.
    ///
    /// ```example
    /// #table(
    ///   inset: 10pt,
    ///   [Hello],
    ///   [World],
    /// )
    ///
    /// #table(
    ///   columns: 2,
    ///   inset: (
    ///     x: 20pt,
    ///     y: 10pt,
    ///   ),
    ///   [Hello],
    ///   [World],
    /// )
    /// ```
    #[fold]
    #[default(Celled::Value(Sides::splat(Some(Abs::pt(5.0).into()))))]
    pub inset: Celled<Sides<Option<Rel<Length>>>>,

    /// The contents of the table cells, plus any extra table lines specified
    /// with the [`table.hline`]($table.hline) and
    /// [`table.vline`]($table.vline) elements.
    #[variadic]
    pub children: Vec<TableChild>,
}

#[scope]
impl TableElem {
    #[elem]
    type TableCell;

    #[elem]
    type TableHLine;

    #[elem]
    type TableVLine;

    #[elem]
    type TableHeader;

    #[elem]
    type TableFooter;
}

impl LayoutMultiple for Packed<TableElem> {
    #[typst_macros::time(name = "table", span = self.span())]
    fn layout(
        &self,
        engine: &mut Engine,
        styles: StyleChain,
        regions: Regions,
    ) -> SourceResult<Fragment> {
        let inset = self.inset(styles);
        let align = self.align(styles);
        let columns = self.columns(styles);
        let rows = self.rows(styles);
        let column_gutter = self.column_gutter(styles);
        let row_gutter = self.row_gutter(styles);
        let fill = self.fill(styles);
        let stroke = self.stroke(styles);

        let tracks = Axes::new(columns.0.as_slice(), rows.0.as_slice());
        let gutter = Axes::new(column_gutter.0.as_slice(), row_gutter.0.as_slice());
        // Use trace to link back to the table when a specific cell errors
        let tracepoint = || Tracepoint::Call(Some(eco_format!("table")));
        let resolve_item = |item: &TableItem| item.to_resolvable(styles);
        let children = self.children().iter().map(|child| match child {
            TableChild::Header(header) => ResolvableGridChild::Header {
                repeat: header.repeat(styles),
                span: header.span(),
                items: header.children().iter().map(resolve_item),
            },
            TableChild::Footer(footer) => ResolvableGridChild::Footer {
                repeat: footer.repeat(styles),
                span: footer.span(),
                items: footer.children().iter().map(resolve_item),
            },
            TableChild::Item(item) => {
                ResolvableGridChild::Item(item.to_resolvable(styles))
            }
        });
        let grid = CellGrid::resolve(
            tracks,
            gutter,
            children,
            fill,
            align,
            &inset,
            &stroke,
            engine,
            styles,
            self.span(),
        )
        .trace(engine.world, tracepoint, self.span())?;

        let layouter = GridLayouter::new(&grid, regions, styles, self.span());
        layouter.layout(engine)
    }
}

impl LocalName for Packed<TableElem> {
    fn local_name(lang: Lang, _: Option<Region>) -> &'static str {
        match lang {
            Lang::ALBANIAN => "Tabel",
            Lang::ARABIC => "جدول",
            Lang::BOKMÅL => "Tabell",
            Lang::CATALAN => "Taula",
            Lang::CHINESE => "表",
            Lang::CZECH => "Tabulka",
            Lang::DANISH => "Tabel",
            Lang::DUTCH => "Tabel",
            Lang::ESTONIAN => "Tabel",
            Lang::FILIPINO => "Talaan",
            Lang::FINNISH => "Taulukko",
            Lang::FRENCH => "Tableau",
            Lang::GERMAN => "Tabelle",
            Lang::GREEK => "Πίνακας",
            Lang::HUNGARIAN => "Táblázat",
            Lang::ITALIAN => "Tabella",
            Lang::NYNORSK => "Tabell",
            Lang::POLISH => "Tabela",
            Lang::PORTUGUESE => "Tabela",
            Lang::ROMANIAN => "Tabelul",
            Lang::RUSSIAN => "Таблица",
            Lang::SERBIAN => "Табела",
            Lang::SLOVENIAN => "Tabela",
            Lang::SPANISH => "Tabla",
            Lang::SWEDISH => "Tabell",
            Lang::TURKISH => "Tablo",
            Lang::UKRAINIAN => "Таблиця",
            Lang::VIETNAMESE => "Bảng",
            Lang::JAPANESE => "表",
            Lang::ENGLISH | _ => "Table",
        }
    }
}

impl Figurable for Packed<TableElem> {}

/// Any child of a table element.
#[derive(Debug, PartialEq, Clone, Hash)]
pub enum TableChild {
    Header(Packed<TableHeader>),
    Footer(Packed<TableFooter>),
    Item(TableItem),
}

cast! {
    TableChild,
    self => match self {
        Self::Header(header) => header.into_value(),
        Self::Footer(footer) => footer.into_value(),
        Self::Item(item) => item.into_value(),
    },
    v: Content => {
        v.try_into()?
    },
}

impl TryFrom<Content> for TableChild {
    type Error = EcoString;

    fn try_from(value: Content) -> StrResult<Self> {
        if value.is::<GridHeader>() {
            bail!(
                "cannot use `grid.header` as a table header; use `table.header` instead"
            )
        }
        if value.is::<GridFooter>() {
            bail!(
                "cannot use `grid.footer` as a table footer; use `table.footer` instead"
            )
        }

        value
            .into_packed::<TableHeader>()
            .map(Self::Header)
            .or_else(|value| value.into_packed::<TableFooter>().map(Self::Footer))
            .or_else(|value| TableItem::try_from(value).map(Self::Item))
    }
}

/// A table item, which is the basic unit of table specification.
#[derive(Debug, PartialEq, Clone, Hash)]
pub enum TableItem {
    HLine(Packed<TableHLine>),
    VLine(Packed<TableVLine>),
    Cell(Packed<TableCell>),
}

impl TableItem {
    fn to_resolvable(&self, styles: StyleChain) -> ResolvableGridItem<Packed<TableCell>> {
        match self {
            Self::HLine(hline) => ResolvableGridItem::HLine {
                y: hline.y(styles),
                start: hline.start(styles),
                end: hline.end(styles),
                stroke: hline.stroke(styles),
                span: hline.span(),
                position: match hline.position(styles) {
                    OuterVAlignment::Top => LinePosition::Before,
                    OuterVAlignment::Bottom => LinePosition::After,
                },
            },
            Self::VLine(vline) => ResolvableGridItem::VLine {
                x: vline.x(styles),
                start: vline.start(styles),
                end: vline.end(styles),
                stroke: vline.stroke(styles),
                span: vline.span(),
                position: match vline.position(styles) {
                    OuterHAlignment::Left if TextElem::dir_in(styles) == Dir::RTL => {
                        LinePosition::After
                    }
                    OuterHAlignment::Right if TextElem::dir_in(styles) == Dir::RTL => {
                        LinePosition::Before
                    }
                    OuterHAlignment::Start | OuterHAlignment::Left => {
                        LinePosition::Before
                    }
                    OuterHAlignment::End | OuterHAlignment::Right => LinePosition::After,
                },
            },
            Self::Cell(cell) => ResolvableGridItem::Cell(cell.clone()),
        }
    }
}

cast! {
    TableItem,
    self => match self {
        Self::HLine(hline) => hline.into_value(),
        Self::VLine(vline) => vline.into_value(),
        Self::Cell(cell) => cell.into_value(),
    },
    v: Content => {
        v.try_into()?
    },
}

impl TryFrom<Content> for TableItem {
    type Error = EcoString;

    fn try_from(value: Content) -> StrResult<Self> {
        if value.is::<GridHeader>() {
            bail!("cannot place a grid header within another header or footer");
        }
        if value.is::<TableHeader>() {
            bail!("cannot place a table header within another header or footer");
        }
        if value.is::<GridFooter>() {
            bail!("cannot place a grid footer within another footer or header");
        }
        if value.is::<TableFooter>() {
            bail!("cannot place a table footer within another footer or header");
        }
        if value.is::<GridCell>() {
            bail!("cannot use `grid.cell` as a table cell; use `table.cell` instead");
        }
        if value.is::<GridHLine>() {
            bail!("cannot use `grid.hline` as a table line; use `table.hline` instead");
        }
        if value.is::<GridVLine>() {
            bail!("cannot use `grid.vline` as a table line; use `table.vline` instead");
        }

        Ok(value
            .into_packed::<TableHLine>()
            .map(Self::HLine)
            .or_else(|value| value.into_packed::<TableVLine>().map(Self::VLine))
            .or_else(|value| value.into_packed::<TableCell>().map(Self::Cell))
            .unwrap_or_else(|value| {
                let span = value.span();
                Self::Cell(Packed::new(TableCell::new(value)).spanned(span))
            }))
    }
}

/// A repeatable table header.
///
/// You should wrap your tables heading rows in this function even if you do not
/// plan to wrap your table across pages because Typst will use this function to
/// attach accessibility metadata to tables in the future and ensure universal
/// access to your document.
///
/// ```example
/// #set page(height: 11.5em)
/// #set table(
///   fill: (x, y) =>
///     if x == 0 or y == 0 {
///       gray.lighten(40%)
///     },
///   align: right,
/// )
///
/// #show table.cell.where(x: 0): strong
/// #show table.cell.where(y: 0): strong
///
/// #table(
///   columns: 4,
///   table.header(
///     [], [Blue chip],
///     [Fresh IPO], [Penny st'k],
///   ),
///   table.cell(
///     rowspan: 6,
///     align: horizon,
///     rotate(-90deg, reflow: true)[
///       *USD / day*
///     ],
///   ),
///   [0.20], [104], [5],
///   [3.17], [108], [4],
///   [1.59], [84],  [1],
///   [0.26], [98],  [15],
///   [0.01], [195], [4],
///   [7.34], [57],  [2],
/// )
/// ```
#[elem(name = "header", title = "Table Header")]
pub struct TableHeader {
    /// Whether this header should be repeated across pages.
    #[default(true)]
    pub repeat: bool,

    /// The cells and lines within the header.
    #[variadic]
    pub children: Vec<TableItem>,
}

<<<<<<< HEAD
/// A horizontal line in the table.
=======
/// A repeatable table footer.
#[elem(name = "footer", title = "Table Footer")]
pub struct TableFooter {
    /// Whether this footer should be repeated across pages.
    #[default(true)]
    pub repeat: bool,

    /// The cells and lines within the footer.
    #[variadic]
    pub children: Vec<TableItem>,
}

/// A horizontal line in the table. See the docs for
/// [`grid.hline`]($grid.hline) for more information regarding how to use this
/// element's fields.
>>>>>>> 639a8d0d
///
/// Overrides any per-cell stroke, including stroke specified through the
/// table's `stroke` field. Can cross spacing between cells created through the
/// table's [`column-gutter`]($table.column-gutter) option.
///
/// Use this function instead of the table's `stroke` field if you want to
/// manually place a horizontal line at a specific position in a single table.
/// Consider using [table's `stroke`]($table.stroke) field or [`table.cell`'s
/// `stroke`]($table.cell.stroke) field instead if the line you want to place is
/// part of all your tables' designs.
///
/// ```example
/// #set table.hline(stroke: .6pt)
///
/// #table(
///   stroke: none,
///   columns: (auto, 1fr),
///   [09:00], [Badge pick up],
///   [09:45], [Opening Keynote],
///   [10:30], [Talk: Typst's Future],
///   [11:15], [Session: Good PRs],
///   table.hline(start: 1),
///   [Noon], [_Lunch break_],
///   table.hline(start: 1),
///   [14:00], [Talk: Tracked Layout],
///   [15:00], [Talk: Automations],
///   [16:00], [Workshop: Tables],
///   table.hline(),
///   [19:00], [Day 1 Attendee Mixer],
/// )
/// ```
#[elem(name = "hline", title = "Table Horizontal Line")]
pub struct TableHLine {
    /// The row above which the horizontal line is placed (zero-indexed).
    /// Functions identically to the `y` field in [`grid.hline`]($grid.hline.y).
    pub y: Smart<usize>,

    /// The column at which the horizontal line starts (zero-indexed, inclusive).
    pub start: usize,

    /// The column before which the horizontal line ends (zero-indexed,
    /// exclusive).
    pub end: Option<NonZeroUsize>,

    /// The line's stroke.
    ///
    /// Specifying `{none}` interrupts previous hlines placed across this
    /// line's range, but does not affect per-cell stroke or vlines.
    #[resolve]
    #[fold]
    #[default(Some(Arc::new(Stroke::default())))]
    pub stroke: Option<Arc<Stroke>>,

    /// The position at which the line is placed, given its row (`y`) - either
    /// `{top}` to draw above it or `{bottom}` to draw below it.
    ///
    /// This setting is only relevant when row gutter is enabled (and
    /// shouldn't be used otherwise - prefer just increasing the `y` field by
    /// one instead), since then the position below a row becomes different
    /// from the position above the next row due to the spacing between both.
    #[default(OuterVAlignment::Top)]
    pub position: OuterVAlignment,
}

/// A vertical line in the table. See the docs for [`grid.vline`]($grid.vline)
/// for more information regarding how to use this element's fields.
///
/// Overrides any per-cell stroke, including stroke specified through the
/// table's `stroke` field. Can cross spacing between cells created through the
/// table's [`row-gutter`]($table.row-gutter) option.
///
/// Similar to [`table.hline`]($table.hline), use this function if you want to
/// manually place a vertical line at a specific position in a single table and
/// use the [table's `stroke`]($table.stroke) field or [`table.cell`'s
/// `stroke`]($table.cell.stroke) field instead if the line you want to place is
/// part of all your tables' designs.
#[elem(name = "vline", title = "Table Vertical Line")]
pub struct TableVLine {
    /// The column before which the horizontal line is placed (zero-indexed).
    /// Functions identically to the `x` field in [`grid.vline`]($grid.vline).
    pub x: Smart<usize>,

    /// The row at which the vertical line starts (zero-indexed, inclusive).
    pub start: usize,

    /// The row on top of which the vertical line ends (zero-indexed,
    /// exclusive).
    pub end: Option<NonZeroUsize>,

    /// The line's stroke.
    ///
    /// Specifying `{none}` interrupts previous vlines placed across this
    /// line's range, but does not affect per-cell stroke or hlines.
    #[resolve]
    #[fold]
    #[default(Some(Arc::new(Stroke::default())))]
    pub stroke: Option<Arc<Stroke>>,

    /// The position at which the line is placed, given its column (`x`) -
    /// either `{start}` to draw before it or `{end}` to draw after it.
    ///
    /// The values `{left}` and `{right}` are also accepted, but discouraged as
    /// they cause your table to be inconsistent between left-to-right and
    /// right-to-left documents.
    ///
    /// This setting is only relevant when column gutter is enabled (and
    /// shouldn't be used otherwise - prefer just increasing the `x` field by
    /// one instead), since then the position after a column becomes different
    /// from the position before the next column due to the spacing between
    /// both.
    #[default(OuterHAlignment::Start)]
    pub position: OuterHAlignment,
}

/// A cell in the table. Use this to position a cell manually or to apply
/// styling. To do the latter, you can either use the function to override the
/// properties for a particular cell, or use it in show rules to apply certain
/// styles to multiple cells at once.
///
/// Perhaps the most important use-case of `{table.cell}` is to make a cell span
/// multiple columns or rows with the `colspan` and `rowspan` fields.
///
/// ```example
/// >>> #set page(width: auto)
/// >>> #show table.cell.where(y: 0): strong
/// >>> #set table(
/// >>>   stroke: (x, y) => if y == 0 {
/// >>>     (bottom: 0.7pt + black)
/// >>>   },
/// >>>   align: (x, y) =>
/// >>>     if x > 0 { center }
/// >>>     else { left }
/// >>> )
/// #table(
///   columns: 3,
///   table.header(
///     [Substance],
///     [Subcritical °C],
///     [Supercritical °C],
///   ),
///   [Hydrochloric Acid],
///   [12.0], [92.1],
///   [Sodium Myreth Sulfate],
///   [16.6], [104],
///   [Potassium Hydroxide],
///   table.cell(colspan: 2)[24.7],
/// )
/// ```
///
/// For example, you can override the fill, alignment or inset for a single
/// cell:
///
/// ```example
/// >>> #set page(width: auto)
/// // You can also import those.
/// #import table: cell, header
///
/// #table(
///   columns: 2,
///   align: center,
///   header(
///     [*Trip progress*],
///     [*Itinerary*],
///   ),
///   cell(
///     align: right,
///     fill: fuchsia.lighten(80%),
///     [🚗],
///   ),
///   [Get in, folks!],
///   [🚗], [Eat curbside hotdog],
///   cell(align: left)[🌴🚗],
///   cell(
///     inset: 0.06em,
///     text(1.62em)[🛖🌅🌊],
///   ),
/// )
/// ```
///
/// You may also apply a show rule on `table.cell` to style all cells at once.
/// Combined with selectors, this allows you to apply styles based on a cell's
/// position:
///
/// ```example
/// #show table.cell.where(x: 0): strong
///
/// #table(
///   columns: 3,
///   gutter: 3pt,
///   [Name], [Age], [Strength],
///   [Hannes], [36], [Grace],
///   [Irma], [50], [Resourcefulness],
///   [Vikram], [49], [Perseverance],
/// )
/// ```
#[elem(name = "cell", title = "Table Cell", Show)]
pub struct TableCell {
    /// The cell's body.
    #[required]
    pub body: Content,

    /// The cell's column (zero-indexed).
    /// Functions identically to the `x` field in [`grid.cell`]($grid.cell).
    pub x: Smart<usize>,

    /// The cell's row (zero-indexed).
    /// Functions identically to the `y` field in [`grid.cell`]($grid.cell).
    pub y: Smart<usize>,

    /// The amount of columns spanned by this cell.
    #[default(NonZeroUsize::ONE)]
    pub colspan: NonZeroUsize,

    /// The amount of rows spanned by this cell.
    #[default(NonZeroUsize::ONE)]
    rowspan: NonZeroUsize,

    /// The cell's [fill]($table.fill) override.
    pub fill: Smart<Option<Paint>>,

    /// The cell's [alignment]($table.align) override.
    pub align: Smart<Alignment>,

    /// The cell's [inset]($table.inset) override.
    pub inset: Smart<Sides<Option<Rel<Length>>>>,

    /// The cell's [stroke]($table.stroke) override.
    #[resolve]
    #[fold]
    pub stroke: Sides<Option<Option<Arc<Stroke>>>>,

    /// Whether rows spanned by this cell can be placed in different pages.
    /// When equal to `{auto}`, a cell spanning only fixed-size rows is
    /// unbreakable, while a cell spanning at least one `{auto}`-sized row is
    /// breakable.
    pub breakable: Smart<bool>,
}

cast! {
    TableCell,
    v: Content => v.into(),
}

impl Default for Packed<TableCell> {
    fn default() -> Self {
        Packed::new(TableCell::new(Content::default()))
    }
}

impl ResolvableCell for Packed<TableCell> {
    fn resolve_cell(
        mut self,
        x: usize,
        y: usize,
        fill: &Option<Paint>,
        align: Smart<Alignment>,
        inset: Sides<Option<Rel<Length>>>,
        stroke: Sides<Option<Option<Arc<Stroke<Abs>>>>>,
        breakable: bool,
        styles: StyleChain,
    ) -> Cell {
        let cell = &mut *self;
        let colspan = cell.colspan(styles);
        let rowspan = cell.rowspan(styles);
        let breakable = cell.breakable(styles).unwrap_or(breakable);
        let fill = cell.fill(styles).unwrap_or_else(|| fill.clone());

        let cell_stroke = cell.stroke(styles);
        let stroke_overridden =
            cell_stroke.as_ref().map(|side| matches!(side, Some(Some(_))));

        // Using a typical 'Sides' fold, an unspecified side loses to a
        // specified side. Additionally, when both are specified, an inner
        // None wins over the outer Some, and vice-versa. When both are
        // specified and Some, fold occurs, which, remarkably, leads to an Arc
        // clone.
        //
        // In the end, we flatten because, for layout purposes, an unspecified
        // cell stroke is the same as specifying 'none', so we equate the two
        // concepts.
        let stroke = cell_stroke.fold(stroke).map(Option::flatten);
        cell.push_x(Smart::Custom(x));
        cell.push_y(Smart::Custom(y));
        cell.push_fill(Smart::Custom(fill.clone()));
        cell.push_align(match align {
            Smart::Custom(align) => {
                Smart::Custom(cell.align(styles).map_or(align, |inner| inner.fold(align)))
            }
            // Don't fold if the table is using outer alignment. Use the
            // cell's alignment instead (which, in the end, will fold with
            // the outer alignment when it is effectively displayed).
            Smart::Auto => cell.align(styles),
        });
        cell.push_inset(Smart::Custom(
            cell.inset(styles).map_or(inset, |inner| inner.fold(inset)),
        ));
        cell.push_stroke(
            // Here we convert the resolved stroke to a regular stroke, however
            // with resolved units (that is, 'em' converted to absolute units).
            // We also convert any stroke unspecified by both the cell and the
            // outer stroke ('None' in the folded stroke) to 'none', that is,
            // all sides are present in the resulting Sides object accessible
            // by show rules on table cells.
            stroke.as_ref().map(|side| {
                Some(side.as_ref().map(|cell_stroke| {
                    Arc::new((**cell_stroke).clone().map(Length::from))
                }))
            }),
        );
        cell.push_breakable(Smart::Custom(breakable));
        Cell {
            body: self.pack(),
            fill,
            colspan,
            rowspan,
            stroke,
            stroke_overridden,
            breakable,
        }
    }

    fn x(&self, styles: StyleChain) -> Smart<usize> {
        (**self).x(styles)
    }

    fn y(&self, styles: StyleChain) -> Smart<usize> {
        (**self).y(styles)
    }

    fn colspan(&self, styles: StyleChain) -> NonZeroUsize {
        (**self).colspan(styles)
    }

    fn rowspan(&self, styles: StyleChain) -> NonZeroUsize {
        (**self).rowspan(styles)
    }

    fn span(&self) -> Span {
        Packed::span(self)
    }
}

impl Show for Packed<TableCell> {
    fn show(&self, _engine: &mut Engine, styles: StyleChain) -> SourceResult<Content> {
        show_grid_cell(self.body().clone(), self.inset(styles), self.align(styles))
    }
}

impl From<Content> for TableCell {
    fn from(value: Content) -> Self {
        #[allow(clippy::unwrap_or_default)]
        value.unpack::<Self>().unwrap_or_else(Self::new)
    }
}<|MERGE_RESOLUTION|>--- conflicted
+++ resolved
@@ -541,9 +541,6 @@
     pub children: Vec<TableItem>,
 }
 
-<<<<<<< HEAD
-/// A horizontal line in the table.
-=======
 /// A repeatable table footer.
 #[elem(name = "footer", title = "Table Footer")]
 pub struct TableFooter {
@@ -556,10 +553,7 @@
     pub children: Vec<TableItem>,
 }
 
-/// A horizontal line in the table. See the docs for
-/// [`grid.hline`]($grid.hline) for more information regarding how to use this
-/// element's fields.
->>>>>>> 639a8d0d
+/// A horizontal line in the table.
 ///
 /// Overrides any per-cell stroke, including stroke specified through the
 /// table's `stroke` field. Can cross spacing between cells created through the
