use ::std::hash::Hasher;
use ::typst::model::{Guard, Label, Location};
use ::typst::syntax::Span;
use ecow::EcoString;
use std::any::{Any, TypeId};
use std::cmp::Ordering;
<<<<<<< HEAD
use std::fmt::Debug;
use std::sync::Arc;
=======
use std::fmt::{self, Debug, Formatter};
>>>>>>> f78a8f5d

use once_cell::sync::Lazy;

use super::{Content, Selector, Styles};
use crate::diag::{SourceResult, StrResult};
use crate::eval::{cast, Args, Dict, Func, ParamInfo, Repr, Scope, Value, Vm};
use crate::util::Static;

pub trait Element: Any + Send + Sync + Debug + Repr + 'static {
    /// Get the element data for this element.
    fn data(&self) -> ElementData;

    /// Get the element's span.
    ///
    /// May be detached if it has not been set.
    fn span(&self) -> Span;

    /// Sets the span of this element.
    fn set_span(&mut self, span: Span);

    /// Get the element's location.
    fn location(&self) -> Option<Location>;

    /// Sets the location of this element.
    fn set_location(&mut self, location: Location);

    /// Get the element's label.
    fn label(&self) -> Option<&Label>;

    /// Sets the label of this element.
    fn set_label(&mut self, label: Label);

    /// Checks whether the element is guarded by the given guard.
    fn is_guarded(&self, guard: Guard) -> bool;

    /// Pushes a guard onto the element.
    fn push_guard(&mut self, guard: Guard);

    /// Whether the element is pristine.
    fn is_pristine(&self) -> bool;

    /// Mark the element as having been prepared.
    fn mark_prepared(&mut self);

    /// Whether this element needs preparations.
    fn needs_preparation(&self) -> bool;

    /// Whether this element has been prepared.
    fn is_prepared(&self) -> bool;

    /// Dynamically hash the element.
    fn dyn_hash(&self, hasher: &mut dyn Hasher);

    /// Dynamically compare the element.
    fn dyn_eq(&self, other: &Content) -> bool;

    /// Get the field with the given field ID.
    fn field(&self, id: u8) -> Option<Value>;

    /// Dynamically clone the element.
    fn dyn_clone(&self) -> Arc<dyn Element>;

    /// Get the fields of the element.
    fn fields(&self) -> Dict;

    /// Set the fields of the element.
    fn set_field(&mut self, name: &str, value: Value) -> StrResult<()>;
}

/// A document element.
<<<<<<< HEAD
#[derive(Debug, Copy, Clone, Eq, PartialEq, Hash)]
pub struct ElementData(Static<NativeElementData>);
=======
#[derive(Copy, Clone, Eq, PartialEq, Hash)]
pub struct Element(Static<NativeElementData>);
>>>>>>> f78a8f5d

impl ElementData {
    /// Get the element for `T`.
    pub fn of<T: NativeElement>() -> Self {
        T::elem()
    }

    /// Extract the field ID for the given field name.
    pub fn field_id(&self, name: &str) -> Option<u8> {
        (self.0.field_id)(name)
    }

    /// Extract the field name for the given field ID.
    pub fn field_name(&self, id: u8) -> Option<&'static str> {
        (self.0.field_name)(id)
    }

    /// Create an element from the given data.
    pub fn empty(self) -> Content {
        (self.0.empty)()
    }

    /// The element's normal name (e.g. `enum`).
    pub fn name(self) -> &'static str {
        self.0.name
    }

    /// The element's title case name, for use in documentation
    /// (e.g. `Numbered List`).
    pub fn title(&self) -> &'static str {
        self.0.title
    }

    /// Documentation for the element (as Markdown).
    pub fn docs(&self) -> &'static str {
        self.0.docs
    }

    /// Search keywords for the element.
    pub fn keywords(&self) -> &'static [&'static str] {
        self.0.keywords
    }

    /// Construct an instance of this element.
    pub fn construct(self, vm: &mut Vm, args: &mut Args) -> SourceResult<Content> {
        (self.0.construct)(vm, args)
    }

    /// Execute the set rule for the element and return the resulting style map.
    pub fn set(self, vm: &mut Vm, mut args: Args) -> SourceResult<Styles> {
        let styles = (self.0.set)(vm, &mut args)?;
        args.finish()?;
        Ok(styles)
    }

    /// Whether the element has the given capability.
    pub fn can<C>(self) -> bool
    where
        C: ?Sized + 'static,
    {
        self.can_type_id(TypeId::of::<C>())
    }

    /// Whether the element has the given capability where the capability is
    /// given by a `TypeId`.
    pub fn can_type_id(self, type_id: TypeId) -> bool {
        (self.0.vtable)(type_id).is_some()
    }

    /// The VTable for capabilities dispatch.
    pub fn vtable(self) -> fn(of: TypeId) -> Option<*const ()> {
        self.0.vtable
    }

    /// Create a selector for this element.
    pub fn select(self) -> Selector {
        Selector::Elem(self, None)
    }

    /// Create a selector for this element, filtering for those
    /// that [fields](super::Content::field) match the given argument.
    pub fn where_(self, fields: Vec<(u8, Value)>) -> Selector {
        Selector::Elem(self, Some(fields))
    }

    /// The element's associated scope of sub-definition.
    pub fn scope(&self) -> &'static Scope {
        &(self.0).0.scope
    }

    /// Details about the element's fields.
    pub fn params(&self) -> &'static [ParamInfo] {
        &(self.0).0.params
    }
}

<<<<<<< HEAD
impl Repr for ElementData {
=======
impl Debug for Element {
    fn fmt(&self, f: &mut Formatter) -> fmt::Result {
        f.pad(self.name())
    }
}

impl Repr for Element {
>>>>>>> f78a8f5d
    fn repr(&self) -> EcoString {
        self.name().into()
    }
}

impl Ord for ElementData {
    fn cmp(&self, other: &Self) -> Ordering {
        self.name().cmp(other.name())
    }
}

impl PartialOrd for ElementData {
    fn partial_cmp(&self, other: &Self) -> Option<Ordering> {
        Some(self.cmp(other))
    }
}

cast! {
    ElementData,
    self => Value::Func(self.into()),
    v: Func => v.element().ok_or("expected element")?,
}

/// A Typst element that is defined by a native Rust type.
pub trait NativeElement: Construct + Set + Sized + 'static {
    /// Get the element for the native Rust element.
    fn elem() -> ElementData {
        ElementData::from(Self::data())
    }

    /// Get the element data for the native Rust element.
    fn data() -> &'static NativeElementData;

    /// Pack the element into type-erased content.
    fn pack(self) -> Content;

    /// Extract this element from type-erased content.
    fn unpack_owned(content: Content) -> Option<Arc<Self>>;

    /// Extract this element from type-erased content.
    fn unpack(content: &Content) -> Option<&Self>;

    /// Extract this element from type-erased content.
    fn unpack_mut(content: &mut Content) -> Option<&mut Self>;
}

/// An element's constructor function.
pub trait Construct {
    /// The output type of the constructor.
    type Output;

    /// Construct an element from the arguments.
    ///
    /// This is passed only the arguments that remain after execution of the
    /// element's set rule.
    fn construct(vm: &mut Vm, args: &mut Args) -> SourceResult<Self::Output>;
}

/// An element's set rule.
pub trait Set {
    /// Parse relevant arguments into style properties for this element.
    fn set(vm: &mut Vm, args: &mut Args) -> SourceResult<Styles>;
}

/// Defines a native element.
#[derive(Debug)]
pub struct NativeElementData {
    pub name: &'static str,
    pub title: &'static str,
    pub docs: &'static str,
    pub keywords: &'static [&'static str],
    pub empty: fn() -> Content,
    pub construct: fn(&mut Vm, &mut Args) -> SourceResult<Content>,
    pub set: fn(&mut Vm, &mut Args) -> SourceResult<Styles>,
    pub vtable: fn(of: TypeId) -> Option<*const ()>,
    pub field_id: fn(name: &str) -> Option<u8>,
    pub field_name: fn(u8) -> Option<&'static str>,
    pub scope: Lazy<Scope>,
    pub params: Lazy<Vec<ParamInfo>>,
}

impl From<&'static NativeElementData> for ElementData {
    fn from(data: &'static NativeElementData) -> Self {
        Self(Static(data))
    }
}

cast! {
    &'static NativeElementData,
    self => ElementData::from(self).into_value(),
}<|MERGE_RESOLUTION|>--- conflicted
+++ resolved
@@ -4,12 +4,8 @@
 use ecow::EcoString;
 use std::any::{Any, TypeId};
 use std::cmp::Ordering;
-<<<<<<< HEAD
-use std::fmt::Debug;
+use std::fmt::{self, Debug};
 use std::sync::Arc;
-=======
-use std::fmt::{self, Debug, Formatter};
->>>>>>> f78a8f5d
 
 use once_cell::sync::Lazy;
 
@@ -80,13 +76,8 @@
 }
 
 /// A document element.
-<<<<<<< HEAD
-#[derive(Debug, Copy, Clone, Eq, PartialEq, Hash)]
+#[derive(Copy, Clone, Eq, PartialEq, Hash)]
 pub struct ElementData(Static<NativeElementData>);
-=======
-#[derive(Copy, Clone, Eq, PartialEq, Hash)]
-pub struct Element(Static<NativeElementData>);
->>>>>>> f78a8f5d
 
 impl ElementData {
     /// Get the element for `T`.
@@ -183,17 +174,13 @@
     }
 }
 
-<<<<<<< HEAD
+impl Debug for ElementData {
+    fn fmt(&self, f: &mut fmt::Formatter) -> fmt::Result {
+        f.pad(self.name())
+    }
+}
+
 impl Repr for ElementData {
-=======
-impl Debug for Element {
-    fn fmt(&self, f: &mut Formatter) -> fmt::Result {
-        f.pad(self.name())
-    }
-}
-
-impl Repr for Element {
->>>>>>> f78a8f5d
     fn repr(&self) -> EcoString {
         self.name().into()
     }
