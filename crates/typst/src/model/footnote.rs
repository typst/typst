use std::num::NonZeroUsize;
use std::str::FromStr;

use comemo::Prehashed;

use crate::diag::{bail, At, SourceResult, StrResult};
use crate::engine::Engine;
use crate::foundations::{
    cast, elem, scope, Content, Finalize, Label, NativeElement, Show, Smart, StyleChain,
    Synthesize,
};
use crate::introspection::{Count, Counter, CounterUpdate, Locatable, Location};
use crate::layout::{Abs, Em, HElem, Length, Ratio};
use crate::model::{Destination, Numbering, NumberingPattern, ParElem};
use crate::text::{SuperElem, TextElem, TextSize};
use crate::util::NonZeroExt;
use crate::visualize::{LineElem, Stroke};

/// A footnote.
///
/// Includes additional remarks and references on the same page with footnotes.
/// A footnote will insert a superscript number that links to the note at the
/// bottom of the page. Notes are numbered sequentially throughout your document
/// and can break across multiple pages.
///
/// To customize the appearance of the entry in the footnote listing, see
/// [`footnote.entry`]($footnote.entry). The footnote itself is realized as a
/// normal superscript, so you can use a set rule on the [`super`]($super)
/// function to customize it.
///
/// # Example
/// ```example
/// Check the docs for more details.
/// #footnote[https://typst.app/docs]
/// ```
///
/// The footnote automatically attaches itself to the preceding word, even if
/// there is a space before it in the markup. To force space, you can use the
/// string `[#" "]` or explicit [horizontal spacing]($h).
///
/// By giving a label to a footnote, you can have multiple references to it.
///
/// ```example
/// You can edit Typst documents online.
/// #footnote[https://typst.app/app] <fn>
/// Checkout Typst's website. @fn
/// And the online app. #footnote(<fn>)
/// ```
///
/// _Note:_ Set and show rules in the scope where `footnote` is called may not
/// apply to the footnote's content. See [here][issue] for more information.
///
/// [issue]: https://github.com/typst/typst/issues/1467#issuecomment-1588799440
#[elem(scope, Locatable, Synthesize, Show, Count)]
pub struct FootnoteElem {
    /// How to number footnotes.
    ///
    /// By default, the footnote numbering continues throughout your document.
    /// If you prefer per-page footnote numbering, you can reset the footnote
    /// [counter]($counter) in the page [header]($page.header). In the future,
    /// there might be a simpler way to achieve this.
    ///
    /// ```example
    /// #set footnote(numbering: "*")
    ///
    /// Footnotes:
    /// #footnote[Star],
    /// #footnote[Dagger]
    /// ```
    #[borrowed]
    #[default(Numbering::Pattern(NumberingPattern::from_str("1").unwrap()))]
    pub numbering: Numbering,

    /// The content to put into the footnote. Can also be the label of another
    /// footnote this one should point to.
    #[required]
    pub body: FootnoteBody,
}

#[scope]
impl FootnoteElem {
    #[elem]
    type FootnoteEntry;
}

impl FootnoteElem {
    /// Creates a new footnote that the passed content as its body.
    pub fn with_content(content: Content) -> Self {
        Self::new(FootnoteBody::Content(content))
    }

    /// Creates a new footnote referencing the footnote with the specified label.
    pub fn with_label(label: Label) -> Self {
        Self::new(FootnoteBody::Reference(label))
    }

    /// Tests if this footnote is a reference to another footnote.
    pub fn is_ref(&self) -> bool {
        matches!(self.body(), FootnoteBody::Reference(_))
    }

    /// Returns the content of the body of this footnote if it is not a ref.
    pub fn body_content(&self) -> Option<&Content> {
        match self.body() {
            FootnoteBody::Content(content) => Some(content),
            _ => None,
        }
    }

    /// Returns the location of the definition of this footnote.
    pub fn declaration_location(&self, engine: &Engine) -> StrResult<Location> {
        match self.body() {
            FootnoteBody::Reference(label) => {
<<<<<<< HEAD
                let element: &Prehashed<Content> = vt.introspector.query_label(*label)?;
=======
                let element: Prehashed<Content> =
                    engine.introspector.query_label(*label)?;
>>>>>>> 3c2b61ee
                let footnote = element
                    .to::<FootnoteElem>()
                    .ok_or("referenced element should be a footnote")?;
                footnote.declaration_location(engine)
            }
            _ => Ok(self.location().unwrap()),
        }
    }
}

impl Synthesize for FootnoteElem {
    fn synthesize(&mut self, _: &mut Engine, styles: StyleChain) -> SourceResult<()> {
        self.push_numbering(self.numbering(styles).clone());
        Ok(())
    }
}

impl Show for FootnoteElem {
    #[tracing::instrument(name = "FootnoteElem::show", skip_all)]
    fn show(&self, engine: &mut Engine, styles: StyleChain) -> SourceResult<Content> {
        Ok(engine.delayed(|engine| {
            let loc = self.declaration_location(engine).at(self.span())?;
            let numbering = self.numbering(styles);
            let counter = Counter::of(Self::elem());
            let num = counter.at(engine, loc)?.display(engine, numbering)?;
            let sup = SuperElem::new(num).pack();
            let loc = loc.variant(1);
            // Add zero-width weak spacing to make the footnote "sticky".
            Ok(HElem::hole().pack() + sup.linked(Destination::Location(loc)))
        }))
    }
}

impl Count for FootnoteElem {
    fn update(&self) -> Option<CounterUpdate> {
        (!self.is_ref()).then(|| CounterUpdate::Step(NonZeroUsize::ONE))
    }
}

/// The body of a footnote can be either some content or a label referencing
/// another footnote.
#[derive(Debug, Clone, PartialEq, Hash)]
pub enum FootnoteBody {
    Content(Content),
    Reference(Label),
}

cast! {
    FootnoteBody,
    self => match self {
        Self::Content(v) => v.into_value(),
        Self::Reference(v) => v.into_value(),
    },
    v: Content => Self::Content(v),
    v: Label => Self::Reference(v),
}

/// An entry in a footnote list.
///
/// This function is not intended to be called directly. Instead, it is used
/// in set and show rules to customize footnote listings.
///
/// _Note:_ Set and show rules for `footnote.entry` must be defined at the
/// beginning of the document in order to work correctly.
/// See [here](https://github.com/typst/typst/issues/1348#issuecomment-1566316463)
/// for more information.
///
/// ```example
/// #show footnote.entry: set text(red)
///
/// My footnote listing
/// #footnote[It's down here]
/// has red text!
/// ```
#[elem(name = "entry", title = "Footnote Entry", Show, Finalize)]
pub struct FootnoteEntry {
    /// The footnote for this entry. It's location can be used to determine
    /// the footnote counter state.
    ///
    /// ```example
    /// #show footnote.entry: it => {
    ///   let loc = it.note.location()
    ///   numbering(
    ///     "1: ",
    ///     ..counter(footnote).at(loc),
    ///   )
    ///   it.note.body
    /// }
    ///
    /// Customized #footnote[Hello]
    /// listing #footnote[World! 🌏]
    /// ```
    #[required]
    pub note: FootnoteElem,

    /// The separator between the document body and the footnote listing.
    ///
    /// ```example
    /// #set footnote.entry(
    ///   separator: repeat[.]
    /// )
    ///
    /// Testing a different separator.
    /// #footnote[
    ///   Unconventional, but maybe
    ///   not that bad?
    /// ]
    /// ```
    #[default(
        LineElem::new()
            .with_length(Ratio::new(0.3).into())
            .with_stroke(Stroke {
                thickness: Smart::Custom(Abs::pt(0.5).into()),
                ..Default::default()
            })
            .pack()
    )]
    pub separator: Content,

    /// The amount of clearance between the document body and the separator.
    ///
    /// ```example
    /// #set footnote.entry(clearance: 3em)
    ///
    /// Footnotes also need ...
    /// #footnote[
    ///   ... some space to breathe.
    /// ]
    /// ```
    #[default(Em::new(1.0).into())]
    #[resolve]
    pub clearance: Length,

    /// The gap between footnote entries.
    ///
    /// ```example
    /// #set footnote.entry(gap: 0.8em)
    ///
    /// Footnotes:
    /// #footnote[Spaced],
    /// #footnote[Apart]
    /// ```
    #[default(Em::new(0.5).into())]
    #[resolve]
    pub gap: Length,

    /// The indent of each footnote entry.
    ///
    /// ```example
    /// #set footnote.entry(indent: 0em)
    ///
    /// Footnotes:
    /// #footnote[No],
    /// #footnote[Indent]
    /// ```
    #[default(Em::new(1.0).into())]
    pub indent: Length,
}

impl Show for FootnoteEntry {
    fn show(&self, engine: &mut Engine, styles: StyleChain) -> SourceResult<Content> {
        let note = self.note();
        let number_gap = Em::new(0.05);
        let default = StyleChain::default();
        let numbering = note.numbering(default);
        let counter = Counter::of(FootnoteElem::elem());
        let Some(loc) = note.location() else {
            bail!(
                self.span(), "footnote entry must have a location";
                hint: "try using a query or a show rule to customize the footnote instead"
            );
        };

        let num = counter.at(engine, loc)?.display(engine, numbering)?;
        let sup = SuperElem::new(num)
            .pack()
            .linked(Destination::Location(loc))
            .backlinked(loc.variant(1));
        Ok(Content::sequence([
            HElem::new(self.indent(styles).into()).pack(),
            sup,
            HElem::new(number_gap.into()).with_weak(true).pack(),
            note.body_content().unwrap().clone(),
        ]))
    }
}

impl Finalize for FootnoteEntry {
    fn finalize(&self, realized: Content, _: StyleChain) -> Content {
        let text_size = Em::new(0.85);
        let leading = Em::new(0.5);
        realized
            .styled(ParElem::set_leading(leading.into()))
            .styled(TextElem::set_size(TextSize(text_size.into())))
    }
}

cast! {
    FootnoteElem,
    v: Content => v.to::<Self>().cloned().unwrap_or_else(|| Self::with_content(v.clone())),
}<|MERGE_RESOLUTION|>--- conflicted
+++ resolved
@@ -111,12 +111,7 @@
     pub fn declaration_location(&self, engine: &Engine) -> StrResult<Location> {
         match self.body() {
             FootnoteBody::Reference(label) => {
-<<<<<<< HEAD
-                let element: &Prehashed<Content> = vt.introspector.query_label(*label)?;
-=======
-                let element: Prehashed<Content> =
-                    engine.introspector.query_label(*label)?;
->>>>>>> 3c2b61ee
+                let element = engine.introspector.query_label(*label)?;
                 let footnote = element
                     .to::<FootnoteElem>()
                     .ok_or("referenced element should be a footnote")?;
