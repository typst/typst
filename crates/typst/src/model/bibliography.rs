use std::collections::HashMap;
use std::ffi::OsStr;
use std::fmt::{self, Debug, Formatter};
use std::hash::{Hash, Hasher};
use std::num::NonZeroUsize;
use std::path::Path;
use std::sync::Arc;

use comemo::{Prehashed, Tracked};
use ecow::{eco_format, EcoString, EcoVec};
use hayagriva::archive::ArchivedStyle;
use hayagriva::io::BibLaTeXError;
use hayagriva::{
    citationberg, BibliographyDriver, BibliographyRequest, CitationItem, CitationRequest,
    SpecificLocator,
};
use indexmap::IndexMap;
use once_cell::sync::Lazy;
use smallvec::{smallvec, SmallVec};
use typed_arena::Arena;

use crate::diag::{bail, error, At, FileError, SourceResult, StrResult};
use crate::engine::Engine;
use crate::eval::{eval_string, EvalMode};
use crate::foundations::{
    cast, elem, ty, Args, Array, Bytes, CastInfo, Content, Finalize, FromValue,
    IntoValue, Label, NativeElement, Packed, Reflect, Repr, Scope, Show, Smart, Str,
    StyleChain, Synthesize, Type, Value,
};
use crate::introspection::{Introspector, Locatable, Location};
use crate::layout::{
    BlockElem, Em, GridCell, GridElem, HElem, PadElem, Sizing, TrackSizings, VElem,
};
use crate::model::{
    CitationForm, CiteGroup, Destination, FootnoteElem, HeadingElem, LinkElem, ParElem,
};

use crate::syntax::{Span, Spanned};
use crate::text::{
    FontStyle, Lang, LocalName, Region, SubElem, SuperElem, TextElem, WeightDelta,
};
use crate::util::{option_eq, NonZeroExt, PicoStr};
use crate::World;

/// A bibliography / reference listing.
///
/// You can create a new bibliography by calling this function with a path
/// to a bibliography file in either one of two formats:
///
/// - A Hayagriva `.yml` file. Hayagriva is a new bibliography file format
///   designed for use with Typst. Visit its
///   [documentation](https://github.com/typst/hayagriva/blob/main/docs/file-format.md)
///   for more details.
/// - A BibLaTeX `.bib` file.
///
/// As soon as you add a bibliography somewhere in your document, you can start
/// citing things with reference syntax (`[@key]`) or explicit calls to the
/// [citation]($cite) function (`[#cite(<key>)]`). The bibliography will only
/// show entries for works that were referenced in the document.
///
/// # Styles
/// Typst offers a wide selection of built-in
/// [citation and bibliography styles]($bibliography.style). Beyond those, you
/// can add and use custom [CSL](https://citationstyles.org/) (Citation Style
/// Language) files. Wondering which style to use? Here are some good defaults
/// based on what discipline you're working in:
///
/// | Fields          | Typical Styles                                         |
/// |-----------------|--------------------------------------------------------|
/// | Engineering, IT | `{"ieee"}`                                             |
/// | Psychology, Life Sciences | `{"apa"}`                                    |
/// | Social sciences | `{"chicago-author-date"}`                              |
/// | Humanities      | `{"mla"}`, `{"chicago-notes"}`, `{"harvard-cite-them-right"}` |
/// | Economics       | `{"harvard-cite-them-right"}`                          |
/// | Physics         | `{"american-physics-society"}`                         |
///
/// # Example
/// ```example
/// This was already noted by
/// pirates long ago. @arrgh
///
/// Multiple sources say ...
/// @arrgh @netwok.
///
/// #bibliography("works.bib")
/// ```
#[elem(Locatable, Synthesize, Show, Finalize, LocalName)]
pub struct BibliographyElem {
    /// Path(s) to Hayagriva `.yml` and/or BibLaTeX `.bib` files.
    #[required]
    #[parse(
        let (paths, bibliography) = Bibliography::parse(engine, args)?;
        paths
    )]
    pub path: BibliographyPaths,

    /// The title of the bibliography.
    ///
    /// - When set to `{auto}`, an appropriate title for the
    ///   [text language]($text.lang) will be used. This is the default.
    /// - When set to `{none}`, the bibliography will not have a title.
    /// - A custom title can be set by passing content.
    ///
    /// The bibliography's heading will not be numbered by default, but you can
    /// force it to be with a show-set rule:
    /// `{show bibliography: set heading(numbering: "1.")}`
    #[default(Some(Smart::Auto))]
    pub title: Option<Smart<Content>>,

    /// Whether to include all works from the given bibliography files, even
    /// those that weren't cited in the document.
    ///
    /// To selectively add individual cited works without showing them, you can
    /// also use the `cite` function with [`form`]($cite.form) set to `{none}`.
    #[default(false)]
    pub full: bool,

    /// The bibliography style.
    ///
    /// Should be either one of the built-in styles (see below) or a path to
    /// a [CSL file](https://citationstyles.org/). Some of the styles listed
    /// below appear twice, once with their full name and once with a short
    /// alias.
    #[parse(CslStyle::parse(engine, args)?)]
    #[default(CslStyle::from_name("ieee").unwrap())]
    pub style: CslStyle,

    /// The loaded bibliography.
    #[internal]
    #[required]
    #[parse(bibliography)]
    pub bibliography: Bibliography,

    /// The language setting where the bibliography is.
    #[internal]
    #[synthesized]
    pub lang: Lang,

    /// The region setting where the bibliography is.
    #[internal]
    #[synthesized]
    pub region: Option<Region>,
}

/// A list of bibliography file paths.
#[derive(Debug, Default, Clone, Eq, PartialEq, Hash)]
pub struct BibliographyPaths(Vec<EcoString>);

cast! {
    BibliographyPaths,
    self => self.0.into_value(),
    v: EcoString => Self(vec![v]),
    v: Array => Self(v.into_iter().map(Value::cast).collect::<StrResult<_>>()?),
}

impl BibliographyElem {
    /// Find the document's bibliography.
    pub fn find(introspector: Tracked<Introspector>) -> StrResult<Packed<Self>> {
        let query = introspector.query(&Self::elem().select());
        let mut iter = query.iter();
        let Some(elem) = iter.next() else {
            bail!("the document does not contain a bibliography");
        };

        if iter.next().is_some() {
            bail!("multiple bibliographies are not yet supported");
        }

        Ok(elem.to_packed::<Self>().unwrap().clone())
    }

    /// Whether the bibliography contains the given key.
    pub fn has(engine: &Engine, key: impl Into<PicoStr>) -> bool {
        let key = key.into();
        engine
            .introspector
            .query(&Self::elem().select())
            .iter()
            .any(|elem| elem.to_packed::<Self>().unwrap().bibliography().has(key))
    }

    /// Find all bibliography keys.
    pub fn keys(
        introspector: Tracked<Introspector>,
    ) -> Vec<(EcoString, Option<EcoString>)> {
        let mut vec = vec![];
        for elem in introspector.query(&Self::elem().select()).iter() {
            let this = elem.to_packed::<Self>().unwrap();
            for entry in this.bibliography().entries() {
                let key = entry.key().into();
                let detail = entry.title().map(|title| title.value.to_str().into());
                vec.push((key, detail))
            }
        }
        vec
    }
}

impl Synthesize for Packed<BibliographyElem> {
    fn synthesize(&mut self, _: &mut Engine, styles: StyleChain) -> SourceResult<()> {
        let elem = self.as_mut();
        elem.push_full(elem.full(styles));
        elem.push_style(elem.style(styles));
        elem.push_lang(TextElem::lang_in(styles));
        elem.push_region(TextElem::region_in(styles));
        Ok(())
    }
}

impl Show for Packed<BibliographyElem> {
    #[typst_macros::time(name = "bibliography", span = self.span())]
    fn show(&self, engine: &mut Engine, styles: StyleChain) -> SourceResult<Content> {
        const COLUMN_GUTTER: Em = Em::new(0.65);
        const INDENT: Em = Em::new(1.5);

        let mut seq = vec![];
        if let Some(title) = self.title(styles) {
            let title = title.unwrap_or_else(|| {
                TextElem::packed(Self::local_name_in(styles)).spanned(self.span())
            });

            seq.push(
                HeadingElem::new(title)
                    .with_level(NonZeroUsize::ONE)
                    .pack()
                    .spanned(self.span()),
            );
        }

        Ok(engine.delayed(|engine| {
            let span = self.span();
            let works = Works::generate(engine.world, engine.introspector).at(span)?;
            let references = works
                .references
                .as_ref()
                .ok_or("CSL style is not suitable for bibliographies")
                .at(span)?;

            let row_gutter = *BlockElem::below_in(styles).amount();
            if references.iter().any(|(prefix, _)| prefix.is_some()) {
                let mut cells = vec![];
                for (prefix, reference) in references {
                    cells.push(
                        GridCell::new(prefix.clone().unwrap_or_default()).spanned(span),
                    );
                    cells.push(GridCell::new(reference.clone()).spanned(span));
                }

                seq.push(VElem::new(row_gutter).with_weakness(3).pack());
                seq.push(
                    GridElem::new(cells)
                        .with_columns(TrackSizings(smallvec![Sizing::Auto; 2]))
                        .with_column_gutter(TrackSizings(smallvec![COLUMN_GUTTER.into()]))
                        .with_row_gutter(TrackSizings(smallvec![(row_gutter).into()]))
                        .pack()
                        .spanned(self.span()),
                );
            } else {
                for (_, reference) in references {
                    seq.push(VElem::new(row_gutter).with_weakness(3).pack());
                    seq.push(reference.clone());
                }
            }

            let mut content = Content::sequence(seq);
            if works.hanging_indent {
                content = content.styled(ParElem::set_hanging_indent(INDENT.into()));
            }

            Ok(content)
        }))
    }
}

impl Finalize for Packed<BibliographyElem> {
    fn finalize(&self, realized: Content, _: StyleChain) -> Content {
        const INDENT: Em = Em::new(1.0);
        realized
            .styled(HeadingElem::set_numbering(None))
            .styled(PadElem::set_left(INDENT.into()))
    }
}

impl LocalName for Packed<BibliographyElem> {
    fn local_name(lang: Lang, region: Option<Region>) -> &'static str {
        match lang {
            Lang::ALBANIAN => "Bibliografi",
            Lang::ARABIC => "المراجع",
            Lang::BOKMÅL => "Bibliografi",
            Lang::CATALAN => "Bibliografia",
            Lang::CHINESE if option_eq(region, "TW") => "書目",
            Lang::CHINESE => "参考文献",
            Lang::CZECH => "Bibliografie",
            Lang::DANISH => "Bibliografi",
            Lang::DUTCH => "Bibliografie",
            Lang::ESTONIAN => "Viited",
            Lang::FILIPINO => "Bibliograpiya",
            Lang::FINNISH => "Viitteet",
            Lang::FRENCH => "Bibliographie",
            Lang::GERMAN => "Bibliographie",
            Lang::GREEK => "Βιβλιογραφία",
            Lang::HUNGARIAN => "Irodalomjegyzék",
            Lang::ITALIAN => "Bibliografia",
            Lang::NYNORSK => "Bibliografi",
            Lang::POLISH => "Bibliografia",
            Lang::PORTUGUESE => "Bibliografia",
            Lang::ROMANIAN => "Bibliografie",
            Lang::RUSSIAN => "Библиография",
            Lang::SERBIAN => "Литература",
            Lang::SLOVENIAN => "Literatura",
            Lang::SPANISH => "Bibliografía",
            Lang::SWEDISH => "Bibliografi",
            Lang::TURKISH => "Kaynakça",
            Lang::UKRAINIAN => "Бібліографія",
            Lang::VIETNAMESE => "Tài liệu tham khảo",
            Lang::JAPANESE => "参考文献",
            Lang::ENGLISH | _ => "Bibliography",
        }
    }
}

/// A loaded bibliography.
#[ty]
#[derive(Clone, PartialEq)]
pub struct Bibliography {
    map: Arc<IndexMap<PicoStr, hayagriva::Entry>>,
    hash: u128,
}

impl Bibliography {
    /// Parse the bibliography argument.
    fn parse(
        engine: &mut Engine,
        args: &mut Args,
    ) -> SourceResult<(BibliographyPaths, Bibliography)> {
        let Spanned { v: paths, span } =
            args.expect::<Spanned<BibliographyPaths>>("path to bibliography file")?;

        // Load bibliography files.
        let data = paths
            .0
            .iter()
            .map(|path| {
                let id = span.resolve_path(path).at(span)?;
                engine.world.file(id).at(span)
            })
            .collect::<SourceResult<Vec<Bytes>>>()?;

        // Parse.
        let bibliography = Self::load(&paths, &data).at(span)?;

        Ok((paths, bibliography))
    }

    /// Load bibliography entries from paths.
    #[comemo::memoize]
    #[typst_macros::time(name = "load bibliography")]
    fn load(paths: &BibliographyPaths, data: &[Bytes]) -> StrResult<Bibliography> {
        let mut map = IndexMap::new();
        let mut duplicates = Vec::<EcoString>::new();

        // We might have multiple bib/yaml files
        for (path, bytes) in paths.0.iter().zip(data) {
            let src = std::str::from_utf8(bytes).map_err(FileError::from)?;

            let ext = Path::new(path.as_str())
                .extension()
                .and_then(OsStr::to_str)
                .unwrap_or_default();

            let library = match ext.to_lowercase().as_str() {
                "yml" | "yaml" => hayagriva::io::from_yaml_str(src)
                    .map_err(|err| eco_format!("failed to parse YAML ({err})"))?,
                "bib" => hayagriva::io::from_biblatex_str(src)
                    .map_err(|errors| format_biblatex_error(path, src, errors))?,
                _ => bail!("unknown bibliography format (must be .yml/.yaml or .bib)"),
            };

            for entry in library {
                match map.entry(entry.key().into()) {
                    indexmap::map::Entry::Vacant(vacant) => {
                        vacant.insert(entry);
                    }
                    indexmap::map::Entry::Occupied(_) => {
                        duplicates.push(entry.key().into());
                    }
                }
            }
        }

        if !duplicates.is_empty() {
            bail!("duplicate bibliography keys: {}", duplicates.join(", "));
        }

        Ok(Bibliography {
            map: Arc::new(map),
            hash: crate::util::hash128(data),
        })
    }

    fn has(&self, key: impl Into<PicoStr>) -> bool {
        self.map.contains_key(&key.into())
    }

    fn entries(&self) -> impl Iterator<Item = &hayagriva::Entry> {
        self.map.values()
    }
}

impl Debug for Bibliography {
    fn fmt(&self, f: &mut Formatter) -> fmt::Result {
        f.debug_set().entries(self.map.keys()).finish()
    }
}

impl Hash for Bibliography {
    fn hash<H: Hasher>(&self, state: &mut H) {
        self.hash.hash(state);
    }
}

impl Repr for Bibliography {
    fn repr(&self) -> EcoString {
        "..".into()
    }
}

/// Format a BibLaTeX loading error.
fn format_biblatex_error(path: &str, src: &str, errors: Vec<BibLaTeXError>) -> EcoString {
    let Some(error) = errors.first() else {
        return eco_format!("failed to parse BibLaTeX file ({path})");
    };

    let (span, msg) = match error {
        BibLaTeXError::Parse(error) => (&error.span, error.kind.to_string()),
        BibLaTeXError::Type(error) => (&error.span, error.kind.to_string()),
    };
    let line = src.get(..span.start).unwrap_or_default().lines().count();
    eco_format!("failed to parse BibLaTeX file ({path}:{line}: {msg})")
}

/// A loaded CSL style.
#[ty(cast)]
#[derive(Debug, Clone, PartialEq, Hash)]
pub struct CslStyle {
    name: Option<EcoString>,
    style: Arc<Prehashed<citationberg::IndependentStyle>>,
}

impl CslStyle {
    /// Parse the style argument.
    pub fn parse(engine: &mut Engine, args: &mut Args) -> SourceResult<Option<CslStyle>> {
        let Some(Spanned { v: string, span }) =
            args.named::<Spanned<EcoString>>("style")?
        else {
            return Ok(None);
        };

        Ok(Some(Self::parse_impl(engine, &string, span).at(span)?))
    }

    /// Parse the style argument with `Smart`.
    pub fn parse_smart(
        engine: &mut Engine,
        args: &mut Args,
    ) -> SourceResult<Option<Smart<CslStyle>>> {
        let Some(Spanned { v: smart, span }) =
            args.named::<Spanned<Smart<EcoString>>>("style")?
        else {
            return Ok(None);
        };

        Ok(Some(match smart {
            Smart::Auto => Smart::Auto,
            Smart::Custom(string) => {
                Smart::Custom(Self::parse_impl(engine, &string, span).at(span)?)
            }
        }))
    }

    /// Parse internally.
    fn parse_impl(engine: &mut Engine, string: &str, span: Span) -> StrResult<CslStyle> {
        let ext = Path::new(string)
            .extension()
            .and_then(OsStr::to_str)
            .unwrap_or_default()
            .to_lowercase();

        if ext == "csl" {
            let id = span.resolve_path(string)?;
            let data = engine.world.file(id)?;
            CslStyle::from_data(&data)
        } else {
            CslStyle::from_name(string)
        }
    }

    /// Load a built-in CSL style.
    #[comemo::memoize]
    pub fn from_name(name: &str) -> StrResult<CslStyle> {
        match hayagriva::archive::ArchivedStyle::by_name(name).map(ArchivedStyle::get) {
            Some(citationberg::Style::Independent(style)) => Ok(Self {
                name: Some(name.into()),
                style: Arc::new(Prehashed::new(style)),
            }),
            _ => bail!("unknown style: `{name}`"),
        }
    }

    /// Load a CSL style from file contents.
    #[comemo::memoize]
    pub fn from_data(data: &Bytes) -> StrResult<CslStyle> {
        let text = std::str::from_utf8(data.as_slice()).map_err(FileError::from)?;
        citationberg::IndependentStyle::from_xml(text)
            .map(|style| Self { name: None, style: Arc::new(Prehashed::new(style)) })
            .map_err(|err| eco_format!("failed to load CSL style ({err})"))
    }

    /// Get the underlying independent style.
    pub fn get(&self) -> &citationberg::IndependentStyle {
        self.style.as_ref()
    }
}

// This Reflect impl is technically a bit wrong because it doesn't say what
// FromValue and IntoValue really do. Instead, it says what the `style` argument
// on `bibliography` and `cite` expect (through manual parsing).
impl Reflect for CslStyle {
    #[comemo::memoize]
    fn input() -> CastInfo {
        let ty = std::iter::once(CastInfo::Type(Type::of::<Str>()));
        let options = hayagriva::archive::ArchivedStyle::all().iter().map(|name| {
            CastInfo::Value(name.names()[0].into_value(), name.display_name())
        });
        CastInfo::Union(ty.chain(options).collect())
    }

    fn output() -> CastInfo {
        EcoString::output()
    }

    fn castable(value: &Value) -> bool {
        if let Value::Dyn(dynamic) = &value {
            if dynamic.is::<Self>() {
                return true;
            }
        }

        false
    }
}

impl FromValue for CslStyle {
    fn from_value(value: Value) -> StrResult<Self> {
        if let Value::Dyn(dynamic) = &value {
            if let Some(concrete) = dynamic.downcast::<Self>() {
                return Ok(concrete.clone());
            }
        }

        Err(<Self as Reflect>::error(&value))
    }
}

impl IntoValue for CslStyle {
    fn into_value(self) -> Value {
        Value::dynamic(self)
    }
}

impl Repr for CslStyle {
    fn repr(&self) -> EcoString {
        self.name
            .as_ref()
            .map(|name| name.repr())
            .unwrap_or_else(|| "..".into())
    }
}

/// Fully formatted citations and references, generated once (through
/// memoization) for the whole document. This setup is necessary because
/// citation formatting is inherently stateful and we need access to all
/// citations to do it.
pub(super) struct Works {
    /// Maps from the location of a citation group to its rendered content.
    pub citations: HashMap<Location, SourceResult<Content>>,
    /// Lists all references in the bibliography, with optional prefix, or
    /// `None` if the citation style can't be used for bibliographies.
    pub references: Option<Vec<(Option<Content>, Content)>>,
    /// Whether the bibliography should have hanging indent.
    pub hanging_indent: bool,
}

impl Works {
    /// Generate all citations and the whole bibliography.
    #[comemo::memoize]
    pub fn generate(
        world: Tracked<dyn World + '_>,
        introspector: Tracked<Introspector>,
    ) -> StrResult<Arc<Works>> {
        let mut generator = Generator::new(world, introspector)?;
        let rendered = generator.drive();
        let works = generator.display(&rendered)?;
        Ok(Arc::new(works))
    }
}

/// Context for generating the bibliography.
struct Generator<'a> {
    /// The world that is used to evaluate mathematical material in citations.
    world: Tracked<'a, dyn World + 'a>,
    /// The document's bibliography.
    bibliography: Packed<BibliographyElem>,
    /// The document's citation groups.
    groups: EcoVec<Prehashed<Content>>,
    /// Details about each group that are accumulated while driving hayagriva's
    /// bibliography driver and needed when processing hayagriva's output.
    infos: Vec<GroupInfo>,
    /// Citations with unresolved keys.
    failures: HashMap<Location, SourceResult<Content>>,
}

/// Details about a group of merged citations. All citations are put into groups
/// of adjacent ones (e.g., `@foo @bar` will merge into a group of length two).
/// Even single citations will be put into groups of length ones.
struct GroupInfo {
    /// The group's location.
    location: Location,
    /// The group's span.
    span: Span,
    /// Whether the group should be displayed in a footnote.
    footnote: bool,
    /// Details about the groups citations.
    subinfos: SmallVec<[CiteInfo; 1]>,
}

/// Details about a citation item in a request.
struct CiteInfo {
    /// The citation's key.
    key: Label,
    /// The citation's supplement.
    supplement: Option<Content>,
    /// Whether this citation was hidden.
    hidden: bool,
}

impl<'a> Generator<'a> {
    /// Create a new generator.
    fn new(
        world: Tracked<'a, dyn World + 'a>,
        introspector: Tracked<Introspector>,
    ) -> StrResult<Self> {
        let bibliography = BibliographyElem::find(introspector)?;
        let groups = introspector.query(&CiteGroup::elem().select());
        let infos = Vec::with_capacity(groups.len());
        Ok(Self {
            world,
            bibliography,
            groups,
            infos,
            failures: HashMap::new(),
        })
    }

    /// Drives hayagriva's citation driver.
    fn drive(&mut self) -> hayagriva::Rendered {
        static LOCALES: Lazy<Vec<citationberg::Locale>> =
            Lazy::new(hayagriva::archive::locales);

        let database = self.bibliography.bibliography();
        let bibliography_style = self.bibliography.style(StyleChain::default());
        let styles = Arena::new();

        // Process all citation groups.
        let mut driver = BibliographyDriver::new();
        for elem in &self.groups {
            let group = elem.to_packed::<CiteGroup>().unwrap();
            let location = elem.location().unwrap();
            let children = group.children();

            // Groups should never be empty.
            let Some(first) = children.first() else { continue };

            let mut subinfos = SmallVec::with_capacity(children.len());
            let mut items = Vec::with_capacity(children.len());
            let mut errors = EcoVec::new();
            let mut normal = true;

            // Create infos and items for each child in the group.
            for child in children {
                let key = *child.key();
                let Some(entry) = database.map.get(&key.into_inner()) else {
                    errors.push(error!(
                        child.span(),
                        "key `{}` does not exist in the bibliography",
                        key.as_str()
                    ));
                    continue;
                };

                let supplement = child.supplement(StyleChain::default());
                let locator = supplement.as_ref().map(|_| {
                    SpecificLocator(
                        citationberg::taxonomy::Locator::Custom,
                        hayagriva::LocatorPayload::Transparent,
                    )
                });

                let mut hidden = false;
                let special_form = match child.form(StyleChain::default()) {
                    None => {
                        hidden = true;
                        None
                    }
                    Some(CitationForm::Normal) => None,
                    Some(CitationForm::Prose) => Some(hayagriva::CitePurpose::Prose),
                    Some(CitationForm::Full) => Some(hayagriva::CitePurpose::Full),
                    Some(CitationForm::Author) => Some(hayagriva::CitePurpose::Author),
                    Some(CitationForm::Year) => Some(hayagriva::CitePurpose::Year),
                };

                normal &= special_form.is_none();
                subinfos.push(CiteInfo { key, supplement, hidden });
                items.push(CitationItem::new(entry, locator, None, hidden, special_form));
            }

            if !errors.is_empty() {
                self.failures.insert(location, Err(errors));
                continue;
            }

            let style = match first.style(StyleChain::default()) {
                Smart::Auto => &bibliography_style.style,
                Smart::Custom(style) => styles.alloc(style.style),
            };

            self.infos.push(GroupInfo {
                location,
                subinfos,
                span: first.span(),
                footnote: normal
                    && style.settings.class == citationberg::StyleClass::Note,
            });

            driver.citation(CitationRequest::new(
                items,
                style,
                Some(locale(*first.lang(), *first.region())),
                &LOCALES,
                None,
            ));
        }

        let locale = locale(*self.bibliography.lang(), *self.bibliography.region());

        // Add hidden items for everything if we should print the whole
        // bibliography.
        if self.bibliography.full(StyleChain::default()) {
            for entry in database.map.values() {
                driver.citation(CitationRequest::new(
                    vec![CitationItem::new(entry, None, None, true, None)],
                    bibliography_style.get(),
                    Some(locale.clone()),
                    &LOCALES,
                    None,
                ));
            }
        }

        driver.finish(BibliographyRequest {
            style: bibliography_style.get(),
            locale: Some(locale),
            locale_files: &LOCALES,
        })
    }

    /// Displays hayagriva's output as content for the citations and references.
    fn display(&mut self, rendered: &hayagriva::Rendered) -> StrResult<Works> {
        let citations = self.display_citations(rendered);
        let references = self.display_references(rendered);
        let hanging_indent =
            rendered.bibliography.as_ref().map_or(false, |b| b.hanging_indent);
        Ok(Works { citations, references, hanging_indent })
    }

    /// Display the citation groups.
    fn display_citations(
        &mut self,
        rendered: &hayagriva::Rendered,
    ) -> HashMap<Location, SourceResult<Content>> {
        // Determine for each citation key where in the bibliography it is,
        // so that we can link there.
        let mut links = HashMap::new();
        if let Some(bibliography) = &rendered.bibliography {
            let location = self.bibliography.location().unwrap();
            for (k, item) in bibliography.items.iter().enumerate() {
                links.insert(item.key.as_str(), location.variant(k + 1));
            }
        }

        let mut output = std::mem::take(&mut self.failures);
        for (info, citation) in self.infos.iter().zip(&rendered.citations) {
            let supplement = |i: usize| info.subinfos.get(i)?.supplement.clone();
            let link = |i: usize| links.get(info.subinfos.get(i)?.key.as_str()).copied();

            let renderer = ElemRenderer {
                world: self.world,
                span: info.span,
                supplement: &supplement,
                link: &link,
            };

            let content = if info.subinfos.iter().all(|sub| sub.hidden) {
                Content::empty()
            } else {
                let mut content =
                    renderer.display_elem_children(&citation.citation, &mut None);

                if info.footnote {
                    content = FootnoteElem::with_content(content).pack();
                }

                content
            };

            output.insert(info.location, Ok(content));
        }

        output
    }

    /// Display the bibliography references.
    fn display_references(
        &self,
        rendered: &hayagriva::Rendered,
    ) -> Option<Vec<(Option<Content>, Content)>> {
        let rendered = rendered.bibliography.as_ref()?;

        // Determine for each citation key where it first occurred, so that we
        // can link there.
        let mut first_occurrences = HashMap::new();
        for info in &self.infos {
            for subinfo in &info.subinfos {
                let key = subinfo.key.as_str();
                first_occurrences.entry(key).or_insert(info.location);
            }
        }

        // The location of the bibliography.
        let location = self.bibliography.location().unwrap();

        let mut output = vec![];
        for (k, item) in rendered.items.iter().enumerate() {
            let renderer = ElemRenderer {
                world: self.world,
                span: self.bibliography.span(),
                supplement: &|_| None,
                link: &|_| None,
            };

            // Each reference is assigned a manually created well-known location
            // that is derived from the bibliography's location. This way,
            // citations can link to them.
            let backlink = location.variant(k + 1);

            // Render the first field.
            let mut prefix = item.first_field.as_ref().map(|elem| {
                let mut content = renderer.display_elem_child(elem, &mut None);
                if let Some(location) = first_occurrences.get(item.key.as_str()) {
                    let dest = Destination::Location(*location);
                    content = content.linked(dest);
                }
                content.backlinked(backlink)
            });

            // Render the main reference content.
            let reference = renderer
                .display_elem_children(&item.content, &mut prefix)
                .backlinked(backlink);

            output.push((prefix, reference));
        }

        Some(output)
    }
}

/// Renders hayagriva elements into content.
struct ElemRenderer<'a> {
    /// The world that is used to evaluate mathematical material.
    world: Tracked<'a, dyn World + 'a>,
    /// The span that is attached to all of the resulting content.
    span: Span,
    /// Resolves the supplement of i-th citation in the request.
    supplement: &'a dyn Fn(usize) -> Option<Content>,
    /// Resolves where the i-th citation in the request should link to.
    link: &'a dyn Fn(usize) -> Option<Location>,
}

impl ElemRenderer<'_> {
    /// Display rendered hayagriva elements.
    ///
    /// The `prefix` can be a separate content storage where `left-margin`
    /// elements will be accumulated into.
    fn display_elem_children(
        &self,
        elems: &hayagriva::ElemChildren,
        prefix: &mut Option<Content>,
    ) -> Content {
        Content::sequence(
            elems.0.iter().map(|elem| self.display_elem_child(elem, prefix)),
        )
    }

    /// Display a rendered hayagriva element.
    fn display_elem_child(
        &self,
        elem: &hayagriva::ElemChild,
        prefix: &mut Option<Content>,
    ) -> Content {
        match elem {
            hayagriva::ElemChild::Text(formatted) => self.display_formatted(formatted),
            hayagriva::ElemChild::Elem(elem) => self.display_elem(elem, prefix),
            hayagriva::ElemChild::Markup(markup) => self.display_math(markup),
            hayagriva::ElemChild::Link { text, url } => self.display_link(text, url),
            hayagriva::ElemChild::Transparent { cite_idx, format } => {
                self.display_transparent(*cite_idx, format)
            }
        }
    }

    /// Display a block-level element.
    fn display_elem(
        &self,
        elem: &hayagriva::Elem,
        prefix: &mut Option<Content>,
    ) -> Content {
        use citationberg::Display;

        let block_level = matches!(elem.display, Some(Display::Block | Display::Indent));

        let mut suf_prefix = None;
        let mut content = self.display_elem_children(
            &elem.children,
            if block_level { &mut suf_prefix } else { prefix },
        );

        if let Some(prefix) = suf_prefix {
            const COLUMN_GUTTER: Em = Em::new(0.65);
<<<<<<< HEAD
            content = GridElem::new(vec![
                GridCell::new(prefix).spanned(self.span),
                GridCell::new(content).spanned(self.span),
            ])
            .spanned(self.span)
            .with_columns(TrackSizings(smallvec![Sizing::Auto; 2]))
            .with_column_gutter(TrackSizings(smallvec![COLUMN_GUTTER.into()]))
            .pack();
=======
            content = GridElem::new(vec![GridCell::new(prefix), GridCell::new(content)])
                .with_columns(TrackSizings(smallvec![Sizing::Auto; 2]))
                .with_column_gutter(TrackSizings(smallvec![COLUMN_GUTTER.into()]))
                .pack()
                .spanned(self.span);
>>>>>>> 7cb257a1
        }

        match elem.display {
            Some(Display::Block) => {
                content =
                    BlockElem::new().with_body(Some(content)).pack().spanned(self.span);
            }
            Some(Display::Indent) => {
                content = PadElem::new(content).pack().spanned(self.span);
            }
            Some(Display::LeftMargin) => {
                *prefix.get_or_insert_with(Default::default) += content;
                return Content::empty();
            }
            _ => {}
        }

        if let Some(hayagriva::ElemMeta::Entry(i)) = elem.meta {
            if let Some(location) = (self.link)(i) {
                let dest = Destination::Location(location);
                content = content.linked(dest);
            }
        }

        content
    }

    /// Display math.
    fn display_math(&self, math: &str) -> Content {
        eval_string(self.world, math, self.span, EvalMode::Math, Scope::new())
            .map(Value::display)
            .unwrap_or_else(|_| TextElem::packed(math).spanned(self.span))
    }

    /// Display a link.
    fn display_link(&self, text: &hayagriva::Formatted, url: &str) -> Content {
        let dest = Destination::Url(url.into());
        LinkElem::new(dest.into(), self.display_formatted(text))
            .pack()
            .spanned(self.span)
    }

    /// Display transparent pass-through content.
    fn display_transparent(&self, i: usize, format: &hayagriva::Formatting) -> Content {
        let content = (self.supplement)(i).unwrap_or_default();
        apply_formatting(content, format)
    }

    /// Display formatted hayagriva text as content.
    fn display_formatted(&self, formatted: &hayagriva::Formatted) -> Content {
        let content = TextElem::packed(formatted.text.as_str()).spanned(self.span);
        apply_formatting(content, &formatted.formatting)
    }
}

/// Applies formatting to content.
fn apply_formatting(mut content: Content, format: &hayagriva::Formatting) -> Content {
    match format.font_style {
        citationberg::FontStyle::Normal => {}
        citationberg::FontStyle::Italic => {
            content = content.styled(TextElem::set_style(FontStyle::Italic));
        }
    }

    match format.font_variant {
        citationberg::FontVariant::Normal => {}
        citationberg::FontVariant::SmallCaps => {
            content = content.styled(TextElem::set_smallcaps(true));
        }
    }

    match format.font_weight {
        citationberg::FontWeight::Normal => {}
        citationberg::FontWeight::Bold => {
            content = content.styled(TextElem::set_delta(WeightDelta(300)));
        }
        citationberg::FontWeight::Light => {
            content = content.styled(TextElem::set_delta(WeightDelta(-100)));
        }
    }

    match format.text_decoration {
        citationberg::TextDecoration::None => {}
        citationberg::TextDecoration::Underline => {
            content = content.underlined();
        }
    }

    let span = content.span();
    match format.vertical_align {
        citationberg::VerticalAlign::None => {}
        citationberg::VerticalAlign::Baseline => {}
        citationberg::VerticalAlign::Sup => {
            // Add zero-width weak spacing to make the superscript "sticky".
            content = HElem::hole().pack() + SuperElem::new(content).pack().spanned(span);
        }
        citationberg::VerticalAlign::Sub => {
            content = HElem::hole().pack() + SubElem::new(content).pack().spanned(span);
        }
    }

    content
}

/// Create a locale code from language and optionally region.
fn locale(lang: Lang, region: Option<Region>) -> citationberg::LocaleCode {
    let mut value = String::with_capacity(5);
    value.push_str(lang.as_str());
    if let Some(region) = region {
        value.push('-');
        value.push_str(region.as_str())
    }
    citationberg::LocaleCode(value)
}<|MERGE_RESOLUTION|>--- conflicted
+++ resolved
@@ -241,9 +241,12 @@
                 let mut cells = vec![];
                 for (prefix, reference) in references {
                     cells.push(
-                        GridCell::new(prefix.clone().unwrap_or_default()).spanned(span),
+                        Packed::new(GridCell::new(prefix.clone().unwrap_or_default()))
+                            .spanned(span),
                     );
-                    cells.push(GridCell::new(reference.clone()).spanned(span));
+                    cells.push(
+                        Packed::new(GridCell::new(reference.clone())).spanned(span),
+                    );
                 }
 
                 seq.push(VElem::new(row_gutter).with_weakness(3).pack());
@@ -947,22 +950,14 @@
 
         if let Some(prefix) = suf_prefix {
             const COLUMN_GUTTER: Em = Em::new(0.65);
-<<<<<<< HEAD
             content = GridElem::new(vec![
-                GridCell::new(prefix).spanned(self.span),
-                GridCell::new(content).spanned(self.span),
+                Packed::new(GridCell::new(prefix)).spanned(self.span),
+                Packed::new(GridCell::new(content)).spanned(self.span),
             ])
-            .spanned(self.span)
             .with_columns(TrackSizings(smallvec![Sizing::Auto; 2]))
             .with_column_gutter(TrackSizings(smallvec![COLUMN_GUTTER.into()]))
-            .pack();
-=======
-            content = GridElem::new(vec![GridCell::new(prefix), GridCell::new(content)])
-                .with_columns(TrackSizings(smallvec![Sizing::Auto; 2]))
-                .with_column_gutter(TrackSizings(smallvec![COLUMN_GUTTER.into()]))
-                .pack()
-                .spanned(self.span);
->>>>>>> 7cb257a1
+            .pack()
+            .spanned(self.span);
         }
 
         match elem.display {
