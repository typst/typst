use std::any::TypeId;
use std::fmt::Debug;
use std::iter::{self, Sum};
use std::ops::{Add, AddAssign};
use std::sync::Arc;

use comemo::Prehashed;
use ecow::{eco_format, EcoString, EcoVec};
use serde::{Serialize, Serializer};
use smallvec::SmallVec;
use typst_macros::elem;

use super::{
    Behave, Behaviour, Element, ElementData, Guard, Label, Location, NativeElement,
    Recipe, Selector, Style, Styles,
};
use crate::diag::{SourceResult, StrResult};
use crate::doc::Meta;
use crate::eval::{func, scope, ty, Dict, FromValue, IntoValue, Repr, Str, Value, Vm};
use crate::syntax::Span;
use crate::util::pretty_array_like;

#[ty(scope)]
#[repr(transparent)]
#[derive(Debug, Clone)]
pub struct Content(pub Arc<dyn Element>);

impl Default for Content {
    fn default() -> Self {
        Self::empty()
    }
}

impl<T: Element> From<T> for Content {
    fn from(value: T) -> Self {
        Self::new(value)
    }
}

impl From<Arc<dyn Element>> for Content {
    fn from(value: Arc<dyn Element>) -> Self {
        Self(value)
    }
}

impl Content {
    #[inline]
    pub fn new<E: Element>(elem: E) -> Self {
        Self(Arc::new(elem))
    }

    #[inline]
    pub fn empty() -> Self {
        Self::new(SequenceElem::default())
    }

    pub fn temp(of: ElementData) -> Self {
        of.empty()
    }

    #[inline]
    pub fn get_by_name(&self, name: &str) -> StrResult<Value> {
        let id = self.0.data().field_id(name).ok_or_else(|| missing_field(name))?;
        self.get(id)
    }

    #[inline]
    pub fn get(&self, id: u8) -> StrResult<Value> {
        self.field(id)
            .ok_or_else(|| missing_field(self.0.data().field_name(id).unwrap()))
    }

    #[inline]
    pub fn field(&self, id: u8) -> Option<Value> {
        self.0.field(id)
    }

    #[inline]
    pub fn span(&self) -> Span {
        self.0.span()
    }

    #[inline]
    pub fn label(&self) -> Option<Label> {
        self.0.label()
    }

    pub fn spanned(mut self, span: Span) -> Self {
        swap_with_mut(&mut self.0);
        Arc::get_mut(&mut self.0).unwrap().set_span(span);
        self
    }

    pub fn labelled(mut self, label: Label) -> Self {
        swap_with_mut(&mut self.0);
        Arc::get_mut(&mut self.0).unwrap().set_label(label);
        self
    }

    pub fn set_location(&mut self, location: Location) {
        swap_with_mut(&mut self.0);
        Arc::get_mut(&mut self.0).unwrap().set_location(location);
    }

    /// Create a new sequence element from multiples elements.
    pub fn sequence(iter: impl IntoIterator<Item = Self>) -> Self {
        let mut iter = iter.into_iter();
        let Some(first) = iter.next() else { return Self::empty() };
        let Some(second) = iter.next() else { return first };
        SequenceElem::new(
            std::iter::once(Prehashed::new(first))
                .chain(std::iter::once(Prehashed::new(second)))
                .chain(iter.map(Prehashed::new))
                .collect(),
        )
        .into()
    }

    /// Access the children if this is a sequence.
    pub fn to_sequence(&self) -> Option<impl Iterator<Item = &Prehashed<Content>>> {
        let Some(sequence) = SequenceElem::unpack(self) else {
            return None;
        };

        Some(sequence.children.iter())
    }

    pub fn elem(&self) -> ElementData {
        self.0.data()
    }

    /// Whether the contained element is of type `T`.
    pub fn is<T: NativeElement>(&self) -> bool {
        self.elem() == T::elem()
    }

    /// Cast to `T` if the contained element is of type `T`.
    pub fn to<T: NativeElement>(&self) -> Option<&T> {
        T::unpack(self)
    }

<<<<<<< HEAD
    /// Cast to `T` if the contained element is of type `T`.
    pub fn to_owned<T: NativeElement>(self) -> Option<Arc<T>> {
        T::unpack_owned(self)
=======
    /// Access the children if this is a sequence.
    pub fn to_sequence(&self) -> Option<impl Iterator<Item = &Self>> {
        if !self.is_sequence() {
            return None;
        }
        Some(self.attrs.iter().filter_map(Attr::child))
    }

    pub fn is_sequence(&self) -> bool {
        self.is::<SequenceElem>()
    }

    /// Also auto expands sequence of sequences into flat sequence
    pub fn sequence_recursive_for_each(&self, f: &mut impl FnMut(&Self)) {
        if let Some(children) = self.to_sequence() {
            children.for_each(|c| c.sequence_recursive_for_each(f));
        } else {
            f(self);
        }
>>>>>>> 0f274f8e
    }

    /// Cast to `T` if the contained element is of type `T`.
    pub fn to_mut<T: NativeElement>(&mut self) -> Option<&mut T> {
        T::unpack_mut(self)
    }

    /// Whether the contained element has the given capability.
    pub fn can<C>(&self) -> bool
    where
        C: ?Sized + 'static,
    {
        self.elem().can::<C>()
    }

    /// Whether the contained element has the given capability where the
    /// capability is given by a `TypeId`.
    pub fn can_type_id(&self, type_id: TypeId) -> bool {
        self.elem().can_type_id(type_id)
    }

    /// Cast to a trait object if the contained element has the given
    /// capability.
    pub fn with<C>(&self) -> Option<&C>
    where
        C: ?Sized + 'static,
    {
        let vtable = self.elem().vtable()(TypeId::of::<C>())?;
        let data = Arc::as_ptr(&self.0) as *const ();
        Some(unsafe { &*crate::util::fat::from_raw_parts(data, vtable) })
    }

    pub fn with_mut<C>(&mut self) -> Option<&mut C>
    where
        C: ?Sized + 'static,
    {
        // Ensure the element is not shared.
        swap_with_mut(&mut self.0);

        let vtable = self.elem().vtable()(TypeId::of::<C>())?;
        let data = Arc::as_ptr(&self.0) as *const () as *mut ();
        Some(unsafe { &mut *crate::util::fat::from_raw_parts_mut(data, vtable) })
    }

    pub fn is_sequence(&self) -> bool {
        self.is::<SequenceElem>()
    }

    /// Whether the content is an empty sequence.
    pub fn is_empty(&self) -> bool {
        let Some(sequence) = SequenceElem::unpack(self) else {
            return false;
        };

        sequence.children.is_empty()
    }

    /// Also auto expands sequence of sequences into flat sequence
    pub fn sequence_recursive_for_each(&self, f: &mut impl FnMut(&Self)) {
        if let Some(childs) = self.to_sequence() {
            childs.for_each(|c| c.sequence_recursive_for_each(f));
        } else {
            f(self);
        }
    }

    /// Access the child and styles.
    pub fn to_styled(&self) -> Option<(&Content, &Styles)> {
        let styled = StyledElem::unpack(self)?;

        let child = &styled.child;
        let styles = &styled.styles;
        Some((child, styles))
    }

    /// Style this content with a recipe, eagerly applying it if possible.
    pub fn styled_with_recipe(self, vm: &mut Vm, recipe: Recipe) -> SourceResult<Self> {
        if recipe.selector.is_none() {
            recipe.apply_vm(vm, self)
        } else {
            Ok(self.styled(recipe))
        }
    }

    /// Repeat this content `count` times.
    pub fn repeat(&self, count: usize) -> Self {
        Self::sequence(std::iter::repeat_with(|| self.clone()).take(count))
    }

    /// Style this content with a style entry.
    pub fn styled(mut self, style: impl Into<Style>) -> Self {
        if let Some(style_elem) = StyledElem::unpack_mut(&mut self) {
            style_elem.styles.apply_one(style.into());
            self
        } else {
            self.styled_with_map(style.into().into())
        }
    }

    /// Style this content with a full style map.
    pub fn styled_with_map(mut self, styles: Styles) -> Self {
        if styles.is_empty() {
            return self;
        }

        if let Some(style_elem) = StyledElem::unpack_mut(&mut self) {
            style_elem.styles.apply(styles);
            self
        } else {
            StyledElem::new(Prehashed::new(self), styles).into()
        }
    }

    /// Whether the content needs to be realized specially.
    pub fn needs_preparation(&self) -> bool {
        self.0.needs_preparation()
    }

    /// Queries the content tree for all elements that match the given selector.
    ///
    /// Elements produced in `show` rules will not be included in the results.
    #[tracing::instrument(skip_all)]
    pub fn query(&self, selector: Selector) -> Vec<Content> {
        let mut results = Vec::new();
        self.traverse(&mut |element| {
            if selector.matches(&element) {
                results.push(element);
            }
        });
        results
    }

    /// Queries the content tree for the first element that match the given
    /// selector.
    ///
    /// Elements produced in `show` rules will not be included in the results.
    #[tracing::instrument(skip_all)]
    pub fn query_first(&self, selector: Selector) -> Option<Content> {
        let mut result = None;
        self.traverse(&mut |element| {
            if result.is_none() && selector.matches(&element) {
                result = Some(element);
            }
        });
        result
    }

    /// Extracts the plain text of this content.
    pub fn plain_text(&self) -> EcoString {
        let mut text = EcoString::new();
        self.traverse(&mut |element| {
            if let Some(textable) = element.with::<dyn PlainText>() {
                textable.plain_text(&mut text);
            }
        });
        text
    }

    pub fn fields_ref(&self) -> EcoVec<(EcoString, Value)> {
        self.0
            .fields()
            .into_iter()
            .map(|(key, value)| (key.0, value))
            .collect()
    }

    /// Traverse this content.
    fn traverse<F>(&self, f: &mut F)
    where
        F: FnMut(Content),
    {
        f(self.clone());

        self.0
            .fields()
            .into_iter()
            .for_each(|(_, value)| walk_value(value, f));

        /// Walks a given value to find any content that matches the selector.
        fn walk_value<F>(value: Value, f: &mut F)
        where
            F: FnMut(Content),
        {
            match value {
                Value::Content(content) => content.traverse(f),
                Value::Array(array) => {
                    for value in array {
                        walk_value(value, f);
                    }
                }
                _ => {}
            }
        }
    }

    /// Disable a show rule recipe.
    pub fn guarded(mut self, guard: Guard) -> Self {
        swap_with_mut(&mut self.0);
        Arc::get_mut(&mut self.0).unwrap().push_guard(guard);
        self.0.into()
    }

    /// Check whether a show rule recipe is disabled.
    pub fn is_guarded(&self, guard: Guard) -> bool {
        self.0.is_guarded(guard)
    }

    /// Whether no show rule was executed for this content so far.
    pub fn is_pristine(&self) -> bool {
        self.0.is_pristine()
    }

    /// Expect a field on the content to exist as a specified type.
    #[track_caller]
    pub fn expect_field<T: FromValue>(&self, id: u8) -> T {
        self.field(id).unwrap().cast().unwrap()
    }

    /// Expect a field on the content to exist as a specified type.
    #[track_caller]
    pub fn expect_field_by_name<T: FromValue>(&self, name: &str) -> T {
        self.get_by_name(name).unwrap().cast().unwrap()
    }

    /// Whether this content has already been prepared.
    pub fn is_prepared(&self) -> bool {
        self.0.is_prepared()
    }

    /// Mark this content as prepared.
    pub fn mark_prepared(&mut self) {
        swap_with_mut(&mut self.0);
        Arc::get_mut(&mut self.0).unwrap().mark_prepared();
    }

    /// Attach a field to the content.
    pub fn with_field(mut self, id: u8, value: impl IntoValue) -> Self {
        swap_with_mut(&mut self.0);
        Arc::get_mut(&mut self.0)
            .unwrap()
            .set_field(id, value.into_value())
            .unwrap();
        self
    }
}

impl std::hash::Hash for Content {
    fn hash<H: std::hash::Hasher>(&self, state: &mut H) {
        self.0.data().hash(state);
        self.0.dyn_hash(state)
    }
}

impl PartialEq for Content {
    fn eq(&self, other: &Self) -> bool {
        // Additional short circuit for different elements.
        self.elem() == other.elem() && self.0.dyn_eq(other)
    }
}

impl Repr for Content {
    fn repr(&self) -> EcoString {
        self.0.repr()
    }
}

#[scope]
impl Content {
    /// The content's element function. This function can be used to create the element
    /// contained in this content. It can be used in set and show rules for the
    /// element. Can be compared with global functions to check whether you have
    /// a specific
    /// kind of element.
    #[func]
    pub fn func(&self) -> ElementData {
        self.elem()
    }

    /// Whether the content has the specified field.
    #[func]
    pub fn has(
        &self,
        /// The field to look for.
        field: Str,
    ) -> bool {
        let Some(id) = self.0.data().field_id(&field) else {
            return false;
        };

        self.field(id).is_some()
    }

    /// Access the specified field on the content. Returns the default value if
    /// the field does not exist or fails with an error if no default value was
    /// specified.
    #[func]
    pub fn at(
        &self,
        /// The field to access.
        field: Str,
        /// A default value to return if the field does not exist.
        #[named]
        default: Option<Value>,
    ) -> StrResult<Value> {
        let Some(id) = self.0.data().field_id(&field) else {
            return default.ok_or_else(|| missing_field_no_default(&field));
        };

        self.field(id)
            .or(default)
            .ok_or_else(|| missing_field_no_default(&field))
    }

    /// Returns the fields of this content.
    ///
    /// ```example
    /// #rect(
    ///   width: 10cm,
    ///   height: 10cm,
    /// ).fields()
    /// ```
    #[func]
    pub fn fields(&self) -> Dict {
        self.0.fields()
    }

    /// The location of the content. This is only available on content returned
    /// by [query]($query) or provided by a
    /// [show rule]($reference/styling/#show-rules), for other content it will
    /// be `{none}`. The resulting location can be used with
    /// [counters]($counter), [state]($state) and [queries]($query).
    #[func]
    pub fn location(&self) -> Option<Location> {
        self.0.location()
    }
}

impl<'a> Add<&'a Content> for Content {
    type Output = Self;

    fn add(self, rhs: &'a Content) -> Self::Output {
        let mut lhs = self;
        match (lhs.to_mut::<SequenceElem>(), rhs.to::<SequenceElem>()) {
            (Some(seq_lhs), Some(rhs)) => {
                seq_lhs.children.extend(rhs.children.iter().cloned());
                lhs
            }
            (Some(seq_lhs), None) => {
                seq_lhs.children.push(Prehashed::new(rhs.clone()));
                lhs
            }
            (None, Some(_)) => {
                let mut rhs = rhs.clone();
                rhs.to_mut::<SequenceElem>()
                    .unwrap()
                    .children
                    .insert(0, Prehashed::new(lhs));
                rhs
            }
            (None, None) => Self::sequence([lhs, rhs.clone()]),
        }
    }
}

impl Add for Content {
    type Output = Self;

    fn add(self, mut rhs: Self) -> Self::Output {
        let mut lhs = self;
        match (lhs.to_mut::<SequenceElem>(), rhs.to_mut::<SequenceElem>()) {
            (Some(seq_lhs), Some(rhs)) => {
                seq_lhs.children.extend(rhs.children.iter().cloned());
                lhs
            }
            (Some(seq_lhs), None) => {
                seq_lhs.children.push(Prehashed::new(rhs));
                lhs
            }
            (None, Some(rhs_seq)) => {
                rhs_seq.children.insert(0, Prehashed::new(lhs));
                rhs
            }
            (None, None) => Self::sequence([lhs, rhs]),
        }
    }
}

impl AddAssign for Content {
    fn add_assign(&mut self, rhs: Self) {
        *self = std::mem::take(self) + rhs;
    }
}

impl Sum for Content {
    fn sum<I: Iterator<Item = Self>>(iter: I) -> Self {
        Self::sequence(iter)
    }
}

impl Serialize for Content {
    fn serialize<S>(&self, serializer: S) -> Result<S::Ok, S::Error>
    where
        S: Serializer,
    {
        serializer.collect_map(
            iter::once((EcoString::inline("func"), self.func().name().into_value()))
                .chain(self.fields().into_iter().map(|(key, value)| (key.0, value))),
        )
    }
}

/// Defines the `ElemFunc` for sequences.
#[elem(Repr, PartialEq)]
struct SequenceElem {
    #[required]
    #[empty(Vec::with_capacity(0))]
    children: Vec<Prehashed<Content>>,
}

impl PartialEq for SequenceElem {
    fn eq(&self, other: &Self) -> bool {
        self.children
            .iter()
            .map(|c| &**c)
            .eq(other.children.iter().map(|c| &**c))
    }
}

impl Repr for SequenceElem {
    fn repr(&self) -> EcoString {
        if self.children.is_empty() {
            EcoString::inline("[]")
        } else {
            eco_format!(
                "[{}]",
                pretty_array_like(
                    &self.children.iter().map(|c| c.0.repr()).collect::<Vec<_>>(),
                    false
                )
            )
        }
    }
}

/// Defines the `ElemFunc` for styled elements.
#[elem(Repr, PartialEq)]
struct StyledElem {
    #[required]
    child: Prehashed<Content>,
    #[required]
    styles: Styles,
}

impl PartialEq for StyledElem {
    fn eq(&self, other: &Self) -> bool {
        *self.child == *other.child
    }
}

impl Repr for StyledElem {
    fn repr(&self) -> EcoString {
        eco_format!("styled(child: {}, ..)", self.child.0.repr())
    }
}

/// Hosts metadata and ensures metadata is produced even for empty elements.
#[elem(Behave)]
pub struct MetaElem {
    /// Metadata that should be attached to all elements affected by this style
    /// property.
    #[fold]
    pub data: SmallVec<[Meta; 1]>,
}

impl Behave for MetaElem {
    fn behaviour(&self) -> Behaviour {
        Behaviour::Invisible
    }
}

/// Tries to extract the plain-text representation of the element.
pub trait PlainText {
    /// Write this element's plain text into the given buffer.
    fn plain_text(&self, text: &mut EcoString);
}

/// The missing field access error message.
#[cold]
pub fn missing_field(field: &str) -> EcoString {
    eco_format!("content does not contain field {}", field.repr())
}

/// The missing field access error message when no default value was given.
#[cold]
fn missing_field_no_default(field: &str) -> EcoString {
    eco_format!(
        "content does not contain field {} and \
         no default value was specified",
        field.repr()
    )
}

#[doc(hidden)]
#[allow(invalid_value)]
pub fn swap_with_mut(val: &mut Arc<dyn Element>) {
    match Arc::get_mut(val) {
        Some(_) => {}
        None => *val = val.dyn_clone(),
    };
}

#[macro_export]
macro_rules! fields {
    ($elem:expr; $($key:expr => $value:expr),* $(,)?) => {{
        use ::typst::model::Element;
        #[allow(unused_mut)]
        let mut out = Vec::<(u8, ::typst::eval::Value)>::new();
        $(
            out.push((
                $elem.field_id($key).unwrap(),
                $value.into_value(),
            ));
        )*
        out
    }};
    ($($key:expr => $value:expr),* $(,)?) => {{
        use ::typst::model::Element;
        #[allow(unused_mut)]
        let mut out = Vec::<(u8, ::typst::eval::Value)>::new();
        $(
            out.push((
                $key as u8,
                $value.into_value(),
            ));
        )*
        out
    }};
}<|MERGE_RESOLUTION|>--- conflicted
+++ resolved
@@ -139,31 +139,9 @@
         T::unpack(self)
     }
 
-<<<<<<< HEAD
     /// Cast to `T` if the contained element is of type `T`.
     pub fn to_owned<T: NativeElement>(self) -> Option<Arc<T>> {
         T::unpack_owned(self)
-=======
-    /// Access the children if this is a sequence.
-    pub fn to_sequence(&self) -> Option<impl Iterator<Item = &Self>> {
-        if !self.is_sequence() {
-            return None;
-        }
-        Some(self.attrs.iter().filter_map(Attr::child))
-    }
-
-    pub fn is_sequence(&self) -> bool {
-        self.is::<SequenceElem>()
-    }
-
-    /// Also auto expands sequence of sequences into flat sequence
-    pub fn sequence_recursive_for_each(&self, f: &mut impl FnMut(&Self)) {
-        if let Some(children) = self.to_sequence() {
-            children.for_each(|c| c.sequence_recursive_for_each(f));
-        } else {
-            f(self);
-        }
->>>>>>> 0f274f8e
     }
 
     /// Cast to `T` if the contained element is of type `T`.
@@ -223,8 +201,8 @@
 
     /// Also auto expands sequence of sequences into flat sequence
     pub fn sequence_recursive_for_each(&self, f: &mut impl FnMut(&Self)) {
-        if let Some(childs) = self.to_sequence() {
-            childs.for_each(|c| c.sequence_recursive_for_each(f));
+        if let Some(children) = self.to_sequence() {
+            children.for_each(|c| c.sequence_recursive_for_each(f));
         } else {
             f(self);
         }
