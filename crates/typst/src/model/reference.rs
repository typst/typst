--- conflicted
+++ resolved
@@ -147,13 +147,8 @@
         self.push_element(None);
 
         let target = *self.target();
-<<<<<<< HEAD
-        if !BibliographyElem::has(vt, target) {
-            if let Ok(elem) = vt.introspector.query_label(target).cloned() {
-=======
         if !BibliographyElem::has(engine, target) {
-            if let Ok(elem) = engine.introspector.query_label(target) {
->>>>>>> 3c2b61ee
+            if let Ok(elem) = engine.introspector.query_label(target).cloned() {
                 self.push_element(Some(elem.into_inner()));
                 return Ok(());
             }
@@ -219,27 +214,16 @@
                 ))
                 .at(span)?;
 
-<<<<<<< HEAD
             let loc = elem.location().unwrap();
-            let numbers =
-                refable.counter().at(vt, loc)?.display(vt, &numbering.trimmed())?;
-=======
             let numbers = refable
                 .counter()
-                .at(engine, elem.location().unwrap())?
+                .at(engine, loc)?
                 .display(engine, &numbering.trimmed())?;
->>>>>>> 3c2b61ee
 
             let supplement = match self.supplement(styles).as_ref() {
                 Smart::Auto => refable.supplement(),
                 Smart::Custom(None) => Content::empty(),
-<<<<<<< HEAD
-                Smart::Custom(Some(supplement)) => supplement.resolve(vt, [elem])?,
-=======
-                Smart::Custom(Some(supplement)) => {
-                    supplement.resolve(engine, [(*elem).clone()])?
-                }
->>>>>>> 3c2b61ee
+                Smart::Custom(Some(supplement)) => supplement.resolve(engine, [elem])?,
             };
 
             let mut content = numbers;
