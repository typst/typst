use std::str::FromStr;

use chinese_number::{
    from_usize_to_chinese_ten_thousand as usize_to_chinese, ChineseCase, ChineseVariant,
};
use comemo::Tracked;
use ecow::{eco_format, EcoString, EcoVec};

use crate::diag::SourceResult;
use crate::engine::Engine;
use crate::foundations::{cast, func, Context, Func, Str, Value};
use crate::text::Case;

/// Applies a numbering to a sequence of numbers.
///
/// A numbering defines how a sequence of numbers should be displayed as
/// content. It is defined either through a pattern string or an arbitrary
/// function.
///
/// A numbering pattern consists of counting symbols, for which the actual
/// number is substituted, their prefixes, and one suffix. The prefixes and the
/// suffix are repeated as-is.
///
/// # Example
/// ```example
/// #numbering("1.1)", 1, 2, 3) \
/// #numbering("1.a.i", 1, 2) \
/// #numbering("I – 1", 12, 2) \
/// #numbering(
///   (..nums) => nums
///     .pos()
///     .map(str)
///     .join(".") + ")",
///   1, 2, 3,
/// )
/// ```
///
/// # Numbering patterns and numbering functions
/// There are multiple instances where you can provide a numbering pattern or
/// function in Typst. For example, when defining how to number
/// [headings]($heading) or [figures]($figure). Every time, the expected format
/// is the same as the one described below for the
/// [`numbering`]($numbering.numbering) parameter.
///
/// The following example illustrates that a numbering function is just a
/// regular [function] that accepts numbers and returns [`content`].
/// ```example
/// #let unary(.., last) = "|" * last
/// #set heading(numbering: unary)
/// = First heading
/// = Second heading
/// = Third heading
/// ```
#[func]
pub fn numbering(
    /// The engine.
    engine: &mut Engine,
    /// The callsite context.
    context: Tracked<Context>,
    /// Defines how the numbering works.
    ///
<<<<<<< HEAD
    /// **Counting symbols** are `1`, `a`, `A`, `i`, `I`, `一`, `壹`, `あ`, `い`, `ア`, `イ`, `א`, `가`,
    /// `ㄱ`, `*`, and `Ω`. They are replaced by the number in the sequence, in the
    /// given case.
=======
    /// **Counting symbols** are `1`, `a`, `A`, `i`, `I`, `一`, `壹`, `あ`, `い`,
    /// `ア`, `イ`, `א`, `가`, `ㄱ`, `*`, `①`, and `⓵`. They are replaced by the
    /// number in the sequence, preserving the original case.
>>>>>>> 838dabc8
    ///
    /// The `*` character means that symbols should be used to count, in the
    /// order of `*`, `†`, `‡`, `§`, `¶`, `‖`. If there are more than six
    /// items, the number is represented using repeated symbols.
    ///
    /// **Suffixes** are all characters after the last counting symbol. They are
    /// repeated as-is at the end of any rendered number.
    ///
    /// **Prefixes** are all characters that are neither counting symbols nor
    /// suffixes. They are repeated as-is at in front of their rendered
    /// equivalent of their counting symbol.
    ///
    /// This parameter can also be an arbitrary function that gets each number
    /// as an individual argument. When given a function, the `numbering`
    /// function just forwards the arguments to that function. While this is not
    /// particularly useful in itself, it means that you can just give arbitrary
    /// numberings to the `numbering` function without caring whether they are
    /// defined as a pattern or function.
    numbering: Numbering,
    /// The numbers to apply the numbering to. Must be positive.
    ///
    /// If `numbering` is a pattern and more numbers than counting symbols are
    /// given, the last counting symbol with its prefix is repeated.
    #[variadic]
    numbers: Vec<usize>,
) -> SourceResult<Value> {
    numbering.apply(engine, context, &numbers)
}

/// How to number a sequence of things.
#[derive(Debug, Clone, PartialEq, Hash)]
pub enum Numbering {
    /// A pattern with prefix, numbering, lower / upper case and suffix.
    Pattern(NumberingPattern),
    /// A closure mapping from an item's number to content.
    Func(Func),
}

impl Numbering {
    /// Apply the pattern to the given numbers.
    pub fn apply(
        &self,
        engine: &mut Engine,
        context: Tracked<Context>,
        numbers: &[usize],
    ) -> SourceResult<Value> {
        Ok(match self {
            Self::Pattern(pattern) => Value::Str(pattern.apply(numbers).into()),
            Self::Func(func) => func.call(engine, context, numbers.iter().copied())?,
        })
    }

    /// Trim the prefix suffix if this is a pattern.
    pub fn trimmed(mut self) -> Self {
        if let Self::Pattern(pattern) = &mut self {
            pattern.trimmed = true;
        }
        self
    }
}

impl From<NumberingPattern> for Numbering {
    fn from(pattern: NumberingPattern) -> Self {
        Self::Pattern(pattern)
    }
}

cast! {
    Numbering,
    self => match self {
        Self::Pattern(pattern) => pattern.into_value(),
        Self::Func(func) => func.into_value(),
    },
    v: NumberingPattern => Self::Pattern(v),
    v: Func => Self::Func(v),
}

/// How to turn a number into text.
///
/// A pattern consists of a prefix, followed by one of `1`, `a`, `A`, `i`, `I`,
/// `一`, `壹`, `あ`, `い`, `ア`, `イ`, `א`, `가`, `ㄱ`, `*`, `①`, or `⓵`, and then a
/// suffix.
///
/// Examples of valid patterns:
/// - `1)`
/// - `a.`
/// - `(I)`
#[derive(Debug, Clone, Eq, PartialEq, Hash)]
pub struct NumberingPattern {
    pub pieces: EcoVec<(EcoString, NumberingKind)>,
    pub suffix: EcoString,
    trimmed: bool,
}

impl NumberingPattern {
    /// Apply the pattern to the given number.
    pub fn apply(&self, numbers: &[usize]) -> EcoString {
        let mut fmt = EcoString::new();
        let mut numbers = numbers.iter();

        for (i, ((prefix, kind), &n)) in self.pieces.iter().zip(&mut numbers).enumerate()
        {
            if i > 0 || !self.trimmed {
                fmt.push_str(prefix);
            }
            fmt.push_str(&kind.apply(n));
        }

        for ((prefix, kind), &n) in self.pieces.last().into_iter().cycle().zip(numbers) {
            if prefix.is_empty() {
                fmt.push_str(&self.suffix);
            } else {
                fmt.push_str(prefix);
            }
            fmt.push_str(&kind.apply(n));
        }

        if !self.trimmed {
            fmt.push_str(&self.suffix);
        }

        fmt
    }

    /// Apply only the k-th segment of the pattern to a number.
    pub fn apply_kth(&self, k: usize, number: usize) -> EcoString {
        let mut fmt = EcoString::new();
        if let Some((prefix, _)) = self.pieces.first() {
            fmt.push_str(prefix);
        }
        if let Some((_, kind)) = self
            .pieces
            .iter()
            .chain(self.pieces.last().into_iter().cycle())
            .nth(k)
        {
            fmt.push_str(&kind.apply(number));
        }
        fmt.push_str(&self.suffix);
        fmt
    }

    /// How many counting symbols this pattern has.
    pub fn pieces(&self) -> usize {
        self.pieces.len()
    }
}

impl FromStr for NumberingPattern {
    type Err = &'static str;

    fn from_str(pattern: &str) -> Result<Self, Self::Err> {
        let mut pieces = EcoVec::new();
        let mut handled = 0;

        for (i, c) in pattern.char_indices() {
<<<<<<< HEAD
            // unicode to_lowercase may corresponds to multiple ones
            let Some(kind) = c.to_lowercase().filter_map(NumberingKind::from_char).next()
            else {
=======
            let Some(kind) = NumberingKind::from_char(c) else {
>>>>>>> 838dabc8
                continue;
            };

            let prefix = pattern[handled..i].into();
            pieces.push((prefix, kind));
            handled = c.len_utf8() + i;
        }

        let suffix = pattern[handled..].into();
        if pieces.is_empty() {
            return Err("invalid numbering pattern");
        }

        Ok(Self { pieces, suffix, trimmed: false })
    }
}

cast! {
    NumberingPattern,
    self => {
        let mut pat = EcoString::new();
        for (prefix, kind) in &self.pieces {
            pat.push_str(prefix);
            pat.push(kind.to_char());
        }
        pat.push_str(&self.suffix);
        pat.into_value()
    },
    v: Str => v.parse()?,
}

/// Different kinds of numberings.
#[derive(Debug, Copy, Clone, Eq, PartialEq, Hash)]
pub enum NumberingKind {
    /// Arabic numerals (1, 2, 3, etc.).
    Arabic,
<<<<<<< HEAD
    /// Latin letters (A, B, C, etc.). Items beyond Z use multiple symbols. Uses both cases.
    Letter,
    /// Greek numerals (Α, Β, Γ, or α, β, γ, etc.). Uses both cases.
    Greek,
    /// Roman numerals (I, II, III, etc.). Uses both cases.
    Roman,
    /// The symbols *, †, ‡, §, ¶, and ‖. Further items use multiple symbols.
=======
    /// Lowercase Latin letters (a, b, c, etc.). Items beyond z use base-26.
    LowerLatin,
    /// Uppercase Latin letters (A, B, C, etc.). Items beyond Z use base-26.
    UpperLatin,
    /// Lowercase Roman numerals (i, ii, iii, etc.).
    LowerRoman,
    /// Uppercase Roman numerals (I, II, III, etc.).
    UpperRoman,
    /// Paragraph/note-like symbols: *, †, ‡, §, ¶, and ‖. Further items use repeated symbols.
>>>>>>> 838dabc8
    Symbol,
    /// Hebrew numerals, including Geresh/Gershayim.
    Hebrew,
    /// Simplified Chinese standard numerals. This corresponds to the
    /// `ChineseCase::Lower` variant.
    LowerSimplifiedChinese,
    /// Simplified Chinese "banknote" numerals. This corresponds to the
    /// `ChineseCase::Upper` variant.
    UpperSimplifiedChinese,
    // TODO: Pick the numbering pattern based on languages choice.
    // As the first character of Simplified and Traditional Chinese numbering
    // are the same, we are unable to determine if the context requires
    // Simplified or Traditional by only looking at this character.
    #[allow(unused)]
    /// Traditional Chinese standard numerals. This corresponds to the
    /// `ChineseCase::Lower` variant.
    LowerTraditionalChinese,
    #[allow(unused)]
    /// Traditional Chinese "banknote" numerals. This corresponds to the
    /// `ChineseCase::Upper` variant.
    UpperTraditionalChinese,
    /// Hiragana in the gojūon order. Includes n but excludes wi and we.
    HiraganaAiueo,
    /// Hiragana in the iroha order. Includes wi and we but excludes n.
    HiraganaIroha,
    /// Katakana in the gojūon order. Includes n but excludes wi and we.
    KatakanaAiueo,
    /// Katakana in the iroha order. Includes wi and we but excludes n.
    KatakanaIroha,
    /// Korean jamo (ㄱ, ㄴ, ㄷ, etc.).
    KoreanJamo,
    /// Korean syllables (가, 나, 다, etc.).
    KoreanSyllable,
    /// Eastern Arabic numerals, used in some Arabic-speaking countries.
    EasternArabic,
    /// The variant of Eastern Arabic numerals used in Persian and Urdu.
    EasternArabicPersian,
    /// Devanagari numerals.
    DevanagariNumber,
    /// Bengali numerals.
    BengaliNumber,
    /// Bengali letters (ক, খ, গ, ...কক, কখ etc.).
    BengaliLetter,
    /// Circled numbers (①, ②, ③, etc.), up to 50.
    CircledNumber,
    /// Double-circled numbers (⓵, ⓶, ⓷, etc.), up to 10.
    DoubleCircledNumber,
}

impl NumberingKind {
    /// Create a numbering kind from a representative character.
    pub fn from_char(c: char) -> Option<Self> {
        Some(match c {
            '1' => NumberingKind::Arabic,
<<<<<<< HEAD
            'a' => NumberingKind::Letter,
            'α' | 'Α' => NumberingKind::Greek,
            'i' => NumberingKind::Roman,
=======
            'a' => NumberingKind::LowerLatin,
            'A' => NumberingKind::UpperLatin,
            'i' => NumberingKind::LowerRoman,
            'I' => NumberingKind::UpperRoman,
>>>>>>> 838dabc8
            '*' => NumberingKind::Symbol,
            'א' => NumberingKind::Hebrew,
            '一' => NumberingKind::LowerSimplifiedChinese,
            '壹' => NumberingKind::UpperSimplifiedChinese,
            'あ' => NumberingKind::HiraganaAiueo,
            'い' => NumberingKind::HiraganaIroha,
            'ア' => NumberingKind::KatakanaAiueo,
            'イ' => NumberingKind::KatakanaIroha,
            'ㄱ' => NumberingKind::KoreanJamo,
            '가' => NumberingKind::KoreanSyllable,
            '\u{0661}' => NumberingKind::EasternArabic,
            '\u{06F1}' => NumberingKind::EasternArabicPersian,
            '\u{0967}' => NumberingKind::DevanagariNumber,
            '\u{09E7}' => NumberingKind::BengaliNumber,
            '\u{0995}' => NumberingKind::BengaliLetter,
            '①' => NumberingKind::CircledNumber,
            '⓵' => NumberingKind::DoubleCircledNumber,
            _ => return None,
        })
    }

    /// The representative character for this numbering kind.
    pub fn to_char(self) -> char {
        match self {
            Self::Arabic => '1',
<<<<<<< HEAD
            Self::Letter => 'a',
            Self::Greek => 'α',
            Self::Roman => 'i',
=======
            Self::LowerLatin => 'a',
            Self::UpperLatin => 'A',
            Self::LowerRoman => 'i',
            Self::UpperRoman => 'I',
>>>>>>> 838dabc8
            Self::Symbol => '*',
            Self::Hebrew => 'א',
            Self::LowerSimplifiedChinese | Self::LowerTraditionalChinese => '一',
            Self::UpperSimplifiedChinese | Self::UpperTraditionalChinese => '壹',
            Self::HiraganaAiueo => 'あ',
            Self::HiraganaIroha => 'い',
            Self::KatakanaAiueo => 'ア',
            Self::KatakanaIroha => 'イ',
            Self::KoreanJamo => 'ㄱ',
            Self::KoreanSyllable => '가',
            Self::EasternArabic => '\u{0661}',
            Self::EasternArabicPersian => '\u{06F1}',
            Self::DevanagariNumber => '\u{0967}',
            Self::BengaliNumber => '\u{09E7}',
            Self::BengaliLetter => '\u{0995}',
            Self::CircledNumber => '①',
            Self::DoubleCircledNumber => '⓵',
        }
    }

    /// Apply the numbering to the given number.
    pub fn apply(self, n: usize) -> EcoString {
        match self {
            Self::Arabic => eco_format!("{n}"),
            Self::LowerRoman => roman_numeral(n, Case::Lower),
            Self::UpperRoman => roman_numeral(n, Case::Upper),
            Self::Symbol => {
                if n == 0 {
                    return '-'.into();
                }

                const SYMBOLS: &[char] = &['*', '†', '‡', '§', '¶', '‖'];
                let symbol = SYMBOLS[(n - 1) % SYMBOLS.len()];
                let amount = ((n - 1) / SYMBOLS.len()) + 1;
                std::iter::repeat(symbol).take(amount).collect()
            }
            Self::Hebrew => hebrew_numeral(n),

            Self::LowerLatin => zeroless(
                [
                    'a', 'b', 'c', 'd', 'e', 'f', 'g', 'h', 'i', 'j', 'k', 'l', 'm', 'n',
                    'o', 'p', 'q', 'r', 's', 't', 'u', 'v', 'w', 'x', 'y', 'z',
                ],
                n,
            ),
<<<<<<< HEAD
            Self::Greek => to_greek(n, case),
            Self::HiraganaAiueo => zeroless::<46>(
                |x| {
                    [
                        'あ', 'い', 'う', 'え', 'お', 'か', 'き', 'く', 'け', 'こ', 'さ',
                        'し', 'す', 'せ', 'そ', 'た', 'ち', 'つ', 'て', 'と', 'な', 'に',
                        'ぬ', 'ね', 'の', 'は', 'ひ', 'ふ', 'へ', 'ほ', 'ま', 'み', 'む',
                        'め', 'も', 'や', 'ゆ', 'よ', 'ら', 'り', 'る', 'れ', 'ろ', 'わ',
                        'を', 'ん',
                    ][x]
                },
=======
            Self::UpperLatin => zeroless(
                [
                    'A', 'B', 'C', 'D', 'E', 'F', 'G', 'H', 'I', 'J', 'K', 'L', 'M', 'N',
                    'O', 'P', 'Q', 'R', 'S', 'T', 'U', 'V', 'W', 'X', 'Y', 'Z',
                ],
>>>>>>> 838dabc8
                n,
            ),
            Self::HiraganaAiueo => zeroless(
                [
                    'あ', 'い', 'う', 'え', 'お', 'か', 'き', 'く', 'け', 'こ', 'さ',
                    'し', 'す', 'せ', 'そ', 'た', 'ち', 'つ', 'て', 'と', 'な', 'に',
                    'ぬ', 'ね', 'の', 'は', 'ひ', 'ふ', 'へ', 'ほ', 'ま', 'み', 'む',
                    'め', 'も', 'や', 'ゆ', 'よ', 'ら', 'り', 'る', 'れ', 'ろ', 'わ',
                    'を', 'ん',
                ],
                n,
            ),
            Self::HiraganaIroha => zeroless(
                [
                    'い', 'ろ', 'は', 'に', 'ほ', 'へ', 'と', 'ち', 'り', 'ぬ', 'る',
                    'を', 'わ', 'か', 'よ', 'た', 'れ', 'そ', 'つ', 'ね', 'な', 'ら',
                    'む', 'う', 'ゐ', 'の', 'お', 'く', 'や', 'ま', 'け', 'ふ', 'こ',
                    'え', 'て', 'あ', 'さ', 'き', 'ゆ', 'め', 'み', 'し', 'ゑ', 'ひ',
                    'も', 'せ', 'す',
                ],
                n,
            ),
            Self::KatakanaAiueo => zeroless(
                [
                    'ア', 'イ', 'ウ', 'エ', 'オ', 'カ', 'キ', 'ク', 'ケ', 'コ', 'サ',
                    'シ', 'ス', 'セ', 'ソ', 'タ', 'チ', 'ツ', 'テ', 'ト', 'ナ', 'ニ',
                    'ヌ', 'ネ', 'ノ', 'ハ', 'ヒ', 'フ', 'ヘ', 'ホ', 'マ', 'ミ', 'ム',
                    'メ', 'モ', 'ヤ', 'ユ', 'ヨ', 'ラ', 'リ', 'ル', 'レ', 'ロ', 'ワ',
                    'ヲ', 'ン',
                ],
                n,
            ),
            Self::KatakanaIroha => zeroless(
                [
                    'イ', 'ロ', 'ハ', 'ニ', 'ホ', 'ヘ', 'ト', 'チ', 'リ', 'ヌ', 'ル',
                    'ヲ', 'ワ', 'カ', 'ヨ', 'タ', 'レ', 'ソ', 'ツ', 'ネ', 'ナ', 'ラ',
                    'ム', 'ウ', 'ヰ', 'ノ', 'オ', 'ク', 'ヤ', 'マ', 'ケ', 'フ', 'コ',
                    'エ', 'テ', 'ア', 'サ', 'キ', 'ユ', 'メ', 'ミ', 'シ', 'ヱ', 'ヒ',
                    'モ', 'セ', 'ス',
                ],
                n,
            ),
            Self::KoreanJamo => zeroless(
                [
                    'ㄱ', 'ㄴ', 'ㄷ', 'ㄹ', 'ㅁ', 'ㅂ', 'ㅅ', 'ㅇ', 'ㅈ', 'ㅊ', 'ㅋ',
                    'ㅌ', 'ㅍ', 'ㅎ',
                ],
                n,
            ),
            Self::KoreanSyllable => zeroless(
                [
                    '가', '나', '다', '라', '마', '바', '사', '아', '자', '차', '카',
                    '타', '파', '하',
                ],
                n,
            ),
            Self::BengaliLetter => zeroless(
                [
                    'ক', 'খ', 'গ', 'ঘ', 'ঙ', 'চ', 'ছ', 'জ', 'ঝ', 'ঞ', 'ট', 'ঠ', 'ড', 'ঢ',
                    'ণ', 'ত', 'থ', 'দ', 'ধ', 'ন', 'প', 'ফ', 'ব', 'ভ', 'ম', 'য', 'র', 'ল',
                    'শ', 'ষ', 'স', 'হ',
                ],
                n,
            ),
            Self::CircledNumber => zeroless(
                [
                    '①', '②', '③', '④', '⑤', '⑥', '⑦', '⑧', '⑨', '⑩', '⑪', '⑫', '⑬', '⑭',
                    '⑮', '⑯', '⑰', '⑱', '⑲', '⑳', '㉑', '㉒', '㉓', '㉔', '㉕', '㉖',
                    '㉗', '㉘', '㉙', '㉚', '㉛', '㉜', '㉝', '㉞', '㉟', '㊱', '㊲',
                    '㊳', '㊴', '㊵', '㊶', '㊷', '㊸', '㊹', '㊺', '㊻', '㊼', '㊽',
                    '㊾', '㊿',
                ],
                n,
            ),
            Self::DoubleCircledNumber => {
                zeroless(['⓵', '⓶', '⓷', '⓸', '⓹', '⓺', '⓻', '⓼', '⓽', '⓾'], n)
            }

            Self::LowerSimplifiedChinese => {
                usize_to_chinese(ChineseVariant::Simple, ChineseCase::Lower, n).into()
            }
            Self::UpperSimplifiedChinese => {
                usize_to_chinese(ChineseVariant::Simple, ChineseCase::Upper, n).into()
            }
            Self::LowerTraditionalChinese => {
                usize_to_chinese(ChineseVariant::Traditional, ChineseCase::Lower, n)
                    .into()
            }
            Self::UpperTraditionalChinese => {
                usize_to_chinese(ChineseVariant::Traditional, ChineseCase::Upper, n)
                    .into()
            }

            Self::EasternArabic => decimal('\u{0660}', n),
            Self::EasternArabicPersian => decimal('\u{06F0}', n),
            Self::DevanagariNumber => decimal('\u{0966}', n),
            Self::BengaliNumber => decimal('\u{09E6}', n),
        }
    }
}

fn hebrew_numeral(mut n: usize) -> EcoString {
    if n == 0 {
        return '-'.into();
    }
    let mut fmt = EcoString::new();
    'outer: for (name, value) in [
        ('ת', 400),
        ('ש', 300),
        ('ר', 200),
        ('ק', 100),
        ('צ', 90),
        ('פ', 80),
        ('ע', 70),
        ('ס', 60),
        ('נ', 50),
        ('מ', 40),
        ('ל', 30),
        ('כ', 20),
        ('י', 10),
        ('ט', 9),
        ('ח', 8),
        ('ז', 7),
        ('ו', 6),
        ('ה', 5),
        ('ד', 4),
        ('ג', 3),
        ('ב', 2),
        ('א', 1),
    ] {
        while n >= value {
            match n {
                15 => fmt.push_str("ט״ו"),
                16 => fmt.push_str("ט״ז"),
                _ => {
                    let append_geresh = n == value && fmt.is_empty();
                    if n == value && !fmt.is_empty() {
                        fmt.push('״');
                    }
                    fmt.push(name);
                    if append_geresh {
                        fmt.push('׳');
                    }

                    n -= value;
                    continue;
                }
            }
            break 'outer;
        }
    }
    fmt
}

fn roman_numeral(mut n: usize, case: Case) -> EcoString {
    if n == 0 {
        return match case {
            Case::Lower => 'n'.into(),
            Case::Upper => 'N'.into(),
        };
    }

    // Adapted from Yann Villessuzanne's roman.rs under the
    // Unlicense, at https://github.com/linfir/roman.rs/
    let mut fmt = EcoString::new();
    for &(name, value) in &[
        ("M̅", 1000000),
        ("D̅", 500000),
        ("C̅", 100000),
        ("L̅", 50000),
        ("X̅", 10000),
        ("V̅", 5000),
        ("I̅V̅", 4000),
        ("M", 1000),
        ("CM", 900),
        ("D", 500),
        ("CD", 400),
        ("C", 100),
        ("XC", 90),
        ("L", 50),
        ("XL", 40),
        ("X", 10),
        ("IX", 9),
        ("V", 5),
        ("IV", 4),
        ("I", 1),
    ] {
        while n >= value {
            n -= value;
            for c in name.chars() {
                match case {
                    Case::Lower => fmt.extend(c.to_lowercase()),
                    Case::Upper => fmt.push(c),
                }
            }
        }
    }

    fmt
}

/// Stringify a number using a base-N counting system with no zero digit.
///
/// This is best explained by example. Suppose our digits are 'A', 'B', and 'C'.
/// We would get the following:
///
/// ```text
///  1 =>   "A"
///  2 =>   "B"
///  3 =>   "C"
///  4 =>  "AA"
///  5 =>  "AB"
///  6 =>  "AC"
///  7 =>  "BA"
///  8 =>  "BB"
///  9 =>  "BC"
/// 10 =>  "CA"
/// 11 =>  "CB"
/// 12 =>  "CC"
/// 13 => "AAA"
///    etc.
/// ```
///
/// You might be familiar with this scheme from the way spreadsheet software
/// tends to label its columns.
fn zeroless<const N_DIGITS: usize>(
    alphabet: [char; N_DIGITS],
    mut n: usize,
) -> EcoString {
    if n == 0 {
        return '-'.into();
    }
    let mut cs = EcoString::new();
    while n > 0 {
        n -= 1;
        cs.push(alphabet[n % N_DIGITS]);
        n /= N_DIGITS;
    }
    cs.chars().rev().collect()
}

/// Stringify a number to Greek numbers.
///
/// Greek numbers use the Greek Alphabet to represent numbers; it is based on 10 (decimal).
/// Here we implement the single digit M power representation from [The Greek Number Converter](https://www.russellcottrell.com/greek/utilities/GreekNumberConverter.htm) and also described in [Greek Numbers](https://mathshistory.st-andrews.ac.uk/HistTopics/Greek_numbers/)
/// Reference:
///
#[allow(non_snake_case)]
fn to_greek(n: usize, case: Case) -> EcoString {
    if n == 0 {
        return '𐆊'.into(); // Greek Zero Sign https://www.compart.com/en/unicode/U+1018A
    }

    let mut fmt = EcoString::new();
    let case = match case {
        Case::Lower => 0,
        Case::Upper => 1,
    };
    let thousands = [
        ["͵α", "͵Α"],
        ["͵β", "͵Β"],
        ["͵γ", "͵Γ"],
        ["͵δ", "͵Δ"],
        ["͵ε", "͵Ε"],
        ["͵ϛ", "͵Ϛ"],
        ["͵ζ", "͵Ζ"],
        ["͵η", "͵Η"],
        ["͵θ", "͵Θ"],
    ];
    let hundreds = [
        ["ρ", "Ρ"],
        ["σ", "Σ"],
        ["τ", "Τ"],
        ["υ", "Υ"],
        ["φ", "Φ"],
        ["χ", "Χ"],
        ["ψ", "Ψ"],
        ["ω", "Ω"],
        ["ϡ", "Ϡ"],
    ];
    let tens = [
        ["ι", "Ι"],
        ["κ", "Κ"],
        ["λ", "Λ"],
        ["μ", "Μ"],
        ["ν", "Ν"],
        ["ξ", "Ξ"],
        ["ο", "Ο"],
        ["π", "Π"],
        ["ϙ", "Ϟ"],
    ];
    let ones = [
        ["α", "Α"],
        ["β", "Β"],
        ["γ", "Γ"],
        ["δ", "Δ"],
        ["ε", "Ε"],
        ["ϛ", "Ϛ"],
        ["ζ", "Ζ"],
        ["η", "Η"],
        ["θ", "Θ"],
    ];
    // Extract a list of decimal digits from the number
    let mut decimal_digits: Vec<usize> = Vec::new();
    let mut n = n;
    while n > 0 {
        decimal_digits.push(n % 10);
        n /= 10;
    }

    // Pad the digits with leading zeros to ensure we can form groups of 4
    while decimal_digits.len() % 4 != 0 {
        decimal_digits.push(0);
    }
    decimal_digits.reverse();

    let mut M_power = decimal_digits.len() / 4 - 1;

    // M are used to represent 10000, M_power = 2 means 10000^2 = 10000 0000
    // The prefix of M is also made of Greek numerals but only be single digits, so it is 9 at max. This enables us
    // to represent up to (10000)^(9 + 1) - 1 = 10^40 -1  (9,999,999,999,999,999,999,999,999,999,999,999,999,999)
    let get_M_prefix = |M_power: usize| {
        if M_power == 0 {
            None
        } else {
            assert!(M_power <= 9);
            // the prefix of M is a single digit lowercase
            Some(ones[M_power - 1][0])
        }
    };

    let mut previous_has_number = false;
    for chunk in decimal_digits.chunks_exact(4) {
        // chunk must be exact 4 item
        assert_eq!(chunk.len(), 4);

        // `th`ousan, `h`undred, `t`en and `o`ne
        let (th, h, t, o) = (chunk[0], chunk[1], chunk[2], chunk[3]);
        if th + h + t + o == 0 {
            continue;
        }

        if previous_has_number {
            fmt.push_str(", ");
        }

        if let Some(m_prefix) = get_M_prefix(M_power) {
            fmt.push_str(m_prefix);
            fmt.push_str("Μ");
        }
        if th != 0 {
            let thousand_digit = thousands[th - 1][case];
            fmt.push_str(thousand_digit);
        }
        if h != 0 {
            let hundred_digit = hundreds[h - 1][case];
            fmt.push_str(hundred_digit);
        }
        if t != 0 {
            let ten_digit = tens[t - 1][case];
            fmt.push_str(ten_digit);
        }
        if o != 0 {
            let one_digit = ones[o - 1][case];
            fmt.push_str(one_digit);
        }
        // if we do not have thousan, we need to append 'ʹ' at the end.
        if th == 0 {
            fmt.push_str("ʹ");
        }
        if M_power > 0 {
            M_power = M_power.saturating_sub(1);
        }
        previous_has_number = true;
    }
    fmt
}

/// Stringify a number using a base-10 counting system with a zero digit.
///
/// This function assumes that the digits occupy contiguous codepoints.
fn decimal(start: char, mut n: usize) -> EcoString {
    if n == 0 {
        return start.into();
    }
    let mut cs = EcoString::new();
    while n > 0 {
        cs.push(char::from_u32((start as u32) + ((n % 10) as u32)).unwrap());
        n /= 10;
    }
<<<<<<< HEAD
    cs.into_iter().rev().collect()
}

#[cfg(test)]
mod tests {
    use super::to_greek;
    use super::Case;

    macro_rules! greek_number_tests {
        ($($test_name:ident: $value:expr,)*) => {
            #[test]
            fn greek_number_stringify_test() {
                $(
                    {
                        let (number, string, case) = $value;
                        let s: String = to_greek(number, case).to_string();
                        assert_eq!(s, string, stringify!($test_name));
                    }
                )*
            }
        }
    }

    greek_number_tests! {
        single_digit_1_lower: (1, "αʹ", Case::Lower),
        single_digit_1_upper: (1, "Αʹ", Case::Upper),

        three_digit_241_lower: (241, "σμαʹ", Case::Lower),
        three_digit_241_upper: (241, "ΣΜΑʹ", Case::Upper),

        four_digit_5683_lower: (5683, "͵εχπγ", Case::Lower),
        four_digit_9184_lower: (9184, "͵θρπδ", Case::Lower),
        four_digit_3398_lower: (3398, "͵γτϙη", Case::Lower),
        four_digit_1005_lower: (1005, "͵αε", Case::Lower),

        long_complex_0: (97_554, "αΜθʹ, ͵ζφνδ", Case::Lower),
        long_complex_1: (2_056_839_184, "βΜκʹ, αΜ͵εχπγ, ͵θρπδ", Case::Lower),
        long_complex_2: (12_312_398_676, "βΜρκγʹ, αΜ͵ασλθ, ͵ηχοϛ", Case::Lower),

        trailing_high_digit_0: (2_000_000_000, "βΜκʹ", Case::Lower),
        trailing_high_digit_1: (90_000_001, "αΜ͵θ, αʹ", Case::Lower),
    }
=======
    cs.chars().rev().collect()
>>>>>>> 838dabc8
}<|MERGE_RESOLUTION|>--- conflicted
+++ resolved
@@ -59,15 +59,9 @@
     context: Tracked<Context>,
     /// Defines how the numbering works.
     ///
-<<<<<<< HEAD
-    /// **Counting symbols** are `1`, `a`, `A`, `i`, `I`, `一`, `壹`, `あ`, `い`, `ア`, `イ`, `א`, `가`,
-    /// `ㄱ`, `*`, and `Ω`. They are replaced by the number in the sequence, in the
-    /// given case.
-=======
-    /// **Counting symbols** are `1`, `a`, `A`, `i`, `I`, `一`, `壹`, `あ`, `い`,
-    /// `ア`, `イ`, `א`, `가`, `ㄱ`, `*`, `①`, and `⓵`. They are replaced by the
-    /// number in the sequence, preserving the original case.
->>>>>>> 838dabc8
+    /// **Counting symbols** are `1`, `a`, `A`, `α`, `Α`, `i`, `I`, `一`, `壹`,
+    /// `あ`, `い`, `ア`, `イ`, `א`, `가`, `ㄱ`, `*`, `①`, and `⓵`. They are
+    /// replaced by the number in the sequence, preserving the original case.
     ///
     /// The `*` character means that symbols should be used to count, in the
     /// order of `*`, `†`, `‡`, `§`, `¶`, `‖`. If there are more than six
@@ -224,13 +218,7 @@
         let mut handled = 0;
 
         for (i, c) in pattern.char_indices() {
-<<<<<<< HEAD
-            // unicode to_lowercase may corresponds to multiple ones
-            let Some(kind) = c.to_lowercase().filter_map(NumberingKind::from_char).next()
-            else {
-=======
             let Some(kind) = NumberingKind::from_char(c) else {
->>>>>>> 838dabc8
                 continue;
             };
 
@@ -267,15 +255,6 @@
 pub enum NumberingKind {
     /// Arabic numerals (1, 2, 3, etc.).
     Arabic,
-<<<<<<< HEAD
-    /// Latin letters (A, B, C, etc.). Items beyond Z use multiple symbols. Uses both cases.
-    Letter,
-    /// Greek numerals (Α, Β, Γ, or α, β, γ, etc.). Uses both cases.
-    Greek,
-    /// Roman numerals (I, II, III, etc.). Uses both cases.
-    Roman,
-    /// The symbols *, †, ‡, §, ¶, and ‖. Further items use multiple symbols.
-=======
     /// Lowercase Latin letters (a, b, c, etc.). Items beyond z use base-26.
     LowerLatin,
     /// Uppercase Latin letters (A, B, C, etc.). Items beyond Z use base-26.
@@ -284,8 +263,12 @@
     LowerRoman,
     /// Uppercase Roman numerals (I, II, III, etc.).
     UpperRoman,
-    /// Paragraph/note-like symbols: *, †, ‡, §, ¶, and ‖. Further items use repeated symbols.
->>>>>>> 838dabc8
+    /// Lowercase Greek numerals (Α, Β, Γ, etc.).
+    LowerGreek,
+    /// Uppercase Greek numerals (α, β, γ, etc.).
+    UpperGreek,
+    /// Paragraph/note-like symbols: *, †, ‡, §, ¶, and ‖. Further items use
+    /// repeated symbols.
     Symbol,
     /// Hebrew numerals, including Geresh/Gershayim.
     Hebrew,
@@ -340,16 +323,12 @@
     pub fn from_char(c: char) -> Option<Self> {
         Some(match c {
             '1' => NumberingKind::Arabic,
-<<<<<<< HEAD
-            'a' => NumberingKind::Letter,
-            'α' | 'Α' => NumberingKind::Greek,
-            'i' => NumberingKind::Roman,
-=======
             'a' => NumberingKind::LowerLatin,
             'A' => NumberingKind::UpperLatin,
             'i' => NumberingKind::LowerRoman,
             'I' => NumberingKind::UpperRoman,
->>>>>>> 838dabc8
+            'α' => NumberingKind::LowerGreek,
+            'Α' => NumberingKind::UpperGreek,
             '*' => NumberingKind::Symbol,
             'א' => NumberingKind::Hebrew,
             '一' => NumberingKind::LowerSimplifiedChinese,
@@ -375,16 +354,12 @@
     pub fn to_char(self) -> char {
         match self {
             Self::Arabic => '1',
-<<<<<<< HEAD
-            Self::Letter => 'a',
-            Self::Greek => 'α',
-            Self::Roman => 'i',
-=======
             Self::LowerLatin => 'a',
             Self::UpperLatin => 'A',
             Self::LowerRoman => 'i',
             Self::UpperRoman => 'I',
->>>>>>> 838dabc8
+            Self::LowerGreek => 'α',
+            Self::UpperGreek => 'Α',
             Self::Symbol => '*',
             Self::Hebrew => 'א',
             Self::LowerSimplifiedChinese | Self::LowerTraditionalChinese => '一',
@@ -411,6 +386,8 @@
             Self::Arabic => eco_format!("{n}"),
             Self::LowerRoman => roman_numeral(n, Case::Lower),
             Self::UpperRoman => roman_numeral(n, Case::Upper),
+            Self::LowerGreek => to_greek(n, Case::Lower),
+            Self::UpperGreek => to_greek(n, Case::Upper),
             Self::Symbol => {
                 if n == 0 {
                     return '-'.into();
@@ -430,25 +407,11 @@
                 ],
                 n,
             ),
-<<<<<<< HEAD
-            Self::Greek => to_greek(n, case),
-            Self::HiraganaAiueo => zeroless::<46>(
-                |x| {
-                    [
-                        'あ', 'い', 'う', 'え', 'お', 'か', 'き', 'く', 'け', 'こ', 'さ',
-                        'し', 'す', 'せ', 'そ', 'た', 'ち', 'つ', 'て', 'と', 'な', 'に',
-                        'ぬ', 'ね', 'の', 'は', 'ひ', 'ふ', 'へ', 'ほ', 'ま', 'み', 'む',
-                        'め', 'も', 'や', 'ゆ', 'よ', 'ら', 'り', 'る', 'れ', 'ろ', 'わ',
-                        'を', 'ん',
-                    ][x]
-                },
-=======
             Self::UpperLatin => zeroless(
                 [
                     'A', 'B', 'C', 'D', 'E', 'F', 'G', 'H', 'I', 'J', 'K', 'L', 'M', 'N',
                     'O', 'P', 'Q', 'R', 'S', 'T', 'U', 'V', 'W', 'X', 'Y', 'Z',
                 ],
->>>>>>> 838dabc8
                 n,
             ),
             Self::HiraganaAiueo => zeroless(
@@ -839,8 +802,7 @@
         cs.push(char::from_u32((start as u32) + ((n % 10) as u32)).unwrap());
         n /= 10;
     }
-<<<<<<< HEAD
-    cs.into_iter().rev().collect()
+    cs.chars().rev().collect()
 }
 
 #[cfg(test)]
@@ -882,7 +844,4 @@
         trailing_high_digit_0: (2_000_000_000, "βΜκʹ", Case::Lower),
         trailing_high_digit_1: (90_000_001, "αΜ͵θ, αʹ", Case::Lower),
     }
-=======
-    cs.chars().rev().collect()
->>>>>>> 838dabc8
 }