use std::fmt::{self, Debug, Formatter};

use crate::diag::{bail, SourceResult};
use crate::engine::Engine;
use crate::foundations::{
<<<<<<< HEAD
    cast, elem, scope, Args, Cast, Construct, Content, NativeElement, Packed, Set, Show,
    Smart, StyleChain, Unlabellable,
};
use crate::introspection::{Count, CounterUpdate, Locatable};
use crate::layout::{Abs, Em, HAlignment, Length, OuterHAlignment};
use crate::model::Numbering;
use crate::realize::StyleVec;
=======
    elem, Args, Cast, Construct, Content, NativeElement, Packed, Set, Smart, StyleVec,
    Unlabellable,
};
use crate::layout::{Em, Length};
>>>>>>> 4365e184
use crate::utils::singleton;

/// Arranges text, spacing and inline-level elements into a paragraph.
///
/// Although this function is primarily used in set rules to affect paragraph
/// properties, it can also be used to explicitly render its argument onto a
/// paragraph of its own.
///
/// # Example
/// ```example
/// #set par(
///   first-line-indent: 1em,
///   spacing: 0.65em,
///   justify: true,
/// )
///
/// We proceed by contradiction.
/// Suppose that there exists a set
/// of positive integers $a$, $b$, and
/// $c$ that satisfies the equation
/// $a^n + b^n = c^n$ for some
/// integer value of $n > 2$.
///
/// Without loss of generality,
/// let $a$ be the smallest of the
/// three integers. Then, we ...
/// ```
#[elem(scope, title = "Paragraph", Debug, Construct)]
pub struct ParElem {
    /// The spacing between lines.
    ///
    /// Leading defines the spacing between the [bottom edge]($text.bottom-edge)
    /// of one line and the [top edge]($text.top-edge) of the following line. By
    /// default, these two properties are up to the font, but they can also be
    /// configured manually with a text set rule.
    ///
    /// By setting top edge, bottom edge, and leading, you can also configure a
    /// consistent baseline-to-baseline distance. You could, for instance, set
    /// the leading to `{1em}`, the top-edge to `{0.8em}`, and the bottom-edge
    /// to `-{0.2em}` to get a baseline gap of exactly `{2em}`. The exact
    /// distribution of the top- and bottom-edge values affects the bounds of
    /// the first and last line.
    #[resolve]
    #[ghost]
    #[default(Em::new(0.65).into())]
    pub leading: Length,

    /// The spacing between paragraphs.
    ///
    /// Just like leading, this defines the spacing between the bottom edge of a
    /// paragraph's last line and the top edge of the next paragraph's first
    /// line.
    ///
    /// When a paragraph is adjacent to a [`block`] that is not a paragraph,
    /// that block's [`above`]($block.above) or [`below`]($block.below) property
    /// takes precedence over the paragraph spacing. Headings, for instance,
    /// reduce the spacing below them by default for a better look.
    #[resolve]
    #[ghost]
    #[default(Em::new(1.2).into())]
    pub spacing: Length,

    /// Whether to justify text in its line.
    ///
    /// Hyphenation will be enabled for justified paragraphs if the
    /// [text function's `hyphenate` property]($text.hyphenate) is set to
    /// `{auto}` and the current language is known.
    ///
    /// Note that the current [alignment]($align.alignment) still has an effect
    /// on the placement of the last line except if it ends with a
    /// [justified line break]($linebreak.justify).
    #[ghost]
    #[default(false)]
    pub justify: bool,

    /// How to determine line breaks.
    ///
    /// When this property is set to `{auto}`, its default value, optimized line
    /// breaks will be used for justified paragraphs. Enabling optimized line
    /// breaks for ragged paragraphs may also be worthwhile to improve the
    /// appearance of the text.
    ///
    /// ```example
    /// #set page(width: 207pt)
    /// #set par(linebreaks: "simple")
    /// Some texts feature many longer
    /// words. Those are often exceedingly
    /// challenging to break in a visually
    /// pleasing way.
    ///
    /// #set par(linebreaks: "optimized")
    /// Some texts feature many longer
    /// words. Those are often exceedingly
    /// challenging to break in a visually
    /// pleasing way.
    /// ```
    #[ghost]
    pub linebreaks: Smart<Linebreaks>,

    /// The indent the first line of a paragraph should have.
    ///
    /// Only the first line of a consecutive paragraph will be indented (not
    /// the first one in a block or on the page).
    ///
    /// By typographic convention, paragraph breaks are indicated either by some
    /// space between paragraphs or by indented first lines. Consider reducing
    /// the [paragraph spacing]($block.spacing) to the [`leading`]($par.leading)
    /// when using this property (e.g. using `[#set par(spacing: 0.65em)]`).
    #[ghost]
    pub first_line_indent: Length,

    /// The indent all but the first line of a paragraph should have.
    #[ghost]
    #[resolve]
    pub hanging_indent: Length,

    /// Indicates whether an overflowing line should be shrunk.
    ///
    /// This property is set to `false` on raw blocks, because shrinking a line
    /// could visually break the indentation.
    #[ghost]
    #[internal]
    #[default(true)]
    pub shrink: bool,

    /// The contents of the paragraph.
    #[external]
    #[required]
    pub body: Content,

    /// The paragraph's children.
    #[internal]
    #[variadic]
    pub children: StyleVec,
}

#[scope]
impl ParElem {
    #[elem]
    type ParLine;
}

impl Construct for ParElem {
    fn construct(engine: &mut Engine, args: &mut Args) -> SourceResult<Content> {
        // The paragraph constructor is special: It doesn't create a paragraph
        // element. Instead, it just ensures that the passed content lives in a
        // separate paragraph and styles it.
        let styles = Self::set(engine, args)?;
        let body = args.expect::<Content>("body")?;
        Ok(Content::sequence([
            ParbreakElem::shared().clone(),
            body.styled_with_map(styles),
            ParbreakElem::shared().clone(),
        ]))
    }
}

impl Debug for ParElem {
    fn fmt(&self, f: &mut Formatter) -> fmt::Result {
        write!(f, "Par ")?;
        self.children.fmt(f)
    }
}

/// How to determine line breaks in a paragraph.
#[derive(Debug, Copy, Clone, Eq, PartialEq, Hash, Cast)]
pub enum Linebreaks {
    /// Determine the line breaks in a simple first-fit style.
    Simple,
    /// Optimize the line breaks for the whole paragraph.
    ///
    /// Typst will try to produce more evenly filled lines of text by
    /// considering the whole paragraph when calculating line breaks.
    Optimized,
}

/// A paragraph break.
///
/// This starts a new paragraph. Especially useful when used within code like
/// [for loops]($scripting/#loops). Multiple consecutive
/// paragraph breaks collapse into a single one.
///
/// # Example
/// ```example
/// #for i in range(3) {
///   [Blind text #i: ]
///   lorem(5)
///   parbreak()
/// }
/// ```
///
/// # Syntax
/// Instead of calling this function, you can insert a blank line into your
/// markup to create a paragraph break.
#[elem(title = "Paragraph Break", Unlabellable)]
pub struct ParbreakElem {}

impl ParbreakElem {
    /// Get the globally shared paragraph element.
    pub fn shared() -> &'static Content {
        singleton!(Content, ParbreakElem::new().pack())
    }
}

impl Unlabellable for Packed<ParbreakElem> {}

/// A paragraph line.
///
/// This element is exclusively used for line number configuration and cannot
/// be placed.
#[elem(name = "line", title = "Paragraph Line", Construct, Locatable, Count)]
pub struct ParLine {
    /// How to number each line. Accepts a
    /// [numbering pattern or function]($numbering).
    ///
    /// ```example
    /// #set par.line(numbering: "1")
    ///
    /// Roses are red. \
    /// Violets are blue. \
    /// Typst is awesome.
    /// ```
    #[ghost]
    pub numbering: Option<Numbering>,

    /// The alignment of line numbers associated with each line.
    ///
    /// The default of `auto` will provide a smart default where numbers grow
    /// horizontally away from the text, considering the margin they're in and
    /// the current text direction.
    ///
    /// ```example
    /// #set par.line(numbering: "I", number-align: left)
    ///
    /// Hello world! \
    /// Today is a beautiful day \
    /// For exploring the world.
    /// ```
    #[ghost]
    pub number_align: Smart<HAlignment>,

    /// The margin at which the line numbers for each line appear.
    ///
    /// ```example
    /// #set par.line(numbering: "1", number-margin: right)
    ///
    /// = Report
    /// - Brightness: Dark, yet darker
    /// - Readings: Negative
    /// ```
    #[ghost]
    #[default(OuterHAlignment::Start)]
    pub number_margin: OuterHAlignment,

    /// The distance between line numbers and text.
    ///
    /// ```example
    /// #set par.line(
    ///   numbering: "1",
    ///   number-clearance: 0.5pt
    /// )
    ///
    /// Typesetting \
    /// Styling \
    /// Layout
    /// ```
    #[ghost]
    #[default(Length::from(Abs::cm(1.0)))]
    pub number_clearance: Length,

    /// Controls when to reset line numbering.
    ///
    /// Possible options are `"document"`, indicating the line number counter
    /// is never reset, or `"page"`, indicating it is reset on every page.
    ///
    /// ```example
    /// #set par.line(
    ///   numbering: "1.",
    ///   numbering-scope: "page",
    /// )
    ///
    /// First line \
    /// Second line
    /// #pagebreak()
    /// First line again
    /// Second line again
    /// ```
    #[ghost]
    #[default(ParLineNumberingScope::Document)]
    pub numbering_scope: ParLineNumberingScope,
}

impl Construct for ParLine {
    fn construct(_: &mut Engine, args: &mut Args) -> SourceResult<Content> {
        bail!(args.span, "cannot be constructed manually");
    }
}

impl Count for Packed<ParLine> {
    fn update(&self) -> Option<CounterUpdate> {
        // The line counter must be updated manually by the root flow
        None
    }
}

/// Possible line numbering scope options, indicating how often the line number
/// counter should be reset.
#[derive(Debug, Clone, Copy, PartialEq, Eq, Hash)]
pub enum ParLineNumberingScope {
    /// Indicates the line number counter spans the whole document, that is,
    /// is never automatically reset.
    Document,
    /// Indicates the line number counter should be reset at the start of every
    /// new page.
    Page,
}

cast! {
    ParLineNumberingScope,
    self => match self {
        Self::Document => "document".into_value(),
        Self::Page => "page".into_value(),
    },
    "document" => Self::Document,
    "page" => Self::Page,
}

/// A marker used to indicate the presence of a line.
///
/// This element is added to each line in a paragraph and later searched to
/// find out where to draw line numbers.
#[elem(Construct, Show, Locatable, Count)]
pub struct ParLineMarker {
    #[internal]
    #[required]
    pub numbering: Numbering,

    #[internal]
    #[required]
    pub number_align: Smart<HAlignment>,

    #[internal]
    #[required]
    pub number_margin: OuterHAlignment,

    #[internal]
    #[required]
    pub number_clearance: Length,
}

impl Construct for ParLineMarker {
    fn construct(_: &mut Engine, args: &mut Args) -> SourceResult<Content> {
        bail!(args.span, "cannot be constructed manually");
    }
}

impl Show for Packed<ParLineMarker> {
    fn show(&self, _: &mut Engine, _: StyleChain) -> SourceResult<Content> {
        Ok(Content::empty())
    }
}

impl Count for Packed<ParLineMarker> {
    fn update(&self) -> Option<CounterUpdate> {
        // The line counter must be updated manually by the root flow
        None
    }
}<|MERGE_RESOLUTION|>--- conflicted
+++ resolved
@@ -3,20 +3,12 @@
 use crate::diag::{bail, SourceResult};
 use crate::engine::Engine;
 use crate::foundations::{
-<<<<<<< HEAD
     cast, elem, scope, Args, Cast, Construct, Content, NativeElement, Packed, Set, Show,
-    Smart, StyleChain, Unlabellable,
+    Smart, StyleChain, StyleVec, Unlabellable,
 };
 use crate::introspection::{Count, CounterUpdate, Locatable};
 use crate::layout::{Abs, Em, HAlignment, Length, OuterHAlignment};
 use crate::model::Numbering;
-use crate::realize::StyleVec;
-=======
-    elem, Args, Cast, Construct, Content, NativeElement, Packed, Set, Smart, StyleVec,
-    Unlabellable,
-};
-use crate::layout::{Em, Length};
->>>>>>> 4365e184
 use crate::utils::singleton;
 
 /// Arranges text, spacing and inline-level elements into a paragraph.
