use std::fmt::{self, Debug, Formatter};

use crate::diag::{bail, SourceResult};
use crate::engine::Engine;
use crate::foundations::{
<<<<<<< HEAD
    elem, scope, Args, Cast, Construct, Content, NativeElement, Packed, Set, Show, Smart,
    StyleChain, Unlabellable,
};
use crate::introspection::{Count, CounterUpdate, Locatable, Locator};
use crate::layout::{
    Abs, Em, FixedAlignment, Fragment, HAlignment, Length, OuterHAlignment, Size,
};
use crate::model::Numbering;
=======
    elem, Args, Cast, Construct, Content, NativeElement, Packed, Set, Smart, Unlabellable,
};
use crate::layout::{Em, Length};
>>>>>>> e11ad7d8
use crate::realize::StyleVec;

/// Arranges text, spacing and inline-level elements into a paragraph.
///
/// Although this function is primarily used in set rules to affect paragraph
/// properties, it can also be used to explicitly render its argument onto a
/// paragraph of its own.
///
/// # Example
/// ```example
/// #set par(
///   first-line-indent: 1em,
///   spacing: 0.65em,
///   justify: true,
/// )
///
/// We proceed by contradiction.
/// Suppose that there exists a set
/// of positive integers $a$, $b$, and
/// $c$ that satisfies the equation
/// $a^n + b^n = c^n$ for some
/// integer value of $n > 2$.
///
/// Without loss of generality,
/// let $a$ be the smallest of the
/// three integers. Then, we ...
/// ```
#[elem(scope, title = "Paragraph", Debug, Construct)]
pub struct ParElem {
    /// The spacing between lines.
    ///
    /// Leading defines the spacing between the [bottom edge]($text.bottom-edge)
    /// of one line and the [top edge]($text.top-edge) of the following line. By
    /// default, these two properties are up to the font, but they can also be
    /// configured manually with a text set rule.
    ///
    /// By setting top edge, bottom edge, and leading, you can also configure a
    /// consistent baseline-to-baseline distance. You could, for instance, set
    /// the leading to `{1em}`, the top-edge to `{0.8em}`, and the bottom-edge
    /// to `-{0.2em}` to get a baseline gap of exactly `{2em}`. The exact
    /// distribution of the top- and bottom-edge values affects the bounds of
    /// the first and last line.
    #[resolve]
    #[ghost]
    #[default(Em::new(0.65).into())]
    pub leading: Length,

    /// The spacing between paragraphs.
    ///
    /// Just like leading, this defines the spacing between the bottom edge of a
    /// paragraph's last line and the top edge of the next paragraph's first
    /// line.
    ///
    /// When a paragraph is adjacent to a [`block`] that is not a paragraph,
    /// that block's [`above`]($block.above) or [`below`]($block.below) property
    /// takes precedence over the paragraph spacing. Headings, for instance,
    /// reduce the spacing below them by default for a better look.
    #[resolve]
    #[ghost]
    #[default(Em::new(1.2).into())]
    pub spacing: Length,

    /// Whether to justify text in its line.
    ///
    /// Hyphenation will be enabled for justified paragraphs if the
    /// [text function's `hyphenate` property]($text.hyphenate) is set to
    /// `{auto}` and the current language is known.
    ///
    /// Note that the current [alignment]($align.alignment) still has an effect
    /// on the placement of the last line except if it ends with a
    /// [justified line break]($linebreak.justify).
    #[ghost]
    #[default(false)]
    pub justify: bool,

    /// How to determine line breaks.
    ///
    /// When this property is set to `{auto}`, its default value, optimized line
    /// breaks will be used for justified paragraphs. Enabling optimized line
    /// breaks for ragged paragraphs may also be worthwhile to improve the
    /// appearance of the text.
    ///
    /// ```example
    /// #set page(width: 207pt)
    /// #set par(linebreaks: "simple")
    /// Some texts feature many longer
    /// words. Those are often exceedingly
    /// challenging to break in a visually
    /// pleasing way.
    ///
    /// #set par(linebreaks: "optimized")
    /// Some texts feature many longer
    /// words. Those are often exceedingly
    /// challenging to break in a visually
    /// pleasing way.
    /// ```
    #[ghost]
    pub linebreaks: Smart<Linebreaks>,

    /// The indent the first line of a paragraph should have.
    ///
    /// Only the first line of a consecutive paragraph will be indented (not
    /// the first one in a block or on the page).
    ///
    /// By typographic convention, paragraph breaks are indicated either by some
    /// space between paragraphs or by indented first lines. Consider reducing
    /// the [paragraph spacing]($block.spacing) to the [`leading`]($par.leading)
    /// when using this property (e.g. using `[#set par(spacing: 0.65em)]`).
    #[ghost]
    pub first_line_indent: Length,

    /// The indent all but the first line of a paragraph should have.
    #[ghost]
    #[resolve]
    pub hanging_indent: Length,

    /// Indicates wheter an overflowing line should be shrunk.
    ///
    /// This property is set to `false` on raw blocks, because shrinking a line
    /// could visually break the indentation.
    #[ghost]
    #[internal]
    #[default(true)]
    pub shrink: bool,

    /// The contents of the paragraph.
    #[external]
    #[required]
    pub body: Content,

    /// The paragraph's children.
    #[internal]
    #[variadic]
    pub children: StyleVec,
}

#[scope]
impl ParElem {
    #[elem]
    type ParLine;
}

impl Construct for ParElem {
    fn construct(engine: &mut Engine, args: &mut Args) -> SourceResult<Content> {
        // The paragraph constructor is special: It doesn't create a paragraph
        // element. Instead, it just ensures that the passed content lives in a
        // separate paragraph and styles it.
        let styles = Self::set(engine, args)?;
        let body = args.expect::<Content>("body")?;
        Ok(Content::sequence([
            ParbreakElem::new().pack(),
            body.styled_with_map(styles),
            ParbreakElem::new().pack(),
        ]))
    }
}

impl Debug for ParElem {
    fn fmt(&self, f: &mut Formatter) -> fmt::Result {
        write!(f, "Par ")?;
        self.children.fmt(f)
    }
}

/// How to determine line breaks in a paragraph.
#[derive(Debug, Copy, Clone, Eq, PartialEq, Hash, Cast)]
pub enum Linebreaks {
    /// Determine the line breaks in a simple first-fit style.
    Simple,
    /// Optimize the line breaks for the whole paragraph.
    ///
    /// Typst will try to produce more evenly filled lines of text by
    /// considering the whole paragraph when calculating line breaks.
    Optimized,
}

/// A paragraph break.
///
/// This starts a new paragraph. Especially useful when used within code like
/// [for loops]($scripting/#loops). Multiple consecutive
/// paragraph breaks collapse into a single one.
///
/// # Example
/// ```example
/// #for i in range(3) {
///   [Blind text #i: ]
///   lorem(5)
///   parbreak()
/// }
/// ```
///
/// # Syntax
/// Instead of calling this function, you can insert a blank line into your
/// markup to create a paragraph break.
#[elem(title = "Paragraph Break", Unlabellable)]
pub struct ParbreakElem {}

impl Unlabellable for Packed<ParbreakElem> {}

/// A paragraph line.
///
/// This element is exclusively used for line number configuration and cannot
/// be placed.
#[elem(name = "line", title = "Paragraph Line", Construct, Locatable, Count)]
pub struct ParLine {
    /// How to number each line. Accepts a
    /// [numbering pattern or function]($numbering).
    ///
    /// ```example
    /// #set par.line(numbering: "1")
    ///
    /// Roses are red. \
    /// Violets are blue. \
    /// Typst is awesome.
    /// ```
    #[ghost]
    pub numbering: Option<Numbering>,

    /// The alignment of line numbers associated with each line.
    ///
    /// The default of `auto` will provide a smart default where numbers grow
    /// horizontally away from the text, considering the margin they're in and
    /// the current text direction.
    ///
    /// ```example
    /// #set par.line(numbering: "I", number-align: left)
    ///
    /// Hello world! \
    /// Today is a beautiful day \
    /// For exploring the world.
    /// ```
    #[ghost]
    pub number_align: Smart<HAlignment>,

    /// The margin at which the line numbers for each line appear.
    ///
    /// ```example
    /// #set par.line(numbering: "1", number-margin: right)
    ///
    /// = Report
    /// - Brightness: Dark, yet darker
    /// - Readings: Negative
    /// ```
    #[ghost]
    #[default(OuterHAlignment::Start)]
    pub number_margin: OuterHAlignment,

    /// The distance between line numbers and text.
    ///
    /// ```example
    /// #set par.line(numbering: "1", number-clearance: 0.5pt)
    ///
    /// Typesetting \
    /// Styling \
    /// Layout
    /// ```
    #[ghost]
    #[default(Length::from(Abs::cm(1.0)))]
    pub number_clearance: Length,
}

impl Construct for ParLine {
    fn construct(_: &mut Engine, args: &mut Args) -> SourceResult<Content> {
        bail!(args.span, "cannot be constructed manually");
    }
}

impl Count for Packed<ParLine> {
    fn update(&self) -> Option<CounterUpdate> {
        // The line counter must be updated manually by the root flow
        None
    }
}

/// A marker used to indicate the presence of a line.
///
/// This element is added to each line in a paragraph and later searched to
/// find out where to draw line numbers.
#[elem(Construct, Show, Locatable, Count)]
pub struct ParLineMarker {
    #[internal]
    #[required]
    pub numbering: Numbering,

    #[internal]
    #[required]
    pub number_align: FixedAlignment,

    #[internal]
    #[required]
    pub number_margin: FixedAlignment,

    #[internal]
    #[required]
    pub number_clearance: Length,
}

impl Construct for ParLineMarker {
    fn construct(_: &mut Engine, args: &mut Args) -> SourceResult<Content> {
        bail!(args.span, "cannot be constructed manually");
    }
}

impl Show for Packed<ParLineMarker> {
    fn show(&self, _: &mut Engine, _: StyleChain) -> SourceResult<Content> {
        Ok(Content::empty())
    }
}

impl Count for Packed<ParLineMarker> {
    fn update(&self) -> Option<CounterUpdate> {
        // The line counter must be updated manually by the root flow
        None
    }
}<|MERGE_RESOLUTION|>--- conflicted
+++ resolved
@@ -3,20 +3,14 @@
 use crate::diag::{bail, SourceResult};
 use crate::engine::Engine;
 use crate::foundations::{
-<<<<<<< HEAD
     elem, scope, Args, Cast, Construct, Content, NativeElement, Packed, Set, Show, Smart,
-    StyleChain, Unlabellable,
+    Unlabellable,
 };
-use crate::introspection::{Count, CounterUpdate, Locatable, Locator};
+use crate::introspection::{Count, CounterUpdate, Locatable};
 use crate::layout::{
-    Abs, Em, FixedAlignment, Fragment, HAlignment, Length, OuterHAlignment, Size,
+    Abs, Em, FixedAlignment, HAlignment, Length, OuterHAlignment,
 };
 use crate::model::Numbering;
-=======
-    elem, Args, Cast, Construct, Content, NativeElement, Packed, Set, Smart, Unlabellable,
-};
-use crate::layout::{Em, Length};
->>>>>>> e11ad7d8
 use crate::realize::StyleVec;
 
 /// Arranges text, spacing and inline-level elements into a paragraph.
