use std::any::Any;
use std::cmp::Ordering;
use std::fmt::{self, Debug};
use std::hash::{Hash, Hasher};
use std::sync::Arc;

use ecow::{eco_format, EcoString};
use serde::de::value::{MapAccessDeserializer, SeqAccessDeserializer};
use serde::de::{Error, MapAccess, SeqAccess, Visitor};
use serde::{Deserialize, Deserializer, Serialize, Serializer};
use siphasher::sip128::{Hasher128, SipHasher13};
use typst::eval::Duration;

use super::{
<<<<<<< HEAD
    fields, ops, Args, Array, AutoValue, Bytes, CastInfo, Content, Dict, FromValue, Func,
    IntoValue, Module, NativeType, NoneValue, Plugin, Reflect, Scope, Str, Symbol, Type,
=======
    fields, format_str, ops, Args, Array, AutoValue, Bytes, CastInfo, Content, Dict,
    FromValue, Func, IntoValue, Module, NativeType, NoneValue, Plugin, Reflect, Scope,
    Str, Symbol, Type, Version,
>>>>>>> 57bc614c
};
use crate::diag::StrResult;
use crate::eval::repr::Repr;
use crate::eval::Datetime;
use crate::geom::{Abs, Angle, Color, Em, Fr, Gradient, Length, Ratio, Rel};
use crate::model::{Label, Styles};
use crate::syntax::{ast, Span};

/// A computational value.
#[derive(Debug, Default, Clone)]
pub enum Value {
    /// The value that indicates the absence of a meaningful value.
    #[default]
    None,
    /// A value that indicates some smart default behaviour.
    Auto,
    /// A boolean: `true, false`.
    Bool(bool),
    /// An integer: `120`.
    Int(i64),
    /// A floating-point number: `1.2`, `10e-4`.
    Float(f64),
    /// A length: `12pt`, `3cm`, `1.5em`, `1em - 2pt`.
    Length(Length),
    /// An angle: `1.5rad`, `90deg`.
    Angle(Angle),
    /// A ratio: `50%`.
    Ratio(Ratio),
    /// A relative length, combination of a ratio and a length: `20% + 5cm`.
    Relative(Rel<Length>),
    /// A fraction: `1fr`.
    Fraction(Fr),
    /// A color value: `#f79143ff`.
    Color(Color),
    /// A gradient value: `gradient.linear(...)`.
    Gradient(Gradient),
    /// A symbol: `arrow.l`.
    Symbol(Symbol),
    /// A version.
    Version(Version),
    /// A string: `"string"`.
    Str(Str),
    /// Raw bytes.
    Bytes(Bytes),
    /// A label: `<intro>`.
    Label(Label),
    /// A datetime
    Datetime(Datetime),
    /// A duration
    Duration(Duration),
    /// A content value: `[*Hi* there]`.
    Content(Content),
    // Content styles.
    Styles(Styles),
    /// An array of values: `(1, "hi", 12cm)`.
    Array(Array),
    /// A dictionary value: `(a: 1, b: "hi")`.
    Dict(Dict),
    /// An executable function.
    Func(Func),
    /// Captured arguments to a function.
    Args(Args),
    /// A type.
    Type(Type),
    /// A module.
    Module(Module),
    /// A WebAssembly plugin.
    Plugin(Plugin),
    /// A dynamic value.
    Dyn(Dynamic),
}

impl Value {
    /// Create a new dynamic value.
    pub fn dynamic<T>(any: T) -> Self
    where
        T: Debug + Repr + NativeType + PartialEq + Hash + Sync + Send + 'static,
    {
        Self::Dyn(Dynamic::new(any))
    }

    /// Create a numeric value from a number with a unit.
    pub fn numeric(pair: (f64, ast::Unit)) -> Self {
        let (v, unit) = pair;
        match unit {
            ast::Unit::Pt => Abs::pt(v).into_value(),
            ast::Unit::Mm => Abs::mm(v).into_value(),
            ast::Unit::Cm => Abs::cm(v).into_value(),
            ast::Unit::In => Abs::inches(v).into_value(),
            ast::Unit::Rad => Angle::rad(v).into_value(),
            ast::Unit::Deg => Angle::deg(v).into_value(),
            ast::Unit::Em => Em::new(v).into_value(),
            ast::Unit::Fr => Fr::new(v).into_value(),
            ast::Unit::Percent => Ratio::new(v / 100.0).into_value(),
        }
    }

    /// The type of this value.
    pub fn ty(&self) -> Type {
        match self {
            Self::None => Type::of::<NoneValue>(),
            Self::Auto => Type::of::<AutoValue>(),
            Self::Bool(_) => Type::of::<bool>(),
            Self::Int(_) => Type::of::<i64>(),
            Self::Float(_) => Type::of::<f64>(),
            Self::Length(_) => Type::of::<Length>(),
            Self::Angle(_) => Type::of::<Angle>(),
            Self::Ratio(_) => Type::of::<Ratio>(),
            Self::Relative(_) => Type::of::<Rel<Length>>(),
            Self::Fraction(_) => Type::of::<Fr>(),
            Self::Color(_) => Type::of::<Color>(),
            Self::Gradient(_) => Type::of::<Gradient>(),
            Self::Symbol(_) => Type::of::<Symbol>(),
            Self::Version(_) => Type::of::<Version>(),
            Self::Str(_) => Type::of::<Str>(),
            Self::Bytes(_) => Type::of::<Bytes>(),
            Self::Label(_) => Type::of::<Label>(),
            Self::Datetime(_) => Type::of::<Datetime>(),
            Self::Duration(_) => Type::of::<Duration>(),
            Self::Content(_) => Type::of::<Content>(),
            Self::Styles(_) => Type::of::<Styles>(),
            Self::Array(_) => Type::of::<Array>(),
            Self::Dict(_) => Type::of::<Dict>(),
            Self::Func(_) => Type::of::<Func>(),
            Self::Args(_) => Type::of::<Args>(),
            Self::Type(_) => Type::of::<Type>(),
            Self::Module(_) => Type::of::<Module>(),
            Self::Plugin(_) => Type::of::<Module>(),
            Self::Dyn(v) => v.ty(),
        }
    }

    /// Try to cast the value into a specific type.
    pub fn cast<T: FromValue>(self) -> StrResult<T> {
        T::from_value(self)
    }

    /// Try to access a field on the value.
    pub fn field(&self, field: &str) -> StrResult<Value> {
        match self {
            Self::Symbol(symbol) => symbol.clone().modified(field).map(Self::Symbol),
            Self::Version(version) => version.component(field).map(Self::Int),
            Self::Dict(dict) => dict.get(field).cloned(),
            Self::Content(content) => content.get(field),
            Self::Type(ty) => ty.field(field).cloned(),
            Self::Func(func) => func.field(field).cloned(),
            Self::Module(module) => module.field(field).cloned(),
            _ => fields::field(self, field),
        }
    }

    /// The associated scope, if this is a function, type, or module.
    pub fn scope(&self) -> Option<&Scope> {
        match self {
            Self::Func(func) => func.scope(),
            Self::Type(ty) => Some(ty.scope()),
            Self::Module(module) => Some(module.scope()),
            _ => None,
        }
    }

    /// The name, if this is a function, type, or module.
    pub fn name(&self) -> Option<&str> {
        match self {
            Self::Func(func) => func.name(),
            Self::Type(ty) => Some(ty.short_name()),
            Self::Module(module) => Some(module.name()),
            _ => None,
        }
    }

    /// Try to extract documentation for the value.
    pub fn docs(&self) -> Option<&'static str> {
        match self {
            Self::Func(func) => func.docs(),
            Self::Type(ty) => Some(ty.docs()),
            _ => None,
        }
    }

    /// Return the display representation of the value.
    pub fn display(self) -> Content {
        match self {
            Self::None => Content::empty(),
            Self::Int(v) => item!(text)(eco_format!("{v}")),
            Self::Float(v) => item!(text)(eco_format!("{v}")),
            Self::Str(v) => item!(text)(v.into()),
            Self::Version(v) => item!(text)(eco_format!("{v}")),
            Self::Symbol(v) => item!(text)(v.get().into()),
            Self::Content(v) => v,
            Self::Module(module) => module.content(),
            _ => item!(raw)(self.repr(), Some("typc".into()), false),
        }
    }

    /// Attach a span to the value, if possible.
    pub fn spanned(self, span: Span) -> Self {
        match self {
            Value::Content(v) => Value::Content(v.spanned(span)),
            Value::Func(v) => Value::Func(v.spanned(span)),
            v => v,
        }
    }
}

impl Repr for Value {
    fn repr(&self) -> EcoString {
        match self {
<<<<<<< HEAD
            Self::None => NoneValue.repr(),
            Self::Auto => AutoValue.repr(),
            Self::Bool(v) => v.repr(),
            Self::Int(v) => v.repr(),
            Self::Float(v) => v.repr(),
            Self::Length(v) => v.repr(),
            Self::Angle(v) => v.repr(),
            Self::Ratio(v) => v.repr(),
            Self::Relative(v) => v.repr(),
            Self::Fraction(v) => v.repr(),
            Self::Color(v) => v.repr(),
            Self::Symbol(v) => v.repr(),
            Self::Str(v) => v.repr(),
            Self::Bytes(v) => v.repr(),
            Self::Label(v) => v.repr(),
            Self::Datetime(v) => v.repr(),
            Self::Duration(v) => v.repr(),
            Self::Content(v) => v.repr(),
            Self::Styles(v) => v.repr(),
            Self::Array(v) => v.repr(),
            Self::Dict(v) => v.repr(),
            Self::Func(v) => v.repr(),
            Self::Args(v) => v.repr(),
            Self::Type(v) => v.repr(),
            Self::Module(v) => v.repr(),
            Self::Plugin(v) => v.repr(),
            Self::Dyn(v) => v.repr(),
=======
            Self::None => Debug::fmt(&NoneValue, f),
            Self::Auto => Debug::fmt(&AutoValue, f),
            Self::Bool(v) => Debug::fmt(v, f),
            Self::Int(v) => Debug::fmt(v, f),
            Self::Float(v) => Debug::fmt(v, f),
            Self::Length(v) => Debug::fmt(v, f),
            Self::Angle(v) => Debug::fmt(v, f),
            Self::Ratio(v) => Debug::fmt(v, f),
            Self::Relative(v) => Debug::fmt(v, f),
            Self::Fraction(v) => Debug::fmt(v, f),
            Self::Color(v) => Debug::fmt(v, f),
            Self::Gradient(v) => Debug::fmt(v, f),
            Self::Symbol(v) => Debug::fmt(v, f),
            Self::Version(v) => Debug::fmt(v, f),
            Self::Str(v) => Debug::fmt(v, f),
            Self::Bytes(v) => Debug::fmt(v, f),
            Self::Label(v) => Debug::fmt(v, f),
            Self::Datetime(v) => Debug::fmt(v, f),
            Self::Duration(v) => Debug::fmt(v, f),
            Self::Content(v) => Debug::fmt(v, f),
            Self::Styles(v) => Debug::fmt(v, f),
            Self::Array(v) => Debug::fmt(v, f),
            Self::Dict(v) => Debug::fmt(v, f),
            Self::Func(v) => Debug::fmt(v, f),
            Self::Args(v) => Debug::fmt(v, f),
            Self::Type(v) => Debug::fmt(v, f),
            Self::Module(v) => Debug::fmt(v, f),
            Self::Plugin(v) => Debug::fmt(v, f),
            Self::Dyn(v) => Debug::fmt(v, f),
>>>>>>> 57bc614c
        }
    }
}

impl PartialEq for Value {
    fn eq(&self, other: &Self) -> bool {
        ops::equal(self, other)
    }
}

impl PartialOrd for Value {
    fn partial_cmp(&self, other: &Self) -> Option<Ordering> {
        ops::compare(self, other).ok()
    }
}

impl Hash for Value {
    fn hash<H: Hasher>(&self, state: &mut H) {
        std::mem::discriminant(self).hash(state);
        match self {
            Self::None => {}
            Self::Auto => {}
            Self::Bool(v) => v.hash(state),
            Self::Int(v) => v.hash(state),
            Self::Float(v) => v.to_bits().hash(state),
            Self::Length(v) => v.hash(state),
            Self::Angle(v) => v.hash(state),
            Self::Ratio(v) => v.hash(state),
            Self::Relative(v) => v.hash(state),
            Self::Fraction(v) => v.hash(state),
            Self::Color(v) => v.hash(state),
            Self::Gradient(v) => v.hash(state),
            Self::Symbol(v) => v.hash(state),
            Self::Version(v) => v.hash(state),
            Self::Str(v) => v.hash(state),
            Self::Bytes(v) => v.hash(state),
            Self::Label(v) => v.hash(state),
            Self::Content(v) => v.hash(state),
            Self::Styles(v) => v.hash(state),
            Self::Datetime(v) => v.hash(state),
            Self::Duration(v) => v.hash(state),
            Self::Array(v) => v.hash(state),
            Self::Dict(v) => v.hash(state),
            Self::Func(v) => v.hash(state),
            Self::Args(v) => v.hash(state),
            Self::Type(v) => v.hash(state),
            Self::Module(v) => v.hash(state),
            Self::Plugin(v) => v.hash(state),
            Self::Dyn(v) => v.hash(state),
        }
    }
}

impl Serialize for Value {
    fn serialize<S>(&self, serializer: S) -> Result<S::Ok, S::Error>
    where
        S: Serializer,
    {
        match self {
            Self::None => NoneValue.serialize(serializer),
            Self::Bool(v) => v.serialize(serializer),
            Self::Int(v) => v.serialize(serializer),
            Self::Float(v) => v.serialize(serializer),
            Self::Str(v) => v.serialize(serializer),
            Self::Bytes(v) => v.serialize(serializer),
            Self::Symbol(v) => v.serialize(serializer),
            Self::Content(v) => v.serialize(serializer),
            Self::Array(v) => v.serialize(serializer),
            Self::Dict(v) => v.serialize(serializer),

            // Fall back to repr() for other things.
            other => serializer.serialize_str(&other.repr()),
        }
    }
}

impl<'de> Deserialize<'de> for Value {
    fn deserialize<D>(deserializer: D) -> Result<Self, D::Error>
    where
        D: Deserializer<'de>,
    {
        deserializer.deserialize_any(ValueVisitor)
    }
}

/// Visitor for value deserialization.
struct ValueVisitor;

impl<'de> Visitor<'de> for ValueVisitor {
    type Value = Value;

    fn expecting(&self, formatter: &mut fmt::Formatter) -> fmt::Result {
        formatter.write_str("a typst value")
    }

    fn visit_bool<E: Error>(self, v: bool) -> Result<Self::Value, E> {
        Ok(v.into_value())
    }

    fn visit_i8<E: Error>(self, v: i8) -> Result<Self::Value, E> {
        Ok(v.into_value())
    }

    fn visit_i16<E: Error>(self, v: i16) -> Result<Self::Value, E> {
        Ok(v.into_value())
    }

    fn visit_i32<E: Error>(self, v: i32) -> Result<Self::Value, E> {
        Ok(v.into_value())
    }

    fn visit_i64<E: Error>(self, v: i64) -> Result<Self::Value, E> {
        Ok(v.into_value())
    }

    fn visit_u8<E: Error>(self, v: u8) -> Result<Self::Value, E> {
        Ok(v.into_value())
    }

    fn visit_u16<E: Error>(self, v: u16) -> Result<Self::Value, E> {
        Ok(v.into_value())
    }

    fn visit_u32<E: Error>(self, v: u32) -> Result<Self::Value, E> {
        Ok(v.into_value())
    }

    fn visit_u64<E: Error>(self, v: u64) -> Result<Self::Value, E> {
        Ok(v.into_value())
    }

    fn visit_f32<E: Error>(self, v: f32) -> Result<Self::Value, E> {
        Ok((v as f64).into_value())
    }

    fn visit_f64<E: Error>(self, v: f64) -> Result<Self::Value, E> {
        Ok(v.into_value())
    }

    fn visit_char<E: Error>(self, v: char) -> Result<Self::Value, E> {
        Ok(v.into_value())
    }

    fn visit_str<E: Error>(self, v: &str) -> Result<Self::Value, E> {
        Ok(v.into_value())
    }

    fn visit_borrowed_str<E: Error>(self, v: &'de str) -> Result<Self::Value, E> {
        Ok(v.into_value())
    }

    fn visit_string<E: Error>(self, v: String) -> Result<Self::Value, E> {
        Ok(v.into_value())
    }

    fn visit_bytes<E: Error>(self, v: &[u8]) -> Result<Self::Value, E> {
        Ok(Bytes::from(v).into_value())
    }

    fn visit_borrowed_bytes<E: Error>(self, v: &'de [u8]) -> Result<Self::Value, E> {
        Ok(Bytes::from(v).into_value())
    }

    fn visit_byte_buf<E: Error>(self, v: Vec<u8>) -> Result<Self::Value, E> {
        Ok(Bytes::from(v).into_value())
    }

    fn visit_none<E: Error>(self) -> Result<Self::Value, E> {
        Ok(Value::None)
    }

    fn visit_some<D: Deserializer<'de>>(
        self,
        deserializer: D,
    ) -> Result<Self::Value, D::Error> {
        Value::deserialize(deserializer)
    }

    fn visit_unit<E: Error>(self) -> Result<Self::Value, E> {
        Ok(Value::None)
    }

    fn visit_seq<A: SeqAccess<'de>>(self, seq: A) -> Result<Self::Value, A::Error> {
        Ok(Array::deserialize(SeqAccessDeserializer::new(seq))?.into_value())
    }

    fn visit_map<A: MapAccess<'de>>(self, map: A) -> Result<Self::Value, A::Error> {
        let dict = Dict::deserialize(MapAccessDeserializer::new(map))?;
        Ok(match Datetime::from_toml_dict(&dict) {
            None => dict.into_value(),
            Some(datetime) => datetime.into_value(),
        })
    }
}

/// A value that is not part of the built-in enum.
#[derive(Debug, Clone, Hash)]
#[allow(clippy::derived_hash_with_manual_eq)]
pub struct Dynamic(Arc<dyn Bounds>);

impl Dynamic {
    /// Create a new instance from any value that satisfies the required bounds.
    pub fn new<T>(any: T) -> Self
    where
        T: Debug + Repr + NativeType + PartialEq + Hash + Sync + Send + 'static,
    {
        Self(Arc::new(any))
    }

    /// Whether the wrapped type is `T`.
    pub fn is<T: 'static>(&self) -> bool {
        (*self.0).as_any().is::<T>()
    }

    /// Try to downcast to a reference to a specific type.
    pub fn downcast<T: 'static>(&self) -> Option<&T> {
        (*self.0).as_any().downcast_ref()
    }

    /// The name of the stored value's type.
    pub fn ty(&self) -> Type {
        self.0.dyn_ty()
    }
}

impl Repr for Dynamic {
    fn repr(&self) -> EcoString {
        self.0.repr()
    }
}

impl PartialEq for Dynamic {
    fn eq(&self, other: &Self) -> bool {
        self.0.dyn_eq(other)
    }
}

trait Bounds: Debug + Repr + Sync + Send + 'static {
    fn as_any(&self) -> &dyn Any;
    fn dyn_eq(&self, other: &Dynamic) -> bool;
    fn dyn_ty(&self) -> Type;
    fn hash128(&self) -> u128;
}

impl<T> Bounds for T
where
    T: Debug + Repr + NativeType + PartialEq + Hash + Sync + Send + 'static,
{
    fn as_any(&self) -> &dyn Any {
        self
    }

    fn dyn_eq(&self, other: &Dynamic) -> bool {
        let Some(other) = other.downcast::<Self>() else { return false };
        self == other
    }

    fn dyn_ty(&self) -> Type {
        Type::of::<T>()
    }

    #[tracing::instrument(skip_all)]
    fn hash128(&self) -> u128 {
        // Also hash the TypeId since values with different types but
        // equal data should be different.
        let mut state = SipHasher13::new();
        self.type_id().hash(&mut state);
        self.hash(&mut state);
        state.finish128().as_u128()
    }
}

impl Hash for dyn Bounds {
    fn hash<H: Hasher>(&self, state: &mut H) {
        state.write_u128(self.hash128());
    }
}

/// Implements traits for primitives (Value enum variants).
macro_rules! primitive {
    (
        $ty:ty: $name:literal, $variant:ident
        $(, $other:ident$(($binding:ident))? => $out:expr)*
    ) => {
        impl Reflect for $ty {
            fn input() -> CastInfo {
                CastInfo::Type(Type::of::<Self>())
            }

            fn output() -> CastInfo {
                CastInfo::Type(Type::of::<Self>())
            }

            fn castable(value: &Value) -> bool {
                matches!(value, Value::$variant(_)
                    $(|  primitive!(@$other $(($binding))?))*)
            }
        }

        impl IntoValue for $ty {
            fn into_value(self) -> Value {
                Value::$variant(self)
            }
        }

        impl FromValue for $ty {
            fn from_value(value: Value) -> StrResult<Self> {
                match value {
                    Value::$variant(v) => Ok(v),
                    $(Value::$other$(($binding))? => Ok($out),)*
                    v => Err(eco_format!(
                        "expected {}, found {}",
                        Type::of::<Self>(),
                        v.ty(),
                    )),
                }
            }
        }
    };

    (@$other:ident($binding:ident)) => { Value::$other(_) };
    (@$other:ident) => { Value::$other };
}

primitive! { bool: "boolean", Bool }
primitive! { i64: "integer", Int }
primitive! { f64: "float", Float, Int(v) => v as f64 }
primitive! { Length: "length", Length }
primitive! { Angle: "angle", Angle }
primitive! { Ratio: "ratio", Ratio }
primitive! { Rel<Length>:  "relative length",
    Relative,
    Length(v) => v.into(),
    Ratio(v) => v.into()
}
primitive! { Fr: "fraction", Fraction }
primitive! { Color: "color", Color }
primitive! { Gradient: "gradient", Gradient }
primitive! { Symbol: "symbol", Symbol }
primitive! { Version: "version", Version }
primitive! {
    Str: "string",
    Str,
    Symbol(symbol) => symbol.get().into()
}
primitive! { Bytes: "bytes", Bytes }
primitive! { Label: "label", Label }
primitive! { Datetime: "datetime", Datetime }
primitive! { Duration: "duration", Duration }
primitive! { Content: "content",
    Content,
    None => Content::empty(),
    Symbol(v) => item!(text)(v.get().into()),
    Str(v) => item!(text)(v.into())
}
primitive! { Styles: "styles", Styles }
primitive! { Array: "array", Array }
primitive! { Dict: "dictionary", Dict }
primitive! {
    Func: "function",
    Func,
    Type(ty) => ty.constructor()?.clone()
}
primitive! { Args: "arguments", Args }
primitive! { Type: "type", Type }
primitive! { Module: "module", Module }
primitive! { Plugin: "plugin", Plugin }

#[cfg(test)]
mod tests {
    use super::*;
    use crate::eval::{array, dict};

    #[track_caller]
    fn test(value: impl IntoValue, exp: &str) {
        assert_eq!(value.into_value().repr(), exp);
    }

    #[test]
    fn test_value_debug() {
        // Primitives.
        test(Value::None, "none");
        test(false, "false");
        test(12i64, "12");
        test(3.24, "3.24");
        test(Abs::pt(5.5), "5.5pt");
        test(Angle::deg(90.0), "90deg");
        test(Ratio::one() / 2.0, "50%");
        test(Ratio::new(0.3) + Length::from(Abs::cm(2.0)), "30% + 56.69pt");
        test(Fr::one() * 7.55, "7.55fr");

        // Collections.
        test("hello", r#""hello""#);
        test("\n", r#""\n""#);
        test("\\", r#""\\""#);
        test("\"", r#""\"""#);
        test(array![], "()");
        test(array![Value::None], "(none,)");
        test(array![1, 2], "(1, 2)");
        test(dict![], "(:)");
        test(dict!["one" => 1], "(one: 1)");
        test(dict!["two" => false, "one" => 1], "(two: false, one: 1)");
    }
}<|MERGE_RESOLUTION|>--- conflicted
+++ resolved
@@ -12,14 +12,9 @@
 use typst::eval::Duration;
 
 use super::{
-<<<<<<< HEAD
     fields, ops, Args, Array, AutoValue, Bytes, CastInfo, Content, Dict, FromValue, Func,
     IntoValue, Module, NativeType, NoneValue, Plugin, Reflect, Scope, Str, Symbol, Type,
-=======
-    fields, format_str, ops, Args, Array, AutoValue, Bytes, CastInfo, Content, Dict,
-    FromValue, Func, IntoValue, Module, NativeType, NoneValue, Plugin, Reflect, Scope,
-    Str, Symbol, Type, Version,
->>>>>>> 57bc614c
+    Version,
 };
 use crate::diag::StrResult;
 use crate::eval::repr::Repr;
@@ -228,7 +223,6 @@
 impl Repr for Value {
     fn repr(&self) -> EcoString {
         match self {
-<<<<<<< HEAD
             Self::None => NoneValue.repr(),
             Self::Auto => AutoValue.repr(),
             Self::Bool(v) => v.repr(),
@@ -240,7 +234,9 @@
             Self::Relative(v) => v.repr(),
             Self::Fraction(v) => v.repr(),
             Self::Color(v) => v.repr(),
+            Self::Gradient(v) => v.repr(),
             Self::Symbol(v) => v.repr(),
+            Self::Version(v) => v.repr(),
             Self::Str(v) => v.repr(),
             Self::Bytes(v) => v.repr(),
             Self::Label(v) => v.repr(),
@@ -256,37 +252,6 @@
             Self::Module(v) => v.repr(),
             Self::Plugin(v) => v.repr(),
             Self::Dyn(v) => v.repr(),
-=======
-            Self::None => Debug::fmt(&NoneValue, f),
-            Self::Auto => Debug::fmt(&AutoValue, f),
-            Self::Bool(v) => Debug::fmt(v, f),
-            Self::Int(v) => Debug::fmt(v, f),
-            Self::Float(v) => Debug::fmt(v, f),
-            Self::Length(v) => Debug::fmt(v, f),
-            Self::Angle(v) => Debug::fmt(v, f),
-            Self::Ratio(v) => Debug::fmt(v, f),
-            Self::Relative(v) => Debug::fmt(v, f),
-            Self::Fraction(v) => Debug::fmt(v, f),
-            Self::Color(v) => Debug::fmt(v, f),
-            Self::Gradient(v) => Debug::fmt(v, f),
-            Self::Symbol(v) => Debug::fmt(v, f),
-            Self::Version(v) => Debug::fmt(v, f),
-            Self::Str(v) => Debug::fmt(v, f),
-            Self::Bytes(v) => Debug::fmt(v, f),
-            Self::Label(v) => Debug::fmt(v, f),
-            Self::Datetime(v) => Debug::fmt(v, f),
-            Self::Duration(v) => Debug::fmt(v, f),
-            Self::Content(v) => Debug::fmt(v, f),
-            Self::Styles(v) => Debug::fmt(v, f),
-            Self::Array(v) => Debug::fmt(v, f),
-            Self::Dict(v) => Debug::fmt(v, f),
-            Self::Func(v) => Debug::fmt(v, f),
-            Self::Args(v) => Debug::fmt(v, f),
-            Self::Type(v) => Debug::fmt(v, f),
-            Self::Module(v) => Debug::fmt(v, f),
-            Self::Plugin(v) => Debug::fmt(v, f),
-            Self::Dyn(v) => Debug::fmt(v, f),
->>>>>>> 57bc614c
         }
     }
 }
