use std::any::Any;
use std::cmp::Ordering;
use std::fmt::{self, Debug, Formatter};
use std::hash::{Hash, Hasher};
use std::sync::Arc;

use ecow::{eco_format, EcoString};
use serde::de::value::{MapAccessDeserializer, SeqAccessDeserializer};
use serde::de::{Error, MapAccess, SeqAccess, Visitor};
use serde::{Deserialize, Deserializer, Serialize, Serializer};
use siphasher::sip128::{Hasher128, SipHasher13};

use crate::diag::StrResult;
<<<<<<< HEAD
use crate::eval::{item, Datetime};
use crate::geom::{Abs, Angle, Color, Em, Fr, Gradient, Length, Pattern, Ratio, Rel};
=======
use crate::eval::{
    fields, item, ops, repr, Args, Array, AutoValue, Bytes, CastInfo, Content, Datetime,
    Dict, Duration, FromValue, Func, IntoValue, Module, NativeType, NoneValue, Plugin,
    Reflect, Repr, Scope, Str, Symbol, Type, Version,
};
use crate::geom::{Abs, Angle, Color, Em, Fr, Gradient, Length, Ratio, Rel};
>>>>>>> 55799f73
use crate::model::{Label, Styles};
use crate::syntax::{ast, Span};

/// A computational value.
#[derive(Default, Clone)]
pub enum Value {
    /// The value that indicates the absence of a meaningful value.
    #[default]
    None,
    /// A value that indicates some smart default behaviour.
    Auto,
    /// A boolean: `true, false`.
    Bool(bool),
    /// An integer: `120`.
    Int(i64),
    /// A floating-point number: `1.2`, `10e-4`.
    Float(f64),
    /// A length: `12pt`, `3cm`, `1.5em`, `1em - 2pt`.
    Length(Length),
    /// An angle: `1.5rad`, `90deg`.
    Angle(Angle),
    /// A ratio: `50%`.
    Ratio(Ratio),
    /// A relative length, combination of a ratio and a length: `20% + 5cm`.
    Relative(Rel<Length>),
    /// A fraction: `1fr`.
    Fraction(Fr),
    /// A color value: `#f79143ff`.
    Color(Color),
    /// A gradient value: `gradient.linear(...)`.
    Gradient(Gradient),
    /// A pattern fill: `pattern(...)`.
    Pattern(Pattern),
    /// A symbol: `arrow.l`.
    Symbol(Symbol),
    /// A version.
    Version(Version),
    /// A string: `"string"`.
    Str(Str),
    /// Raw bytes.
    Bytes(Bytes),
    /// A label: `<intro>`.
    Label(Label),
    /// A datetime
    Datetime(Datetime),
    /// A duration
    Duration(Duration),
    /// A content value: `[*Hi* there]`.
    Content(Content),
    // Content styles.
    Styles(Styles),
    /// An array of values: `(1, "hi", 12cm)`.
    Array(Array),
    /// A dictionary value: `(a: 1, b: "hi")`.
    Dict(Dict),
    /// An executable function.
    Func(Func),
    /// Captured arguments to a function.
    Args(Args),
    /// A type.
    Type(Type),
    /// A module.
    Module(Module),
    /// A WebAssembly plugin.
    Plugin(Plugin),
    /// A dynamic value.
    Dyn(Dynamic),
}

impl Value {
    /// Create a new dynamic value.
    pub fn dynamic<T>(any: T) -> Self
    where
        T: Debug + Repr + NativeType + PartialEq + Hash + Sync + Send + 'static,
    {
        Self::Dyn(Dynamic::new(any))
    }

    /// Create a numeric value from a number with a unit.
    pub fn numeric(pair: (f64, ast::Unit)) -> Self {
        let (v, unit) = pair;
        match unit {
            ast::Unit::Pt => Abs::pt(v).into_value(),
            ast::Unit::Mm => Abs::mm(v).into_value(),
            ast::Unit::Cm => Abs::cm(v).into_value(),
            ast::Unit::In => Abs::inches(v).into_value(),
            ast::Unit::Rad => Angle::rad(v).into_value(),
            ast::Unit::Deg => Angle::deg(v).into_value(),
            ast::Unit::Em => Em::new(v).into_value(),
            ast::Unit::Fr => Fr::new(v).into_value(),
            ast::Unit::Percent => Ratio::new(v / 100.0).into_value(),
        }
    }

    /// The type of this value.
    pub fn ty(&self) -> Type {
        match self {
            Self::None => Type::of::<NoneValue>(),
            Self::Auto => Type::of::<AutoValue>(),
            Self::Bool(_) => Type::of::<bool>(),
            Self::Int(_) => Type::of::<i64>(),
            Self::Float(_) => Type::of::<f64>(),
            Self::Length(_) => Type::of::<Length>(),
            Self::Angle(_) => Type::of::<Angle>(),
            Self::Ratio(_) => Type::of::<Ratio>(),
            Self::Relative(_) => Type::of::<Rel<Length>>(),
            Self::Fraction(_) => Type::of::<Fr>(),
            Self::Color(_) => Type::of::<Color>(),
            Self::Gradient(_) => Type::of::<Gradient>(),
            Self::Pattern(_) => Type::of::<Pattern>(),
            Self::Symbol(_) => Type::of::<Symbol>(),
            Self::Version(_) => Type::of::<Version>(),
            Self::Str(_) => Type::of::<Str>(),
            Self::Bytes(_) => Type::of::<Bytes>(),
            Self::Label(_) => Type::of::<Label>(),
            Self::Datetime(_) => Type::of::<Datetime>(),
            Self::Duration(_) => Type::of::<Duration>(),
            Self::Content(_) => Type::of::<Content>(),
            Self::Styles(_) => Type::of::<Styles>(),
            Self::Array(_) => Type::of::<Array>(),
            Self::Dict(_) => Type::of::<Dict>(),
            Self::Func(_) => Type::of::<Func>(),
            Self::Args(_) => Type::of::<Args>(),
            Self::Type(_) => Type::of::<Type>(),
            Self::Module(_) => Type::of::<Module>(),
            Self::Plugin(_) => Type::of::<Module>(),
            Self::Dyn(v) => v.ty(),
        }
    }

    /// Try to cast the value into a specific type.
    pub fn cast<T: FromValue>(self) -> StrResult<T> {
        T::from_value(self)
    }

    /// Try to access a field on the value.
    pub fn field(&self, field: &str) -> StrResult<Value> {
        match self {
            Self::Symbol(symbol) => symbol.clone().modified(field).map(Self::Symbol),
            Self::Version(version) => version.component(field).map(Self::Int),
            Self::Dict(dict) => dict.get(field).cloned(),
            Self::Content(content) => content.field_by_name(field),
            Self::Type(ty) => ty.field(field).cloned(),
            Self::Func(func) => func.field(field).cloned(),
            Self::Module(module) => module.field(field).cloned(),
            _ => fields::field(self, field),
        }
    }

    /// The associated scope, if this is a function, type, or module.
    pub fn scope(&self) -> Option<&Scope> {
        match self {
            Self::Func(func) => func.scope(),
            Self::Type(ty) => Some(ty.scope()),
            Self::Module(module) => Some(module.scope()),
            _ => None,
        }
    }

    /// The name, if this is a function, type, or module.
    pub fn name(&self) -> Option<&str> {
        match self {
            Self::Func(func) => func.name(),
            Self::Type(ty) => Some(ty.short_name()),
            Self::Module(module) => Some(module.name()),
            _ => None,
        }
    }

    /// Try to extract documentation for the value.
    pub fn docs(&self) -> Option<&'static str> {
        match self {
            Self::Func(func) => func.docs(),
            Self::Type(ty) => Some(ty.docs()),
            _ => None,
        }
    }

    /// Return the display representation of the value.
    pub fn display(self) -> Content {
        match self {
            Self::None => Content::empty(),
            Self::Int(v) => item!(text)(repr::format_int_with_base(v, 10)),
            Self::Float(v) => item!(text)(repr::format_float(v, None, "")),
            Self::Str(v) => item!(text)(v.into()),
            Self::Version(v) => item!(text)(eco_format!("{v}")),
            Self::Symbol(v) => item!(text)(v.get().into()),
            Self::Content(v) => v,
            Self::Module(module) => module.content(),
            _ => item!(raw)(self.repr(), Some("typc".into()), false),
        }
    }

    /// Attach a span to the value, if possible.
    pub fn spanned(self, span: Span) -> Self {
        match self {
            Value::Content(v) => Value::Content(v.spanned(span)),
            Value::Func(v) => Value::Func(v.spanned(span)),
            v => v,
        }
    }
}

impl Debug for Value {
    fn fmt(&self, f: &mut Formatter) -> fmt::Result {
        match self {
            Self::None => Debug::fmt(&NoneValue, f),
            Self::Auto => Debug::fmt(&AutoValue, f),
            Self::Bool(v) => Debug::fmt(v, f),
            Self::Int(v) => Debug::fmt(v, f),
            Self::Float(v) => Debug::fmt(v, f),
            Self::Length(v) => Debug::fmt(v, f),
            Self::Angle(v) => Debug::fmt(v, f),
            Self::Ratio(v) => Debug::fmt(v, f),
            Self::Relative(v) => Debug::fmt(v, f),
            Self::Fraction(v) => Debug::fmt(v, f),
            Self::Color(v) => Debug::fmt(v, f),
            Self::Gradient(v) => Debug::fmt(v, f),
            Self::Symbol(v) => Debug::fmt(v, f),
            Self::Version(v) => Debug::fmt(v, f),
            Self::Str(v) => Debug::fmt(v, f),
            Self::Bytes(v) => Debug::fmt(v, f),
            Self::Label(v) => Debug::fmt(v, f),
            Self::Datetime(v) => Debug::fmt(v, f),
            Self::Duration(v) => Debug::fmt(v, f),
            Self::Content(v) => Debug::fmt(v, f),
            Self::Styles(v) => Debug::fmt(v, f),
            Self::Array(v) => Debug::fmt(v, f),
            Self::Dict(v) => Debug::fmt(v, f),
            Self::Func(v) => Debug::fmt(v, f),
            Self::Args(v) => Debug::fmt(v, f),
            Self::Type(v) => Debug::fmt(v, f),
            Self::Module(v) => Debug::fmt(v, f),
            Self::Plugin(v) => Debug::fmt(v, f),
            Self::Dyn(v) => Debug::fmt(v, f),
        }
    }
}

impl Repr for Value {
    fn repr(&self) -> EcoString {
        match self {
            Self::None => NoneValue.repr(),
            Self::Auto => AutoValue.repr(),
            Self::Bool(v) => v.repr(),
            Self::Int(v) => v.repr(),
            Self::Float(v) => v.repr(),
            Self::Length(v) => v.repr(),
            Self::Angle(v) => v.repr(),
            Self::Ratio(v) => v.repr(),
            Self::Relative(v) => v.repr(),
            Self::Fraction(v) => v.repr(),
            Self::Color(v) => v.repr(),
            Self::Gradient(v) => v.repr(),
            Self::Pattern(v) => v.repr(),
            Self::Symbol(v) => v.repr(),
            Self::Version(v) => v.repr(),
            Self::Str(v) => v.repr(),
            Self::Bytes(v) => v.repr(),
            Self::Label(v) => v.repr(),
            Self::Datetime(v) => v.repr(),
            Self::Duration(v) => v.repr(),
            Self::Content(v) => v.repr(),
            Self::Styles(v) => v.repr(),
            Self::Array(v) => v.repr(),
            Self::Dict(v) => v.repr(),
            Self::Func(v) => v.repr(),
            Self::Args(v) => v.repr(),
            Self::Type(v) => v.repr(),
            Self::Module(v) => v.repr(),
            Self::Plugin(v) => v.repr(),
            Self::Dyn(v) => v.repr(),
        }
    }
}

impl PartialEq for Value {
    fn eq(&self, other: &Self) -> bool {
        ops::equal(self, other)
    }
}

impl PartialOrd for Value {
    fn partial_cmp(&self, other: &Self) -> Option<Ordering> {
        ops::compare(self, other).ok()
    }
}

impl Hash for Value {
    fn hash<H: Hasher>(&self, state: &mut H) {
        std::mem::discriminant(self).hash(state);
        match self {
            Self::None => {}
            Self::Auto => {}
            Self::Bool(v) => v.hash(state),
            Self::Int(v) => v.hash(state),
            Self::Float(v) => v.to_bits().hash(state),
            Self::Length(v) => v.hash(state),
            Self::Angle(v) => v.hash(state),
            Self::Ratio(v) => v.hash(state),
            Self::Relative(v) => v.hash(state),
            Self::Fraction(v) => v.hash(state),
            Self::Color(v) => v.hash(state),
            Self::Gradient(v) => v.hash(state),
            Self::Pattern(v) => v.hash(state),
            Self::Symbol(v) => v.hash(state),
            Self::Version(v) => v.hash(state),
            Self::Str(v) => v.hash(state),
            Self::Bytes(v) => v.hash(state),
            Self::Label(v) => v.hash(state),
            Self::Content(v) => v.hash(state),
            Self::Styles(v) => v.hash(state),
            Self::Datetime(v) => v.hash(state),
            Self::Duration(v) => v.hash(state),
            Self::Array(v) => v.hash(state),
            Self::Dict(v) => v.hash(state),
            Self::Func(v) => v.hash(state),
            Self::Args(v) => v.hash(state),
            Self::Type(v) => v.hash(state),
            Self::Module(v) => v.hash(state),
            Self::Plugin(v) => v.hash(state),
            Self::Dyn(v) => v.hash(state),
        }
    }
}

impl Serialize for Value {
    fn serialize<S>(&self, serializer: S) -> Result<S::Ok, S::Error>
    where
        S: Serializer,
    {
        match self {
            Self::None => NoneValue.serialize(serializer),
            Self::Bool(v) => v.serialize(serializer),
            Self::Int(v) => v.serialize(serializer),
            Self::Float(v) => v.serialize(serializer),
            Self::Str(v) => v.serialize(serializer),
            Self::Bytes(v) => v.serialize(serializer),
            Self::Symbol(v) => v.serialize(serializer),
            Self::Content(v) => v.serialize(serializer),
            Self::Array(v) => v.serialize(serializer),
            Self::Dict(v) => v.serialize(serializer),

            // Fall back to repr() for other things.
            other => serializer.serialize_str(&other.repr()),
        }
    }
}

impl<'de> Deserialize<'de> for Value {
    fn deserialize<D>(deserializer: D) -> Result<Self, D::Error>
    where
        D: Deserializer<'de>,
    {
        deserializer.deserialize_any(ValueVisitor)
    }
}

/// Visitor for value deserialization.
struct ValueVisitor;

impl<'de> Visitor<'de> for ValueVisitor {
    type Value = Value;

    fn expecting(&self, formatter: &mut fmt::Formatter) -> fmt::Result {
        formatter.write_str("a typst value")
    }

    fn visit_bool<E: Error>(self, v: bool) -> Result<Self::Value, E> {
        Ok(v.into_value())
    }

    fn visit_i8<E: Error>(self, v: i8) -> Result<Self::Value, E> {
        Ok(v.into_value())
    }

    fn visit_i16<E: Error>(self, v: i16) -> Result<Self::Value, E> {
        Ok(v.into_value())
    }

    fn visit_i32<E: Error>(self, v: i32) -> Result<Self::Value, E> {
        Ok(v.into_value())
    }

    fn visit_i64<E: Error>(self, v: i64) -> Result<Self::Value, E> {
        Ok(v.into_value())
    }

    fn visit_u8<E: Error>(self, v: u8) -> Result<Self::Value, E> {
        Ok(v.into_value())
    }

    fn visit_u16<E: Error>(self, v: u16) -> Result<Self::Value, E> {
        Ok(v.into_value())
    }

    fn visit_u32<E: Error>(self, v: u32) -> Result<Self::Value, E> {
        Ok(v.into_value())
    }

    fn visit_u64<E: Error>(self, v: u64) -> Result<Self::Value, E> {
        Ok(v.into_value())
    }

    fn visit_f32<E: Error>(self, v: f32) -> Result<Self::Value, E> {
        Ok((v as f64).into_value())
    }

    fn visit_f64<E: Error>(self, v: f64) -> Result<Self::Value, E> {
        Ok(v.into_value())
    }

    fn visit_char<E: Error>(self, v: char) -> Result<Self::Value, E> {
        Ok(v.into_value())
    }

    fn visit_str<E: Error>(self, v: &str) -> Result<Self::Value, E> {
        Ok(v.into_value())
    }

    fn visit_borrowed_str<E: Error>(self, v: &'de str) -> Result<Self::Value, E> {
        Ok(v.into_value())
    }

    fn visit_string<E: Error>(self, v: String) -> Result<Self::Value, E> {
        Ok(v.into_value())
    }

    fn visit_bytes<E: Error>(self, v: &[u8]) -> Result<Self::Value, E> {
        Ok(Bytes::from(v).into_value())
    }

    fn visit_borrowed_bytes<E: Error>(self, v: &'de [u8]) -> Result<Self::Value, E> {
        Ok(Bytes::from(v).into_value())
    }

    fn visit_byte_buf<E: Error>(self, v: Vec<u8>) -> Result<Self::Value, E> {
        Ok(Bytes::from(v).into_value())
    }

    fn visit_none<E: Error>(self) -> Result<Self::Value, E> {
        Ok(Value::None)
    }

    fn visit_some<D: Deserializer<'de>>(
        self,
        deserializer: D,
    ) -> Result<Self::Value, D::Error> {
        Value::deserialize(deserializer)
    }

    fn visit_unit<E: Error>(self) -> Result<Self::Value, E> {
        Ok(Value::None)
    }

    fn visit_seq<A: SeqAccess<'de>>(self, seq: A) -> Result<Self::Value, A::Error> {
        Ok(Array::deserialize(SeqAccessDeserializer::new(seq))?.into_value())
    }

    fn visit_map<A: MapAccess<'de>>(self, map: A) -> Result<Self::Value, A::Error> {
        let dict = Dict::deserialize(MapAccessDeserializer::new(map))?;
        Ok(match Datetime::from_toml_dict(&dict) {
            None => dict.into_value(),
            Some(datetime) => datetime.into_value(),
        })
    }
}

/// A value that is not part of the built-in enum.
#[derive(Clone, Hash)]
#[allow(clippy::derived_hash_with_manual_eq)]
pub struct Dynamic(Arc<dyn Bounds>);

impl Dynamic {
    /// Create a new instance from any value that satisfies the required bounds.
    pub fn new<T>(any: T) -> Self
    where
        T: Debug + Repr + NativeType + PartialEq + Hash + Sync + Send + 'static,
    {
        Self(Arc::new(any))
    }

    /// Whether the wrapped type is `T`.
    pub fn is<T: 'static>(&self) -> bool {
        (*self.0).as_any().is::<T>()
    }

    /// Try to downcast to a reference to a specific type.
    pub fn downcast<T: 'static>(&self) -> Option<&T> {
        (*self.0).as_any().downcast_ref()
    }

    /// The name of the stored value's type.
    pub fn ty(&self) -> Type {
        self.0.dyn_ty()
    }
}

impl Debug for Dynamic {
    fn fmt(&self, f: &mut Formatter) -> fmt::Result {
        self.0.fmt(f)
    }
}

impl Repr for Dynamic {
    fn repr(&self) -> EcoString {
        self.0.repr()
    }
}

impl PartialEq for Dynamic {
    fn eq(&self, other: &Self) -> bool {
        self.0.dyn_eq(other)
    }
}

trait Bounds: Debug + Repr + Sync + Send + 'static {
    fn as_any(&self) -> &dyn Any;
    fn dyn_eq(&self, other: &Dynamic) -> bool;
    fn dyn_ty(&self) -> Type;
    fn hash128(&self) -> u128;
}

impl<T> Bounds for T
where
    T: Debug + Repr + NativeType + PartialEq + Hash + Sync + Send + 'static,
{
    fn as_any(&self) -> &dyn Any {
        self
    }

    fn dyn_eq(&self, other: &Dynamic) -> bool {
        let Some(other) = other.downcast::<Self>() else { return false };
        self == other
    }

    fn dyn_ty(&self) -> Type {
        Type::of::<T>()
    }

    #[tracing::instrument(skip_all)]
    fn hash128(&self) -> u128 {
        // Also hash the TypeId since values with different types but
        // equal data should be different.
        let mut state = SipHasher13::new();
        self.type_id().hash(&mut state);
        self.hash(&mut state);
        state.finish128().as_u128()
    }
}

impl Hash for dyn Bounds {
    fn hash<H: Hasher>(&self, state: &mut H) {
        state.write_u128(self.hash128());
    }
}

/// Implements traits for primitives (Value enum variants).
macro_rules! primitive {
    (
        $ty:ty: $name:literal, $variant:ident
        $(, $other:ident$(($binding:ident))? => $out:expr)*
    ) => {
        impl Reflect for $ty {
            fn input() -> CastInfo {
                CastInfo::Type(Type::of::<Self>())
            }

            fn output() -> CastInfo {
                CastInfo::Type(Type::of::<Self>())
            }

            fn castable(value: &Value) -> bool {
                matches!(value, Value::$variant(_)
                    $(|  primitive!(@$other $(($binding))?))*)
            }
        }

        impl IntoValue for $ty {
            fn into_value(self) -> Value {
                Value::$variant(self)
            }
        }

        impl FromValue for $ty {
            fn from_value(value: Value) -> StrResult<Self> {
                match value {
                    Value::$variant(v) => Ok(v),
                    $(Value::$other$(($binding))? => Ok($out),)*
                    v => Err(eco_format!(
                        "expected {}, found {}",
                        Type::of::<Self>(),
                        v.ty(),
                    )),
                }
            }
        }
    };

    (@$other:ident($binding:ident)) => { Value::$other(_) };
    (@$other:ident) => { Value::$other };
}

primitive! { bool: "boolean", Bool }
primitive! { i64: "integer", Int }
primitive! { f64: "float", Float, Int(v) => v as f64 }
primitive! { Length: "length", Length }
primitive! { Angle: "angle", Angle }
primitive! { Ratio: "ratio", Ratio }
primitive! { Rel<Length>:  "relative length",
    Relative,
    Length(v) => v.into(),
    Ratio(v) => v.into()
}
primitive! { Fr: "fraction", Fraction }
primitive! { Color: "color", Color }
primitive! { Gradient: "gradient", Gradient }
primitive! { Pattern: "pattern", Pattern }
primitive! { Symbol: "symbol", Symbol }
primitive! { Version: "version", Version }
primitive! {
    Str: "string",
    Str,
    Symbol(symbol) => symbol.get().into()
}
primitive! { Bytes: "bytes", Bytes }
primitive! { Label: "label", Label }
primitive! { Datetime: "datetime", Datetime }
primitive! { Duration: "duration", Duration }
primitive! { Content: "content",
    Content,
    None => Content::empty(),
    Symbol(v) => item!(text)(v.get().into()),
    Str(v) => item!(text)(v.into())
}
primitive! { Styles: "styles", Styles }
primitive! { Array: "array", Array }
primitive! { Dict: "dictionary", Dict }
primitive! {
    Func: "function",
    Func,
    Type(ty) => ty.constructor()?.clone()
}
primitive! { Args: "arguments", Args }
primitive! { Type: "type", Type }
primitive! { Module: "module", Module }
primitive! { Plugin: "plugin", Plugin }

#[cfg(test)]
mod tests {
    use super::*;
    use crate::eval::{array, dict};

    #[track_caller]
    fn test(value: impl IntoValue, exp: &str) {
        assert_eq!(value.into_value().repr(), exp);
    }

    #[test]
    fn test_value_debug() {
        // Primitives.
        test(Value::None, "none");
        test(false, "false");
        test(12i64, "12");
        test(3.24, "3.24");
        test(Abs::pt(5.5), "5.5pt");
        test(Angle::deg(90.0), "90deg");
        test(Ratio::one() / 2.0, "50%");
        test(Ratio::new(0.3) + Length::from(Abs::cm(2.0)), "30% + 56.69pt");
        test(Fr::one() * 7.55, "7.55fr");

        // Collections.
        test("hello", r#""hello""#);
        test("\n", r#""\n""#);
        test("\\", r#""\\""#);
        test("\"", r#""\"""#);
        test(array![], "()");
        test(array![Value::None], "(none,)");
        test(array![1, 2], "(1, 2)");
        test(dict![], "(:)");
        test(dict!["one" => 1], "(one: 1)");
        test(dict!["two" => false, "one" => 1], "(two: false, one: 1)");
    }
}<|MERGE_RESOLUTION|>--- conflicted
+++ resolved
@@ -11,17 +11,12 @@
 use siphasher::sip128::{Hasher128, SipHasher13};
 
 use crate::diag::StrResult;
-<<<<<<< HEAD
-use crate::eval::{item, Datetime};
-use crate::geom::{Abs, Angle, Color, Em, Fr, Gradient, Length, Pattern, Ratio, Rel};
-=======
 use crate::eval::{
     fields, item, ops, repr, Args, Array, AutoValue, Bytes, CastInfo, Content, Datetime,
     Dict, Duration, FromValue, Func, IntoValue, Module, NativeType, NoneValue, Plugin,
     Reflect, Repr, Scope, Str, Symbol, Type, Version,
 };
-use crate::geom::{Abs, Angle, Color, Em, Fr, Gradient, Length, Ratio, Rel};
->>>>>>> 55799f73
+use crate::geom::{Abs, Angle, Color, Em, Fr, Gradient, Length, Ratio, Rel, Pattern};
 use crate::model::{Label, Styles};
 use crate::syntax::{ast, Span};
 
@@ -240,6 +235,7 @@
             Self::Fraction(v) => Debug::fmt(v, f),
             Self::Color(v) => Debug::fmt(v, f),
             Self::Gradient(v) => Debug::fmt(v, f),
+            Self::Pattern(v) => Debug::fmt(v, f),
             Self::Symbol(v) => Debug::fmt(v, f),
             Self::Version(v) => Debug::fmt(v, f),
             Self::Str(v) => Debug::fmt(v, f),
