use std::any::Any;
use std::cmp::Ordering;
use std::fmt::{self, Debug, Formatter};
use std::hash::{Hash, Hasher};
use std::sync::Arc;

use ecow::eco_format;
use serde::de::value::{MapAccessDeserializer, SeqAccessDeserializer};
use serde::de::{Error, MapAccess, SeqAccess, Visitor};
use serde::{Deserialize, Deserializer, Serialize, Serializer};
use siphasher::sip128::{Hasher128, SipHasher13};
use typst::eval::Duration;

use super::{
<<<<<<< HEAD
    cast, fields, format_str, ops, Args, Array, Bytes, CastInfo, Content, Dict,
    FromValue, Func, IntoValue, Module, Reflect, Str, Symbol, Version,
=======
    fields, format_str, ops, Args, Array, AutoValue, Bytes, CastInfo, Content, Dict,
    FromValue, Func, IntoValue, Module, NativeType, NoneValue, Plugin, Reflect, Scope,
    Str, Symbol, Type,
>>>>>>> de902d87
};
use crate::diag::StrResult;
use crate::eval::Datetime;
use crate::geom::{Abs, Angle, Color, Em, Fr, Length, Ratio, Rel};
use crate::model::{Label, Styles};
use crate::syntax::{ast, Span};

/// A computational value.
#[derive(Default, Clone)]
pub enum Value {
    /// The value that indicates the absence of a meaningful value.
    #[default]
    None,
    /// A value that indicates some smart default behaviour.
    Auto,
    /// A boolean: `true, false`.
    Bool(bool),
    /// An integer: `120`.
    Int(i64),
    /// A floating-point number: `1.2`, `10e-4`.
    Float(f64),
    /// A length: `12pt`, `3cm`, `1.5em`, `1em - 2pt`.
    Length(Length),
    /// An angle: `1.5rad`, `90deg`.
    Angle(Angle),
    /// A ratio: `50%`.
    Ratio(Ratio),
    /// A relative length, combination of a ratio and a length: `20% + 5cm`.
    Relative(Rel<Length>),
    /// A fraction: `1fr`.
    Fraction(Fr),
    /// A color value: `#f79143ff`.
    Color(Color),
    /// A symbol: `arrow.l`.
    Symbol(Symbol),
    /// A version.
    Version(Version),
    /// A string: `"string"`.
    Str(Str),
    /// Raw bytes.
    Bytes(Bytes),
    /// A label: `<intro>`.
    Label(Label),
    /// A datetime
    Datetime(Datetime),
    /// A duration
    Duration(Duration),
    /// A content value: `[*Hi* there]`.
    Content(Content),
    // Content styles.
    Styles(Styles),
    /// An array of values: `(1, "hi", 12cm)`.
    Array(Array),
    /// A dictionary value: `(a: 1, b: "hi")`.
    Dict(Dict),
    /// An executable function.
    Func(Func),
    /// Captured arguments to a function.
    Args(Args),
    /// A type.
    Type(Type),
    /// A module.
    Module(Module),
    /// A WebAssembly plugin.
    Plugin(Plugin),
    /// A dynamic value.
    Dyn(Dynamic),
}

impl Value {
    /// Create a new dynamic value.
    pub fn dynamic<T>(any: T) -> Self
    where
        T: Debug + NativeType + PartialEq + Hash + Sync + Send + 'static,
    {
        Self::Dyn(Dynamic::new(any))
    }

    /// Create a numeric value from a number with a unit.
    pub fn numeric(pair: (f64, ast::Unit)) -> Self {
        let (v, unit) = pair;
        match unit {
            ast::Unit::Pt => Abs::pt(v).into_value(),
            ast::Unit::Mm => Abs::mm(v).into_value(),
            ast::Unit::Cm => Abs::cm(v).into_value(),
            ast::Unit::In => Abs::inches(v).into_value(),
            ast::Unit::Rad => Angle::rad(v).into_value(),
            ast::Unit::Deg => Angle::deg(v).into_value(),
            ast::Unit::Em => Em::new(v).into_value(),
            ast::Unit::Fr => Fr::new(v).into_value(),
            ast::Unit::Percent => Ratio::new(v / 100.0).into_value(),
        }
    }

    /// The type of this value.
    pub fn ty(&self) -> Type {
        match self {
<<<<<<< HEAD
            Self::None => "none",
            Self::Auto => "auto",
            Self::Bool(_) => bool::TYPE_NAME,
            Self::Int(_) => i64::TYPE_NAME,
            Self::Float(_) => f64::TYPE_NAME,
            Self::Length(_) => Length::TYPE_NAME,
            Self::Angle(_) => Angle::TYPE_NAME,
            Self::Ratio(_) => Ratio::TYPE_NAME,
            Self::Relative(_) => Rel::<Length>::TYPE_NAME,
            Self::Fraction(_) => Fr::TYPE_NAME,
            Self::Color(_) => Color::TYPE_NAME,
            Self::Symbol(_) => Symbol::TYPE_NAME,
            Self::Version(_) => Version::TYPE_NAME,
            Self::Str(_) => Str::TYPE_NAME,
            Self::Bytes(_) => Bytes::TYPE_NAME,
            Self::Label(_) => Label::TYPE_NAME,
            Self::Datetime(_) => Datetime::TYPE_NAME,
            Self::Duration(_) => Duration::TYPE_NAME,
            Self::Content(_) => Content::TYPE_NAME,
            Self::Styles(_) => Styles::TYPE_NAME,
            Self::Array(_) => Array::TYPE_NAME,
            Self::Dict(_) => Dict::TYPE_NAME,
            Self::Func(_) => Func::TYPE_NAME,
            Self::Args(_) => Args::TYPE_NAME,
            Self::Module(_) => Module::TYPE_NAME,
            Self::Dyn(v) => v.type_name(),
=======
            Self::None => Type::of::<NoneValue>(),
            Self::Auto => Type::of::<AutoValue>(),
            Self::Bool(_) => Type::of::<bool>(),
            Self::Int(_) => Type::of::<i64>(),
            Self::Float(_) => Type::of::<f64>(),
            Self::Length(_) => Type::of::<Length>(),
            Self::Angle(_) => Type::of::<Angle>(),
            Self::Ratio(_) => Type::of::<Ratio>(),
            Self::Relative(_) => Type::of::<Rel<Length>>(),
            Self::Fraction(_) => Type::of::<Fr>(),
            Self::Color(_) => Type::of::<Color>(),
            Self::Symbol(_) => Type::of::<Symbol>(),
            Self::Str(_) => Type::of::<Str>(),
            Self::Bytes(_) => Type::of::<Bytes>(),
            Self::Label(_) => Type::of::<Label>(),
            Self::Datetime(_) => Type::of::<Datetime>(),
            Self::Duration(_) => Type::of::<Duration>(),
            Self::Content(_) => Type::of::<Content>(),
            Self::Styles(_) => Type::of::<Styles>(),
            Self::Array(_) => Type::of::<Array>(),
            Self::Dict(_) => Type::of::<Dict>(),
            Self::Func(_) => Type::of::<Func>(),
            Self::Args(_) => Type::of::<Args>(),
            Self::Type(_) => Type::of::<Type>(),
            Self::Module(_) => Type::of::<Module>(),
            Self::Plugin(_) => Type::of::<Module>(),
            Self::Dyn(v) => v.ty(),
>>>>>>> de902d87
        }
    }

    /// Try to cast the value into a specific type.
    pub fn cast<T: FromValue>(self) -> StrResult<T> {
        T::from_value(self)
    }

    /// Try to access a field on the value.
    pub fn field(&self, field: &str) -> StrResult<Value> {
        match self {
            Self::Symbol(symbol) => symbol.clone().modified(field).map(Self::Symbol),
<<<<<<< HEAD
            Self::Version(version) => version.component(field).map(Self::Int),
            Self::Dict(dict) => dict.at(field, None),
            Self::Content(content) => content.at(field, None),
            Self::Module(module) => module.get(field).cloned(),
            Self::Func(func) => func.get(field).cloned(),
=======
            Self::Dict(dict) => dict.get(field).cloned(),
            Self::Content(content) => content.get(field),
            Self::Type(ty) => ty.field(field).cloned(),
            Self::Func(func) => func.field(field).cloned(),
            Self::Module(module) => module.field(field).cloned(),
>>>>>>> de902d87
            _ => fields::field(self, field),
        }
    }

    /// The associated scope, if this is a function, type, or module.
    pub fn scope(&self) -> Option<&Scope> {
        match self {
            Self::Func(func) => func.scope(),
            Self::Type(ty) => Some(ty.scope()),
            Self::Module(module) => Some(module.scope()),
            _ => None,
        }
    }

    /// Try to extract documentation for the value.
    pub fn docs(&self) -> Option<&'static str> {
        match self {
            Self::Func(func) => func.docs(),
            Self::Type(ty) => Some(ty.docs()),
            _ => None,
        }
    }

    /// Return the debug representation of the value.
    pub fn repr(&self) -> Str {
        format_str!("{self:?}")
    }

    /// Return the display representation of the value.
    pub fn display(self) -> Content {
        match self {
            Self::None => Content::empty(),
            Self::Int(v) => item!(text)(eco_format!("{v}")),
            Self::Float(v) => item!(text)(eco_format!("{v}")),
            Self::Str(v) => item!(text)(v.into()),
            Self::Symbol(v) => item!(text)(v.get().into()),
            Self::Content(v) => v,
            Self::Module(module) => module.content(),
            _ => item!(raw)(self.repr().into(), Some("typc".into()), false),
        }
    }

    /// Attach a span to the value, if possible.
    pub fn spanned(self, span: Span) -> Self {
        match self {
            Value::Content(v) => Value::Content(v.spanned(span)),
            Value::Func(v) => Value::Func(v.spanned(span)),
            v => v,
        }
    }
}

impl Debug for Value {
    fn fmt(&self, f: &mut Formatter) -> fmt::Result {
        match self {
            Self::None => Debug::fmt(&NoneValue, f),
            Self::Auto => Debug::fmt(&AutoValue, f),
            Self::Bool(v) => Debug::fmt(v, f),
            Self::Int(v) => Debug::fmt(v, f),
            Self::Float(v) => Debug::fmt(v, f),
            Self::Length(v) => Debug::fmt(v, f),
            Self::Angle(v) => Debug::fmt(v, f),
            Self::Ratio(v) => Debug::fmt(v, f),
            Self::Relative(v) => Debug::fmt(v, f),
            Self::Fraction(v) => Debug::fmt(v, f),
            Self::Color(v) => Debug::fmt(v, f),
            Self::Symbol(v) => Debug::fmt(v, f),
            Self::Version(v) => Debug::fmt(v, f),
            Self::Str(v) => Debug::fmt(v, f),
            Self::Bytes(v) => Debug::fmt(v, f),
            Self::Label(v) => Debug::fmt(v, f),
            Self::Datetime(v) => Debug::fmt(v, f),
            Self::Duration(v) => Debug::fmt(v, f),
            Self::Content(v) => Debug::fmt(v, f),
            Self::Styles(v) => Debug::fmt(v, f),
            Self::Array(v) => Debug::fmt(v, f),
            Self::Dict(v) => Debug::fmt(v, f),
            Self::Func(v) => Debug::fmt(v, f),
            Self::Args(v) => Debug::fmt(v, f),
            Self::Type(v) => Debug::fmt(v, f),
            Self::Module(v) => Debug::fmt(v, f),
            Self::Plugin(v) => Debug::fmt(v, f),
            Self::Dyn(v) => Debug::fmt(v, f),
        }
    }
}

impl PartialEq for Value {
    fn eq(&self, other: &Self) -> bool {
        ops::equal(self, other)
    }
}

impl PartialOrd for Value {
    fn partial_cmp(&self, other: &Self) -> Option<Ordering> {
        ops::compare(self, other).ok()
    }
}

impl Hash for Value {
    fn hash<H: Hasher>(&self, state: &mut H) {
        std::mem::discriminant(self).hash(state);
        match self {
            Self::None => {}
            Self::Auto => {}
            Self::Bool(v) => v.hash(state),
            Self::Int(v) => v.hash(state),
            Self::Float(v) => v.to_bits().hash(state),
            Self::Length(v) => v.hash(state),
            Self::Angle(v) => v.hash(state),
            Self::Ratio(v) => v.hash(state),
            Self::Relative(v) => v.hash(state),
            Self::Fraction(v) => v.hash(state),
            Self::Color(v) => v.hash(state),
            Self::Symbol(v) => v.hash(state),
            Self::Version(v) => v.hash(state),
            Self::Str(v) => v.hash(state),
            Self::Bytes(v) => v.hash(state),
            Self::Label(v) => v.hash(state),
            Self::Content(v) => v.hash(state),
            Self::Styles(v) => v.hash(state),
            Self::Datetime(v) => v.hash(state),
            Self::Duration(v) => v.hash(state),
            Self::Array(v) => v.hash(state),
            Self::Dict(v) => v.hash(state),
            Self::Func(v) => v.hash(state),
            Self::Args(v) => v.hash(state),
            Self::Type(v) => v.hash(state),
            Self::Module(v) => v.hash(state),
            Self::Plugin(v) => v.hash(state),
            Self::Dyn(v) => v.hash(state),
        }
    }
}

impl Serialize for Value {
    fn serialize<S>(&self, serializer: S) -> Result<S::Ok, S::Error>
    where
        S: Serializer,
    {
        match self {
            Self::None => NoneValue.serialize(serializer),
            Self::Bool(v) => v.serialize(serializer),
            Self::Int(v) => v.serialize(serializer),
            Self::Float(v) => v.serialize(serializer),
            Self::Str(v) => v.serialize(serializer),
            Self::Bytes(v) => v.serialize(serializer),
            Self::Symbol(v) => v.serialize(serializer),
            Self::Content(v) => v.serialize(serializer),
            Self::Array(v) => v.serialize(serializer),
            Self::Dict(v) => v.serialize(serializer),

            // Fall back to repr() for other things.
            other => serializer.serialize_str(&other.repr()),
        }
    }
}

impl<'de> Deserialize<'de> for Value {
    fn deserialize<D>(deserializer: D) -> Result<Self, D::Error>
    where
        D: Deserializer<'de>,
    {
        deserializer.deserialize_any(ValueVisitor)
    }
}

/// Visitor for value deserialization.
struct ValueVisitor;

impl<'de> Visitor<'de> for ValueVisitor {
    type Value = Value;

    fn expecting(&self, formatter: &mut fmt::Formatter) -> fmt::Result {
        formatter.write_str("a typst value")
    }

    fn visit_bool<E: Error>(self, v: bool) -> Result<Self::Value, E> {
        Ok(v.into_value())
    }

    fn visit_i8<E: Error>(self, v: i8) -> Result<Self::Value, E> {
        Ok(v.into_value())
    }

    fn visit_i16<E: Error>(self, v: i16) -> Result<Self::Value, E> {
        Ok(v.into_value())
    }

    fn visit_i32<E: Error>(self, v: i32) -> Result<Self::Value, E> {
        Ok(v.into_value())
    }

    fn visit_i64<E: Error>(self, v: i64) -> Result<Self::Value, E> {
        Ok(v.into_value())
    }

    fn visit_u8<E: Error>(self, v: u8) -> Result<Self::Value, E> {
        Ok(v.into_value())
    }

    fn visit_u16<E: Error>(self, v: u16) -> Result<Self::Value, E> {
        Ok(v.into_value())
    }

    fn visit_u32<E: Error>(self, v: u32) -> Result<Self::Value, E> {
        Ok(v.into_value())
    }

    fn visit_u64<E: Error>(self, v: u64) -> Result<Self::Value, E> {
        Ok(v.into_value())
    }

    fn visit_f32<E: Error>(self, v: f32) -> Result<Self::Value, E> {
        Ok((v as f64).into_value())
    }

    fn visit_f64<E: Error>(self, v: f64) -> Result<Self::Value, E> {
        Ok(v.into_value())
    }

    fn visit_char<E: Error>(self, v: char) -> Result<Self::Value, E> {
        Ok(v.into_value())
    }

    fn visit_str<E: Error>(self, v: &str) -> Result<Self::Value, E> {
        Ok(v.into_value())
    }

    fn visit_borrowed_str<E: Error>(self, v: &'de str) -> Result<Self::Value, E> {
        Ok(v.into_value())
    }

    fn visit_string<E: Error>(self, v: String) -> Result<Self::Value, E> {
        Ok(v.into_value())
    }

    fn visit_bytes<E: Error>(self, v: &[u8]) -> Result<Self::Value, E> {
        Ok(Bytes::from(v).into_value())
    }

    fn visit_borrowed_bytes<E: Error>(self, v: &'de [u8]) -> Result<Self::Value, E> {
        Ok(Bytes::from(v).into_value())
    }

    fn visit_byte_buf<E: Error>(self, v: Vec<u8>) -> Result<Self::Value, E> {
        Ok(Bytes::from(v).into_value())
    }

    fn visit_none<E: Error>(self) -> Result<Self::Value, E> {
        Ok(Value::None)
    }

    fn visit_some<D: Deserializer<'de>>(
        self,
        deserializer: D,
    ) -> Result<Self::Value, D::Error> {
        Value::deserialize(deserializer)
    }

    fn visit_unit<E: Error>(self) -> Result<Self::Value, E> {
        Ok(Value::None)
    }

    fn visit_seq<A: SeqAccess<'de>>(self, seq: A) -> Result<Self::Value, A::Error> {
        Ok(Array::deserialize(SeqAccessDeserializer::new(seq))?.into_value())
    }

    fn visit_map<A: MapAccess<'de>>(self, map: A) -> Result<Self::Value, A::Error> {
        let dict = Dict::deserialize(MapAccessDeserializer::new(map))?;
        Ok(match Datetime::from_toml_dict(&dict) {
            None => dict.into_value(),
            Some(datetime) => datetime.into_value(),
        })
    }
}

/// A value that is not part of the built-in enum.
#[derive(Clone, Hash)]
#[allow(clippy::derived_hash_with_manual_eq)]
pub struct Dynamic(Arc<dyn Bounds>);

impl Dynamic {
    /// Create a new instance from any value that satisfies the required bounds.
    pub fn new<T>(any: T) -> Self
    where
        T: Debug + NativeType + PartialEq + Hash + Sync + Send + 'static,
    {
        Self(Arc::new(any))
    }

    /// Whether the wrapped type is `T`.
    pub fn is<T: 'static>(&self) -> bool {
        (*self.0).as_any().is::<T>()
    }

    /// Try to downcast to a reference to a specific type.
    pub fn downcast<T: 'static>(&self) -> Option<&T> {
        (*self.0).as_any().downcast_ref()
    }

    /// The name of the stored value's type.
    pub fn ty(&self) -> Type {
        self.0.dyn_ty()
    }
}

impl Debug for Dynamic {
    fn fmt(&self, f: &mut Formatter) -> fmt::Result {
        Debug::fmt(&self.0, f)
    }
}

impl PartialEq for Dynamic {
    fn eq(&self, other: &Self) -> bool {
        self.0.dyn_eq(other)
    }
}

trait Bounds: Debug + Sync + Send + 'static {
    fn as_any(&self) -> &dyn Any;
    fn dyn_eq(&self, other: &Dynamic) -> bool;
    fn dyn_ty(&self) -> Type;
    fn hash128(&self) -> u128;
}

impl<T> Bounds for T
where
    T: Debug + NativeType + PartialEq + Hash + Sync + Send + 'static,
{
    fn as_any(&self) -> &dyn Any {
        self
    }

    fn dyn_eq(&self, other: &Dynamic) -> bool {
        let Some(other) = other.downcast::<Self>() else { return false };
        self == other
    }

    fn dyn_ty(&self) -> Type {
        Type::of::<T>()
    }

    #[tracing::instrument(skip_all)]
    fn hash128(&self) -> u128 {
        // Also hash the TypeId since values with different types but
        // equal data should be different.
        let mut state = SipHasher13::new();
        self.type_id().hash(&mut state);
        self.hash(&mut state);
        state.finish128().as_u128()
    }
}

impl Hash for dyn Bounds {
    fn hash<H: Hasher>(&self, state: &mut H) {
        state.write_u128(self.hash128());
    }
}

/// Implements traits for primitives (Value enum variants).
macro_rules! primitive {
    (
        $ty:ty: $name:literal, $variant:ident
        $(, $other:ident$(($binding:ident))? => $out:expr)*
    ) => {
        impl Reflect for $ty {
            fn input() -> CastInfo {
                CastInfo::Type(Type::of::<Self>())
            }

            fn output() -> CastInfo {
                CastInfo::Type(Type::of::<Self>())
            }

            fn castable(value: &Value) -> bool {
                matches!(value, Value::$variant(_)
                    $(|  primitive!(@$other $(($binding))?))*)
            }
        }

        impl IntoValue for $ty {
            fn into_value(self) -> Value {
                Value::$variant(self)
            }
        }

        impl FromValue for $ty {
            fn from_value(value: Value) -> StrResult<Self> {
                match value {
                    Value::$variant(v) => Ok(v),
                    $(Value::$other$(($binding))? => Ok($out),)*
                    v => Err(eco_format!(
                        "expected {}, found {}",
                        Type::of::<Self>(),
                        v.ty(),
                    )),
                }
            }
        }
    };

    (@$other:ident($binding:ident)) => { Value::$other(_) };
    (@$other:ident) => { Value::$other };
}

primitive! { bool: "boolean", Bool }
primitive! { i64: "integer", Int }
primitive! { f64: "float", Float, Int(v) => v as f64 }
primitive! { Length: "length", Length }
primitive! { Angle: "angle", Angle }
primitive! { Ratio: "ratio", Ratio }
primitive! { Rel<Length>:  "relative length",
    Relative,
    Length(v) => v.into(),
    Ratio(v) => v.into()
}
primitive! { Fr: "fraction", Fraction }
primitive! { Color: "color", Color }
primitive! { Symbol: "symbol", Symbol }
primitive! { Version: "version", Version }
primitive! {
    Str: "string",
    Str,
    Symbol(symbol) => symbol.get().into()
}
primitive! { Bytes: "bytes", Bytes }
primitive! { Label: "label", Label }
primitive! { Datetime: "datetime", Datetime }
primitive! { Duration: "duration", Duration }
primitive! { Content: "content",
    Content,
    None => Content::empty(),
    Symbol(v) => item!(text)(v.get().into()),
    Str(v) => item!(text)(v.into())
}
primitive! { Styles: "styles", Styles }
primitive! { Array: "array", Array }
primitive! { Dict: "dictionary", Dict }
primitive! {
    Func: "function",
    Func,
    Type(ty) => ty.constructor()?.clone()
}
primitive! { Args: "arguments", Args }
primitive! { Type: "type", Type }
primitive! { Module: "module", Module }
primitive! { Plugin: "plugin", Plugin }

#[cfg(test)]
mod tests {
    use super::*;
    use crate::eval::{array, dict};
    use crate::geom::RgbaColor;

    #[track_caller]
    fn test(value: impl IntoValue, exp: &str) {
        assert_eq!(format!("{:?}", value.into_value()), exp);
    }

    #[test]
    fn test_value_debug() {
        // Primitives.
        test(Value::None, "none");
        test(false, "false");
        test(12i64, "12");
        test(3.24, "3.24");
        test(Abs::pt(5.5), "5.5pt");
        test(Angle::deg(90.0), "90deg");
        test(Ratio::one() / 2.0, "50%");
        test(Ratio::new(0.3) + Length::from(Abs::cm(2.0)), "30% + 56.69pt");
        test(Fr::one() * 7.55, "7.55fr");
        test(Color::Rgba(RgbaColor::new(1, 1, 1, 0xff)), "rgb(\"#010101\")");

        // Collections.
        test("hello", r#""hello""#);
        test("\n", r#""\n""#);
        test("\\", r#""\\""#);
        test("\"", r#""\"""#);
        test(array![], "()");
        test(array![Value::None], "(none,)");
        test(array![1, 2], "(1, 2)");
        test(dict![], "(:)");
        test(dict!["one" => 1], "(one: 1)");
        test(dict!["two" => false, "one" => 1], "(two: false, one: 1)");
    }
}<|MERGE_RESOLUTION|>--- conflicted
+++ resolved
@@ -12,14 +12,9 @@
 use typst::eval::Duration;
 
 use super::{
-<<<<<<< HEAD
-    cast, fields, format_str, ops, Args, Array, Bytes, CastInfo, Content, Dict,
-    FromValue, Func, IntoValue, Module, Reflect, Str, Symbol, Version,
-=======
     fields, format_str, ops, Args, Array, AutoValue, Bytes, CastInfo, Content, Dict,
     FromValue, Func, IntoValue, Module, NativeType, NoneValue, Plugin, Reflect, Scope,
-    Str, Symbol, Type,
->>>>>>> de902d87
+    Str, Symbol, Type, Version
 };
 use crate::diag::StrResult;
 use crate::eval::Datetime;
@@ -117,34 +112,6 @@
     /// The type of this value.
     pub fn ty(&self) -> Type {
         match self {
-<<<<<<< HEAD
-            Self::None => "none",
-            Self::Auto => "auto",
-            Self::Bool(_) => bool::TYPE_NAME,
-            Self::Int(_) => i64::TYPE_NAME,
-            Self::Float(_) => f64::TYPE_NAME,
-            Self::Length(_) => Length::TYPE_NAME,
-            Self::Angle(_) => Angle::TYPE_NAME,
-            Self::Ratio(_) => Ratio::TYPE_NAME,
-            Self::Relative(_) => Rel::<Length>::TYPE_NAME,
-            Self::Fraction(_) => Fr::TYPE_NAME,
-            Self::Color(_) => Color::TYPE_NAME,
-            Self::Symbol(_) => Symbol::TYPE_NAME,
-            Self::Version(_) => Version::TYPE_NAME,
-            Self::Str(_) => Str::TYPE_NAME,
-            Self::Bytes(_) => Bytes::TYPE_NAME,
-            Self::Label(_) => Label::TYPE_NAME,
-            Self::Datetime(_) => Datetime::TYPE_NAME,
-            Self::Duration(_) => Duration::TYPE_NAME,
-            Self::Content(_) => Content::TYPE_NAME,
-            Self::Styles(_) => Styles::TYPE_NAME,
-            Self::Array(_) => Array::TYPE_NAME,
-            Self::Dict(_) => Dict::TYPE_NAME,
-            Self::Func(_) => Func::TYPE_NAME,
-            Self::Args(_) => Args::TYPE_NAME,
-            Self::Module(_) => Module::TYPE_NAME,
-            Self::Dyn(v) => v.type_name(),
-=======
             Self::None => Type::of::<NoneValue>(),
             Self::Auto => Type::of::<AutoValue>(),
             Self::Bool(_) => Type::of::<bool>(),
@@ -157,6 +124,7 @@
             Self::Fraction(_) => Type::of::<Fr>(),
             Self::Color(_) => Type::of::<Color>(),
             Self::Symbol(_) => Type::of::<Symbol>(),
+            Self::Version(_) => Type::of::<Version>(),
             Self::Str(_) => Type::of::<Str>(),
             Self::Bytes(_) => Type::of::<Bytes>(),
             Self::Label(_) => Type::of::<Label>(),
@@ -172,7 +140,6 @@
             Self::Module(_) => Type::of::<Module>(),
             Self::Plugin(_) => Type::of::<Module>(),
             Self::Dyn(v) => v.ty(),
->>>>>>> de902d87
         }
     }
 
@@ -185,19 +152,12 @@
     pub fn field(&self, field: &str) -> StrResult<Value> {
         match self {
             Self::Symbol(symbol) => symbol.clone().modified(field).map(Self::Symbol),
-<<<<<<< HEAD
             Self::Version(version) => version.component(field).map(Self::Int),
-            Self::Dict(dict) => dict.at(field, None),
-            Self::Content(content) => content.at(field, None),
-            Self::Module(module) => module.get(field).cloned(),
-            Self::Func(func) => func.get(field).cloned(),
-=======
             Self::Dict(dict) => dict.get(field).cloned(),
             Self::Content(content) => content.get(field),
             Self::Type(ty) => ty.field(field).cloned(),
             Self::Func(func) => func.field(field).cloned(),
             Self::Module(module) => module.field(field).cloned(),
->>>>>>> de902d87
             _ => fields::field(self, field),
         }
     }
