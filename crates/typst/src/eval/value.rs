--- conflicted
+++ resolved
@@ -9,11 +9,8 @@
 use serde::de::{Error, MapAccess, SeqAccess, Visitor};
 use serde::{Deserialize, Deserializer, Serialize, Serializer};
 use siphasher::sip128::{Hasher128, SipHasher13};
-<<<<<<< HEAD
 use typst::eval::Duration;
-=======
 use time::macros::format_description;
->>>>>>> 139328bb
 
 use super::{
     cast, fields, format_str, ops, Args, Array, Bytes, CastInfo, Content, Dict,
