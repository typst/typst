use std::fmt::Debug;
use std::sync::Arc;

use comemo::{Prehashed, Tracked, TrackedMut};
use ecow::{eco_format, EcoString};
use once_cell::sync::Lazy;

use super::{
    cast, scope, ty, Args, CastInfo, Dict, Eval, FlowEvent, IntoValue, Route, Scope,
    Scopes, Tracer, Type, Value, Vm,
};
use crate::diag::{bail, SourceResult, StrResult};
use crate::model::{
    Content, DelayedErrors, ElementData, Introspector, Locator, Selector, Vt,
};
use crate::syntax::ast::{self, AstNode};
use crate::syntax::{FileId, Span, SyntaxNode};
use crate::util::Static;
use crate::World;

#[doc(inline)]
pub use typst_macros::func;

/// A mapping from argument values to a return value.
///
/// You can call a function by writing a comma-separated list of function
/// _arguments_ enclosed in parentheses directly after the function name.
/// Additionally, you can pass any number of trailing content blocks arguments
/// to a function _after_ the normal argument list. If the normal argument list
/// would become empty, it can be omitted. Typst supports positional and named
/// arguments. The former are identified by position and type, while the later
/// are written as `name: value`.
///
/// Within math mode, function calls have special behaviour. See the
/// [math documentation]($category/math) for more details.
///
/// # Example
/// ```example
/// // Call a function.
/// #list([A], [B])
///
/// // Named arguments and trailing
/// // content blocks.
/// #enum(start: 2)[A][B]
///
/// // Version without parentheses.
/// #list[A][B]
/// ```
///
/// Functions are a fundamental building block of Typst. Typst provides
/// functions for a variety of typesetting tasks. Moreover, the markup you write
/// is backed by functions and all styling happens through functions. This
/// reference lists all available functions and how you can use them. Please
/// also refer to the documentation about [set]($styling/#set-rules) and
/// [show]($styling/#show-rules) rules to learn about additional ways you can
/// work with functions in Typst.
///
/// # Element functions
/// Some functions are associated with _elements_ like [headings]($heading) or
/// [tables]($table). When called, these create an element of their respective
/// kind. In contrast to normal functions, they can further be used in [set
/// rules]($styling/#set-rules), [show rules]($styling/#show-rules), and
/// [selectors]($selector).
///
/// # Function scopes
/// Functions can hold related definitions in their own scope, similar to a
/// [module]($scripting/#modules). Examples of this are
/// [`assert.eq`]($assert.eq) or [`list.item`]($list.item). However, this
/// feature is currently only available for built-in functions.
///
/// # Defining functions
/// You can define your own function with a [let binding]($scripting/#bindings)
/// that has a parameter list after the binding's name. The parameter list can
/// contain positional parameters, named parameters with default values and
/// [argument sinks]($arguments). The right-hand side of the binding can be a
/// block or any other expression. It defines the function's return value and
/// can depend on the parameters.
///
/// ```example
/// #let alert(body, fill: red) = {
///   set text(white)
///   set align(center)
///   rect(
///     fill: fill,
///     inset: 8pt,
///     radius: 4pt,
///     [*Warning:\ #body*],
///   )
/// }
///
/// #alert[
///   Danger is imminent!
/// ]
///
/// #alert(fill: blue)[
///   KEEP OFF TRACKS
/// ]
/// ```
///
/// # Unnamed functions { #unnamed }
/// You can also created an unnamed function without creating a binding by
/// specifying a parameter list followed by `=>` and the function body. If your
/// function has just one parameter, the parentheses around the parameter list
/// are optional. Unnamed functions are mainly useful for show rules, but also
/// for settable properties that take functions like the page function's
/// [`footer`]($page.footer) property.
///
/// ```example
/// #show "once?": it => [#it #it]
/// once?
/// ```
///
/// # Notable fact
/// In Typst, all functions are _pure._ This means that for the same
/// arguments, they always return the same result. They cannot "remember" things to
/// produce another value when they are called a second time.
///
/// The only exception are built-in methods like
/// [`array.push(value)`]($array.push). These can modify the values they are
/// called on.
#[ty(scope, name = "function")]
#[derive(Debug, Clone, Hash)]
#[allow(clippy::derived_hash_with_manual_eq)]
pub struct Func {
    /// The internal representation.
    repr: Repr,
    /// The span with which errors are reported when this function is called.
    span: Span,
}

impl Default for Func {
    fn default() -> Self {
        identity::func()
    }
}

/// The identity function.
#[func]
fn identity(args: Args) -> Value {
    args.into_value()
}

/// The different kinds of function representations.
#[derive(Debug, Clone, PartialEq, Hash)]
enum Repr {
    /// A native Rust function.
    Native(Static<NativeFuncData>),
    /// A function for an element.
    Element(ElementData),
    /// A user-defined closure.
    Closure(Arc<Prehashed<Closure>>),
    /// A nested function with pre-applied arguments.
    With(Arc<(Func, Args)>),
}

impl Func {
    /// The function's name (e.g. `min`).
    ///
    /// Returns `None` if this is an anonymous closure.
    pub fn name(&self) -> Option<&str> {
        match &self.repr {
            Repr::Native(native) => Some(native.name),
            Repr::Element(elem) => Some(elem.name()),
            Repr::Closure(closure) => closure.name(),
            Repr::With(with) => with.0.name(),
        }
    }

    /// The function's title case name, for use in documentation (e.g. `Minimum`).
    ///
    /// Returns `None` if this is a closure.
    pub fn title(&self) -> Option<&'static str> {
        match &self.repr {
            Repr::Native(native) => Some(native.title),
            Repr::Element(elem) => Some(elem.title()),
            Repr::Closure(_) => None,
            Repr::With(with) => with.0.title(),
        }
    }

    /// Documentation for the function (as Markdown).
    pub fn docs(&self) -> Option<&'static str> {
        match &self.repr {
            Repr::Native(native) => Some(native.docs),
            Repr::Element(elem) => Some(elem.docs()),
            Repr::Closure(_) => None,
            Repr::With(with) => with.0.docs(),
        }
    }

    /// Get details about this function's parameters if available.
    pub fn params(&self) -> Option<&'static [ParamInfo]> {
        match &self.repr {
            Repr::Native(native) => Some(&native.0.params),
            Repr::Element(elem) => Some(elem.params()),
            Repr::Closure(_) => None,
            Repr::With(with) => with.0.params(),
        }
    }

    /// Get the parameter info for a parameter with the given name if it exist.
    pub fn param(&self, name: &str) -> Option<&'static ParamInfo> {
        self.params()?.iter().find(|param| param.name == name)
    }

    /// Get details about the function's return type.
    pub fn returns(&self) -> Option<&'static CastInfo> {
        static CONTENT: Lazy<CastInfo> =
            Lazy::new(|| CastInfo::Type(Type::of::<Content>()));
        match &self.repr {
            Repr::Native(native) => Some(&native.0.returns),
            Repr::Element(_) => Some(&CONTENT),
            Repr::Closure(_) => None,
            Repr::With(with) => with.0.returns(),
        }
    }

    /// Search keywords for the function.
    pub fn keywords(&self) -> &'static [&'static str] {
        match &self.repr {
            Repr::Native(native) => native.keywords,
            Repr::Element(elem) => elem.keywords(),
            Repr::Closure(_) => &[],
            Repr::With(with) => with.0.keywords(),
        }
    }

    /// The function's associated scope of sub-definition.
    pub fn scope(&self) -> Option<&'static Scope> {
        match &self.repr {
            Repr::Native(native) => Some(&native.0.scope),
            Repr::Element(elem) => Some(elem.scope()),
            Repr::Closure(_) => None,
            Repr::With(with) => with.0.scope(),
        }
    }

    /// Get a field from this function's scope, if possible.
    pub fn field(&self, field: &str) -> StrResult<&'static Value> {
        let scope =
            self.scope().ok_or("cannot access fields on user-defined functions")?;
        match scope.get(field) {
            Some(field) => Ok(field),
            None => match self.name() {
                Some(name) => bail!("function `{name}` does not contain field `{field}`"),
                None => bail!("function does not contain field `{field}`"),
            },
        }
    }

    /// Extract the element function, if it is one.
    pub fn element(&self) -> Option<ElementData> {
        match self.repr {
            Repr::Element(func) => Some(func),
            _ => None,
        }
    }

    /// Call the function with the given arguments.
    pub fn call_vm(&self, vm: &mut Vm, mut args: Args) -> SourceResult<Value> {
        let _span = tracing::info_span!(
            "call",
            name = self.name().unwrap_or("<anon>"),
            file = 0,
        );

        match &self.repr {
            Repr::Native(native) => {
                let value = (native.function)(vm, &mut args)?;
                args.finish()?;
                Ok(value)
            }
            Repr::Element(func) => {
                let value = func.construct(vm, &mut args)?;
                args.finish()?;
                Ok(Value::Content(value))
            }
            Repr::Closure(closure) => {
                // Determine the route inside the closure.
                let fresh = Route::new(closure.file);
                let route = if vm.file.is_none() { fresh.track() } else { vm.route };

                Closure::call(
                    self,
                    vm.world(),
                    route,
                    vm.vt.introspector,
                    vm.vt.locator.track(),
                    TrackedMut::reborrow_mut(&mut vm.vt.delayed),
                    TrackedMut::reborrow_mut(&mut vm.vt.tracer),
                    vm.depth + 1,
                    args,
                )
            }
            Repr::With(with) => {
                args.items = with.1.items.iter().cloned().chain(args.items).collect();
                with.0.call_vm(vm, args)
            }
        }
    }

    /// Call the function with a Vt.
    #[tracing::instrument(skip_all)]
    pub fn call_vt<T: IntoValue>(
        &self,
        vt: &mut Vt,
        args: impl IntoIterator<Item = T>,
    ) -> SourceResult<Value> {
        let route = Route::default();
        let scopes = Scopes::new(None);
        let mut locator = Locator::chained(vt.locator.track());
        let vt = Vt {
            world: vt.world,
            introspector: vt.introspector,
            locator: &mut locator,
            delayed: TrackedMut::reborrow_mut(&mut vt.delayed),
            tracer: TrackedMut::reborrow_mut(&mut vt.tracer),
        };
        let mut vm = Vm::new(vt, route.track(), None, scopes);
        let args = Args::new(self.span(), args);
        self.call_vm(&mut vm, args)
    }

    /// The function's span.
    pub fn span(&self) -> Span {
        self.span
    }

    /// Attach a span to this function if it doesn't already have one.
    pub fn spanned(mut self, span: Span) -> Self {
        if self.span.is_detached() {
            self.span = span;
        }
        self
    }
}

#[scope]
impl Func {
    /// Returns a new function that has the given arguments pre-applied.
    #[func]
    pub fn with(
        self,
        /// The real arguments (the other argument is just for the docs).
        /// The docs argument cannot be called `args`.
        args: &mut Args,
        /// The arguments to apply to the function.
        #[external]
        #[variadic]
        arguments: Vec<Args>,
    ) -> Func {
        let span = self.span;
        Self {
            repr: Repr::With(Arc::new((self, args.take()))),
            span,
        }
    }

    /// Returns a selector that filters for elements belonging to this function
    /// whose fields have the values of the given arguments.
    #[func]
    pub fn where_(
        self,
        /// The real arguments (the other argument is just for the docs).
        /// The docs argument cannot be called `args`.
        args: &mut Args,
        /// The fields to filter for.
        #[variadic]
        #[external]
        fields: Vec<Args>,
    ) -> StrResult<Selector> {
<<<<<<< HEAD
        let mut args = args;
        let fields: Dict = args.to_named();
=======
        let fields = args.to_named();
>>>>>>> f78a8f5d
        args.items.retain(|arg| arg.name.is_none());

        let element = self
            .element()
            .ok_or("`where()` can only be called on element functions")?;

        let fields = fields
            .into_iter()
            .map(|(key, value)| {
                element.field_id(&key).map(|id| (id, value)).ok_or_else(|| {
                    eco_format!(
                        "element `{}` does not have a field `{}`",
                        element.name(),
                        key
                    )
                })
            })
            .collect::<StrResult<Vec<_>>>()?;
        Ok(element.where_(fields))
    }
}

impl super::Repr for Func {
    fn repr(&self) -> EcoString {
        match self.name() {
            Some(name) => name.into(),
            None => "(..) => ..".into(),
        }
    }
}

impl PartialEq for Func {
    fn eq(&self, other: &Self) -> bool {
        self.repr == other.repr
    }
}

impl PartialEq<&NativeFuncData> for Func {
    fn eq(&self, other: &&NativeFuncData) -> bool {
        match &self.repr {
            Repr::Native(native) => native.function == other.function,
            _ => false,
        }
    }
}

impl From<Repr> for Func {
    fn from(repr: Repr) -> Self {
        Self { repr, span: Span::detached() }
    }
}

impl From<ElementData> for Func {
    fn from(func: ElementData) -> Self {
        Repr::Element(func).into()
    }
}

/// A Typst function that is defined by a native Rust type that shadows a
/// native Rust function.
pub trait NativeFunc {
    /// Get the function for the native Rust type.
    fn func() -> Func {
        Func::from(Self::data())
    }

    /// Get the function data for the native Rust type.
    fn data() -> &'static NativeFuncData;
}

/// Defines a native function.
#[derive(Debug)]
pub struct NativeFuncData {
    pub function: fn(&mut Vm, &mut Args) -> SourceResult<Value>,
    pub name: &'static str,
    pub title: &'static str,
    pub docs: &'static str,
    pub keywords: &'static [&'static str],
    pub scope: Lazy<Scope>,
    pub params: Lazy<Vec<ParamInfo>>,
    pub returns: Lazy<CastInfo>,
}

impl From<&'static NativeFuncData> for Func {
    fn from(data: &'static NativeFuncData) -> Self {
        Repr::Native(Static(data)).into()
    }
}

cast! {
    &'static NativeFuncData,
    self => Func::from(self).into_value(),
}

/// Describes a function parameter.
#[derive(Debug, Clone)]
pub struct ParamInfo {
    /// The parameter's name.
    pub name: &'static str,
    /// Documentation for the parameter.
    pub docs: &'static str,
    /// Describe what values this parameter accepts.
    pub input: CastInfo,
    /// Creates an instance of the parameter's default value.
    pub default: Option<fn() -> Value>,
    /// Is the parameter positional?
    pub positional: bool,
    /// Is the parameter named?
    ///
    /// Can be true even if `positional` is true if the parameter can be given
    /// in both variants.
    pub named: bool,
    /// Can the parameter be given any number of times?
    pub variadic: bool,
    /// Is the parameter required?
    pub required: bool,
    /// Is the parameter settable with a set rule?
    pub settable: bool,
}

/// A user-defined closure.
#[derive(Debug, Hash)]
pub(super) struct Closure {
    /// The closure's syntax node. Must be castable to `ast::Closure`.
    pub node: SyntaxNode,
    /// The source file where the closure was defined.
    pub file: Option<FileId>,
    /// Default values of named parameters.
    pub defaults: Vec<Value>,
    /// Captured values from outer scopes.
    pub captured: Scope,
}

impl Closure {
    /// The name of the closure.
    pub fn name(&self) -> Option<&str> {
        self.node
            .cast::<ast::Closure>()
            .unwrap()
            .name()
            .map(|ident| ident.as_str())
    }

    /// Call the function in the context with the arguments.
    #[comemo::memoize]
    #[tracing::instrument(skip_all)]
    #[allow(clippy::too_many_arguments)]
    fn call(
        func: &Func,
        world: Tracked<dyn World + '_>,
        route: Tracked<Route>,
        introspector: Tracked<Introspector>,
        locator: Tracked<Locator>,
        delayed: TrackedMut<DelayedErrors>,
        tracer: TrackedMut<Tracer>,
        depth: usize,
        mut args: Args,
    ) -> SourceResult<Value> {
        let Repr::Closure(this) = &func.repr else {
            panic!("`this` must be a closure");
        };
        let closure = this.node.cast::<ast::Closure>().unwrap();

        // Don't leak the scopes from the call site. Instead, we use the scope
        // of captured variables we collected earlier.
        let mut scopes = Scopes::new(None);
        scopes.top = this.captured.clone();

        // Prepare VT.
        let mut locator = Locator::chained(locator);
        let vt = Vt {
            world,
            introspector,
            locator: &mut locator,
            delayed,
            tracer,
        };

        // Prepare VM.
        let mut vm = Vm::new(vt, route, this.file, scopes);
        vm.depth = depth;

        // Provide the closure itself for recursive calls.
        if let Some(name) = closure.name() {
            vm.define(name, Value::Func(func.clone()));
        }

        // Parse the arguments according to the parameter list.
        let num_pos_params = closure
            .params()
            .children()
            .filter(|p| matches!(p, ast::Param::Pos(_)))
            .count();
        let num_pos_args = args.to_pos().len();
        let sink_size = num_pos_args.checked_sub(num_pos_params);

        let mut sink = None;
        let mut sink_pos_values = None;
        let mut defaults = this.defaults.iter();
        for p in closure.params().children() {
            match p {
                ast::Param::Pos(pattern) => match pattern {
                    ast::Pattern::Normal(ast::Expr::Ident(ident)) => {
                        vm.define(ident, args.expect::<Value>(&ident)?)
                    }
                    ast::Pattern::Normal(_) => unreachable!(),
                    pattern => {
                        super::define_pattern(
                            &mut vm,
                            pattern,
                            args.expect::<Value>("pattern parameter")?,
                        )?;
                    }
                },
                ast::Param::Sink(ident) => {
                    sink = ident.name();
                    if let Some(sink_size) = sink_size {
                        sink_pos_values = Some(args.consume(sink_size)?);
                    }
                }
                ast::Param::Named(named) => {
                    let name = named.name();
                    let default = defaults.next().unwrap();
                    let value =
                        args.named::<Value>(&name)?.unwrap_or_else(|| default.clone());
                    vm.define(name, value);
                }
            }
        }

        if let Some(sink) = sink {
            let mut remaining_args = args.take();
            if let Some(sink_pos_values) = sink_pos_values {
                remaining_args.items.extend(sink_pos_values);
            }
            vm.define(sink, remaining_args);
        }

        // Ensure all arguments have been used.
        args.finish()?;

        // Handle control flow.
        let output = closure.body().eval(&mut vm)?;
        match vm.flow {
            Some(FlowEvent::Return(_, Some(explicit))) => return Ok(explicit),
            Some(FlowEvent::Return(_, None)) => {}
            Some(flow) => bail!(flow.forbidden()),
            None => {}
        }

        Ok(output)
    }
}

impl From<Closure> for Func {
    fn from(closure: Closure) -> Self {
        Repr::Closure(Arc::new(Prehashed::new(closure))).into()
    }
}

cast! {
    Closure,
    self => Value::Func(self.into()),
}

/// A visitor that determines which variables to capture for a closure.
pub struct CapturesVisitor<'a> {
    external: Option<&'a Scopes<'a>>,
    internal: Scopes<'a>,
    captures: Scope,
}

impl<'a> CapturesVisitor<'a> {
    /// Create a new visitor for the given external scopes.
    pub fn new(external: Option<&'a Scopes<'a>>) -> Self {
        Self {
            external,
            internal: Scopes::new(None),
            captures: Scope::new(),
        }
    }

    /// Return the scope of captured variables.
    pub fn finish(self) -> Scope {
        self.captures
    }

    /// Visit any node and collect all captured variables.
    #[tracing::instrument(skip_all)]
    pub fn visit(&mut self, node: &SyntaxNode) {
        match node.cast() {
            // Every identifier is a potential variable that we need to capture.
            // Identifiers that shouldn't count as captures because they
            // actually bind a new name are handled below (individually through
            // the expressions that contain them).
            Some(ast::Expr::Ident(ident)) => self.capture(&ident, Scopes::get),
            Some(ast::Expr::MathIdent(ident)) => {
                self.capture(&ident, Scopes::get_in_math)
            }

            // Code and content blocks create a scope.
            Some(ast::Expr::Code(_) | ast::Expr::Content(_)) => {
                self.internal.enter();
                for child in node.children() {
                    self.visit(child);
                }
                self.internal.exit();
            }

            // Don't capture the field of a field access.
            Some(ast::Expr::FieldAccess(access)) => {
                self.visit(access.target().to_untyped());
            }

            // A closure contains parameter bindings, which are bound before the
            // body is evaluated. Care must be taken so that the default values
            // of named parameters cannot access previous parameter bindings.
            Some(ast::Expr::Closure(expr)) => {
                for param in expr.params().children() {
                    if let ast::Param::Named(named) = param {
                        self.visit(named.expr().to_untyped());
                    }
                }

                self.internal.enter();
                if let Some(name) = expr.name() {
                    self.bind(name);
                }

                for param in expr.params().children() {
                    match param {
                        ast::Param::Pos(pattern) => {
                            for ident in pattern.idents() {
                                self.bind(ident);
                            }
                        }
                        ast::Param::Named(named) => self.bind(named.name()),
                        ast::Param::Sink(spread) => {
                            self.bind(spread.name().unwrap_or_default())
                        }
                    }
                }

                self.visit(expr.body().to_untyped());
                self.internal.exit();
            }

            // A let expression contains a binding, but that binding is only
            // active after the body is evaluated.
            Some(ast::Expr::Let(expr)) => {
                if let Some(init) = expr.init() {
                    self.visit(init.to_untyped());
                }

                for ident in expr.kind().idents() {
                    self.bind(ident);
                }
            }

            // A for loop contains one or two bindings in its pattern. These are
            // active after the iterable is evaluated but before the body is
            // evaluated.
            Some(ast::Expr::For(expr)) => {
                self.visit(expr.iter().to_untyped());
                self.internal.enter();

                let pattern = expr.pattern();
                for ident in pattern.idents() {
                    self.bind(ident);
                }

                self.visit(expr.body().to_untyped());
                self.internal.exit();
            }

            // An import contains items, but these are active only after the
            // path is evaluated.
            Some(ast::Expr::Import(expr)) => {
                self.visit(expr.source().to_untyped());
                if let Some(ast::Imports::Items(items)) = expr.imports() {
                    for item in items.iter() {
                        self.bind(item.bound_name());
                    }
                }
            }

            _ => {
                // Never capture the name part of a named pair.
                if let Some(named) = node.cast::<ast::Named>() {
                    self.visit(named.expr().to_untyped());
                    return;
                }

                // Everything else is traversed from left to right.
                for child in node.children() {
                    self.visit(child);
                }
            }
        }
    }

    /// Bind a new internal variable.
    fn bind(&mut self, ident: ast::Ident) {
        self.internal.top.define(ident.get().clone(), Value::None);
    }

    /// Capture a variable if it isn't internal.
    #[inline]
    fn capture(
        &mut self,
        ident: &str,
        getter: impl FnOnce(&'a Scopes<'a>, &str) -> StrResult<&'a Value>,
    ) {
        if self.internal.get(ident).is_err() {
            let Some(value) = self
                .external
                .map(|external| getter(external, ident).ok())
                .unwrap_or(Some(&Value::None))
            else {
                return;
            };

            self.captures.define_captured(ident, value.clone());
        }
    }
}

#[cfg(test)]
mod tests {
    use super::*;
    use crate::syntax::parse;

    #[track_caller]
    fn test(text: &str, result: &[&str]) {
        let mut scopes = Scopes::new(None);
        scopes.top.define("f", 0);
        scopes.top.define("x", 0);
        scopes.top.define("y", 0);
        scopes.top.define("z", 0);

        let mut visitor = CapturesVisitor::new(Some(&scopes));
        let root = parse(text);
        visitor.visit(&root);

        let captures = visitor.finish();
        let mut names: Vec<_> = captures.iter().map(|(k, _)| k).collect();
        names.sort();

        assert_eq!(names, result);
    }

    #[test]
    fn test_captures() {
        // Let binding and function definition.
        test("#let x = x", &["x"]);
        test("#let x; #(x + y)", &["y"]);
        test("#let f(x, y) = x + y", &[]);
        test("#let f(x, y) = f", &[]);
        test("#let f = (x, y) => f", &["f"]);

        // Closure with different kinds of params.
        test("#((x, y) => x + z)", &["z"]);
        test("#((x: y, z) => x + z)", &["y"]);
        test("#((..x) => x + y)", &["y"]);
        test("#((x, y: x + z) => x + y)", &["x", "z"]);
        test("#{x => x; x}", &["x"]);

        // Show rule.
        test("#show y: x => x", &["y"]);
        test("#show y: x => x + z", &["y", "z"]);
        test("#show x: x => x", &["x"]);

        // For loop.
        test("#for x in y { x + z }", &["y", "z"]);
        test("#for (x, y) in y { x + y }", &["y"]);
        test("#for x in y {} #x", &["x", "y"]);

        // Import.
        test("#import z: x, y", &["z"]);
        test("#import x + y: x, y, z", &["x", "y"]);

        // Blocks.
        test("#{ let x = 1; { let y = 2; y }; x + y }", &["y"]);
        test("#[#let x = 1]#x", &["x"]);

        // Field access.
        test("#foo(body: 1)", &[]);
        test("#(body: 1)", &[]);
        test("#(body = 1)", &[]);
        test("#(body += y)", &["y"]);
        test("#{ (body, a) = (y, 1) }", &["y"]);
        test("#(x.at(y) = 5)", &["x", "y"])
    }
}<|MERGE_RESOLUTION|>--- conflicted
+++ resolved
@@ -6,8 +6,8 @@
 use once_cell::sync::Lazy;
 
 use super::{
-    cast, scope, ty, Args, CastInfo, Dict, Eval, FlowEvent, IntoValue, Route, Scope,
-    Scopes, Tracer, Type, Value, Vm,
+    cast, scope, ty, Args, CastInfo, Eval, FlowEvent, IntoValue, Route, Scope, Scopes,
+    Tracer, Type, Value, Vm,
 };
 use crate::diag::{bail, SourceResult, StrResult};
 use crate::model::{
@@ -136,8 +136,8 @@
 
 /// The identity function.
 #[func]
-fn identity(args: Args) -> Value {
-    args.into_value()
+fn identity(args: &mut Args) -> Value {
+    args.clone().into_value()
 }
 
 /// The different kinds of function representations.
@@ -369,12 +369,7 @@
         #[external]
         fields: Vec<Args>,
     ) -> StrResult<Selector> {
-<<<<<<< HEAD
-        let mut args = args;
-        let fields: Dict = args.to_named();
-=======
         let fields = args.to_named();
->>>>>>> f78a8f5d
         args.items.retain(|arg| arg.name.is_none());
 
         let element = self
