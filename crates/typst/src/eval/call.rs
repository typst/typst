use comemo::{Prehashed, Tracked, TrackedMut};
use ecow::{eco_format, EcoVec};

use crate::diag::{bail, error, At, HintedStrResult, SourceResult, Trace, Tracepoint};
use crate::engine::Engine;
use crate::eval::{Access, Eval, FlowEvent, Route, Tracer, Vm};
use crate::foundations::{
    call_method_mut, is_mutating_method, Arg, Args, Bytes, Closure, Content, Func,
    IntoValue, NativeElement, Scope, Scopes, Value,
};
use crate::introspection::{Introspector, Locator};
use crate::math::{Accent, AccentElem, LrElem};
use crate::symbols::Symbol;
use crate::syntax::ast::{self, AstNode};
use crate::syntax::{Spanned, SyntaxNode};
use crate::text::TextElem;
use crate::World;

impl Eval for ast::FuncCall<'_> {
    type Output = Value;

    fn eval(self, vm: &mut Vm) -> SourceResult<Self::Output> {
        let span = self.span();
        let callee = self.callee();
        let in_math = in_math(callee);
        let callee_span = callee.span();
        let args = self.args();
        let trailing_comma = args.trailing_comma();

        if !vm.engine.route.within(Route::MAX_CALL_DEPTH) {
            bail!(span, "maximum function call depth exceeded");
        }

        // Try to evaluate as a call to an associated function or field.
        let (callee, mut args) = if let ast::Expr::FieldAccess(access) = callee {
            let target = access.target();
            let target_span = target.span();
            let field = access.field();
            let field_span = field.span();

            let target = if is_mutating_method(&field) {
                let mut args = args.eval(vm)?;
                let target = target.access(vm)?;

                // Only arrays and dictionaries have mutable methods.
                if matches!(target, Value::Array(_) | Value::Dict(_)) {
                    args.span = span;
                    let point = || Tracepoint::Call(Some(field.get().clone()));
                    return call_method_mut(target, &field, args, span).trace(
                        vm.world(),
                        point,
                        span,
                    );
                }

                target.clone()
            } else {
                access.target().eval(vm)?
            };

            let mut args = args.eval(vm)?;

            // Handle plugins.
            if let Value::Plugin(plugin) = &target {
                let bytes = args.all::<Bytes>()?;
                args.finish()?;
                return Ok(plugin.call(&field, bytes).at(span)?.into_value());
            }

            // Prioritize associated functions on the value's type (i.e.,
            // methods) over its fields. A function call on a field is only
            // allowed for functions, types, modules (because they are scopes),
            // and symbols (because they have modifiers).
            //
            // For dictionaries, it is not allowed because it would be ambiguous
            // (prioritizing associated functions would make an addition of a
            // new associated function a breaking change and prioritizing fields
            // would break associated functions for certain dictionaries).
            if let Some(callee) = target.ty().scope().get(&field) {
                let this = Arg {
                    span: target_span,
                    name: None,
                    value: Spanned::new(target, target_span),
                };
                args.span = span;
                args.items.insert(0, this);
                (callee.clone(), args)
            } else if matches!(
                target,
                Value::Symbol(_) | Value::Func(_) | Value::Type(_) | Value::Module(_)
            ) {
                (target.field(&field).at(field_span)?, args)
            } else {
                let mut error = error!(
                    field_span,
                    "type {} has no method `{}`",
                    target.ty(),
                    field.as_str()
                );

<<<<<<< HEAD
                if let Value::Dict(dict) = target {
                    if matches!(dict.get(&field), Ok(Value::Func(_))) {
                        error.hint(eco_format!(
                            "to call the function stored in the dictionary, surround \
                             the field access with parentheses, e.g. `(dict.{})(..)`",
                            field.as_str(),
                        ));
=======
                let mut field_hint = || {
                    if target.field(&field).is_ok() {
                        error.hint(eco_format!(
                            "did you mean to access the field `{}`?",
                            field.as_str()
                        ));
                    }
                };

                match target {
                    Value::Dict(ref dict) => {
                        if matches!(dict.get(&field), Ok(Value::Func(_))) {
                            error.hint(
                                "to call the function stored in the dictionary, \
                             surround the field access with parentheses",
                            );
                        } else {
                            field_hint();
                        }
>>>>>>> c27b9e2b
                    }
                    _ => field_hint(),
                }

                bail!(error);
            }
        } else {
            (callee.eval(vm)?, args.eval(vm)?)
        };

        // Handle math special cases for non-functions:
        // Combining accent symbols apply themselves while everything else
        // simply displays the arguments verbatim.
        if in_math && !matches!(callee, Value::Func(_)) {
            if let Value::Symbol(sym) = &callee {
                let c = sym.get();
                if let Some(accent) = Symbol::combining_accent(c) {
                    let base = args.expect("base")?;
                    let size = args.named("size")?;
                    args.finish()?;
                    let mut accent = AccentElem::new(base, Accent::new(accent));
                    if let Some(size) = size {
                        accent = accent.with_size(size);
                    }
                    return Ok(Value::Content(accent.pack()));
                }
            }
            let mut body = Content::empty();
            for (i, arg) in args.all::<Content>()?.into_iter().enumerate() {
                if i > 0 {
                    body += TextElem::packed(',');
                }
                body += arg;
            }
            if trailing_comma {
                body += TextElem::packed(',');
            }
            return Ok(Value::Content(
                callee.display().spanned(callee_span)
                    + LrElem::new(TextElem::packed('(') + body + TextElem::packed(')'))
                        .pack(),
            ));
        }

        let callee = callee.cast::<Func>().at(callee_span)?;
        let point = || Tracepoint::Call(callee.name().map(Into::into));
        let f = || callee.call(&mut vm.engine, args).trace(vm.world(), point, span);

        // Stacker is broken on WASM.
        #[cfg(target_arch = "wasm32")]
        return f();

        #[cfg(not(target_arch = "wasm32"))]
        stacker::maybe_grow(32 * 1024, 2 * 1024 * 1024, f)
    }
}

impl Eval for ast::Args<'_> {
    type Output = Args;

    fn eval(self, vm: &mut Vm) -> SourceResult<Self::Output> {
        let mut items = EcoVec::with_capacity(self.items().count());

        for arg in self.items() {
            let span = arg.span();
            match arg {
                ast::Arg::Pos(expr) => {
                    items.push(Arg {
                        span,
                        name: None,
                        value: Spanned::new(expr.eval(vm)?, expr.span()),
                    });
                }
                ast::Arg::Named(named) => {
                    items.push(Arg {
                        span,
                        name: Some(named.name().get().clone().into()),
                        value: Spanned::new(named.expr().eval(vm)?, named.expr().span()),
                    });
                }
                ast::Arg::Spread(expr) => match expr.eval(vm)? {
                    Value::None => {}
                    Value::Array(array) => {
                        items.extend(array.into_iter().map(|value| Arg {
                            span,
                            name: None,
                            value: Spanned::new(value, span),
                        }));
                    }
                    Value::Dict(dict) => {
                        items.extend(dict.into_iter().map(|(key, value)| Arg {
                            span,
                            name: Some(key),
                            value: Spanned::new(value, span),
                        }));
                    }
                    Value::Args(args) => items.extend(args.items),
                    v => bail!(expr.span(), "cannot spread {}", v.ty()),
                },
            }
        }

        Ok(Args { span: self.span(), items })
    }
}

impl Eval for ast::Closure<'_> {
    type Output = Value;

    fn eval(self, vm: &mut Vm) -> SourceResult<Self::Output> {
        // Evaluate default values of named parameters.
        let mut defaults = Vec::new();
        for param in self.params().children() {
            if let ast::Param::Named(named) = param {
                defaults.push(named.expr().eval(vm)?);
            }
        }

        // Collect captured variables.
        let captured = {
            let mut visitor = CapturesVisitor::new(Some(&vm.scopes));
            visitor.visit(self.to_untyped());
            visitor.finish()
        };

        // Define the closure.
        let closure = Closure {
            node: self.to_untyped().clone(),
            defaults,
            captured,
        };

        Ok(Value::Func(Func::from(closure).spanned(self.params().span())))
    }
}

/// Call the function in the context with the arguments.
#[comemo::memoize]
#[allow(clippy::too_many_arguments)]
pub(crate) fn call_closure(
    func: &Func,
    closure: &Prehashed<Closure>,
    world: Tracked<dyn World + '_>,
    introspector: Tracked<Introspector>,
    route: Tracked<Route>,
    locator: Tracked<Locator>,
    tracer: TrackedMut<Tracer>,
    mut args: Args,
) -> SourceResult<Value> {
    let node = closure.node.cast::<ast::Closure>().unwrap();

    // Don't leak the scopes from the call site. Instead, we use the scope
    // of captured variables we collected earlier.
    let mut scopes = Scopes::new(None);
    scopes.top = closure.captured.clone();

    // Prepare the engine.
    let mut locator = Locator::chained(locator);
    let engine = Engine {
        world,
        introspector,
        route: Route::extend(route),
        locator: &mut locator,
        tracer,
    };

    // Prepare VM.
    let mut vm = Vm::new(engine, scopes, node.span());

    // Provide the closure itself for recursive calls.
    if let Some(name) = node.name() {
        vm.define(name, Value::Func(func.clone()));
    }

    // Parse the arguments according to the parameter list.
    let num_pos_params = node
        .params()
        .children()
        .filter(|p| matches!(p, ast::Param::Pos(_)))
        .count();

    let num_pos_args = args.to_pos().len();
    let sink_size = num_pos_args.checked_sub(num_pos_params);

    let mut sink = None;
    let mut sink_pos_values = None;
    let mut defaults = closure.defaults.iter();
    for p in node.params().children() {
        match p {
            ast::Param::Pos(pattern) => match pattern {
                ast::Pattern::Normal(ast::Expr::Ident(ident)) => {
                    vm.define(ident, args.expect::<Value>(&ident)?)
                }
                ast::Pattern::Normal(_) => unreachable!(),
                pattern => {
                    crate::eval::destructure(
                        &mut vm,
                        pattern,
                        args.expect::<Value>("pattern parameter")?,
                    )?;
                }
            },
            ast::Param::Sink(ident) => {
                sink = Some(ident.name());
                if let Some(sink_size) = sink_size {
                    sink_pos_values = Some(args.consume(sink_size)?);
                }
            }
            ast::Param::Named(named) => {
                let name = named.name();
                let default = defaults.next().unwrap();
                let value =
                    args.named::<Value>(&name)?.unwrap_or_else(|| default.clone());
                vm.define(name, value);
            }
        }
    }

    if let Some(sink_name) = sink {
        // Remaining args are captured regardless of whether the sink is named.
        let mut remaining_args = args.take();
        if let Some(sink_name) = sink_name {
            if let Some(sink_pos_values) = sink_pos_values {
                remaining_args.items.extend(sink_pos_values);
            }
            vm.define(sink_name, remaining_args);
        }
    }

    // Ensure all arguments have been used.
    args.finish()?;

    // Handle control flow.
    let output = node.body().eval(&mut vm)?;
    match vm.flow {
        Some(FlowEvent::Return(_, Some(explicit))) => return Ok(explicit),
        Some(FlowEvent::Return(_, None)) => {}
        Some(flow) => bail!(flow.forbidden()),
        None => {}
    }

    Ok(output)
}

fn in_math(expr: ast::Expr) -> bool {
    match expr {
        ast::Expr::MathIdent(_) => true,
        ast::Expr::FieldAccess(access) => in_math(access.target()),
        _ => false,
    }
}

/// A visitor that determines which variables to capture for a closure.
pub struct CapturesVisitor<'a> {
    external: Option<&'a Scopes<'a>>,
    internal: Scopes<'a>,
    captures: Scope,
}

impl<'a> CapturesVisitor<'a> {
    /// Create a new visitor for the given external scopes.
    pub fn new(external: Option<&'a Scopes<'a>>) -> Self {
        Self {
            external,
            internal: Scopes::new(None),
            captures: Scope::new(),
        }
    }

    /// Return the scope of captured variables.
    pub fn finish(self) -> Scope {
        self.captures
    }

    /// Visit any node and collect all captured variables.
    pub fn visit(&mut self, node: &SyntaxNode) {
        match node.cast() {
            // Every identifier is a potential variable that we need to capture.
            // Identifiers that shouldn't count as captures because they
            // actually bind a new name are handled below (individually through
            // the expressions that contain them).
            Some(ast::Expr::Ident(ident)) => self.capture(&ident, Scopes::get),
            Some(ast::Expr::MathIdent(ident)) => {
                self.capture(&ident, Scopes::get_in_math)
            }

            // Code and content blocks create a scope.
            Some(ast::Expr::Code(_) | ast::Expr::Content(_)) => {
                self.internal.enter();
                for child in node.children() {
                    self.visit(child);
                }
                self.internal.exit();
            }

            // Don't capture the field of a field access.
            Some(ast::Expr::FieldAccess(access)) => {
                self.visit(access.target().to_untyped());
            }

            // A closure contains parameter bindings, which are bound before the
            // body is evaluated. Care must be taken so that the default values
            // of named parameters cannot access previous parameter bindings.
            Some(ast::Expr::Closure(expr)) => {
                for param in expr.params().children() {
                    if let ast::Param::Named(named) = param {
                        self.visit(named.expr().to_untyped());
                    }
                }

                self.internal.enter();
                if let Some(name) = expr.name() {
                    self.bind(name);
                }

                for param in expr.params().children() {
                    match param {
                        ast::Param::Pos(pattern) => {
                            for ident in pattern.idents() {
                                self.bind(ident);
                            }
                        }
                        ast::Param::Named(named) => self.bind(named.name()),
                        ast::Param::Sink(spread) => {
                            self.bind(spread.name().unwrap_or_default())
                        }
                    }
                }

                self.visit(expr.body().to_untyped());
                self.internal.exit();
            }

            // A let expression contains a binding, but that binding is only
            // active after the body is evaluated.
            Some(ast::Expr::Let(expr)) => {
                if let Some(init) = expr.init() {
                    self.visit(init.to_untyped());
                }

                for ident in expr.kind().idents() {
                    self.bind(ident);
                }
            }

            // A for loop contains one or two bindings in its pattern. These are
            // active after the iterable is evaluated but before the body is
            // evaluated.
            Some(ast::Expr::For(expr)) => {
                self.visit(expr.iter().to_untyped());
                self.internal.enter();

                let pattern = expr.pattern();
                for ident in pattern.idents() {
                    self.bind(ident);
                }

                self.visit(expr.body().to_untyped());
                self.internal.exit();
            }

            // An import contains items, but these are active only after the
            // path is evaluated.
            Some(ast::Expr::Import(expr)) => {
                self.visit(expr.source().to_untyped());
                if let Some(ast::Imports::Items(items)) = expr.imports() {
                    for item in items.iter() {
                        self.bind(item.bound_name());
                    }
                }
            }

            _ => {
                // Never capture the name part of a named pair.
                if let Some(named) = node.cast::<ast::Named>() {
                    self.visit(named.expr().to_untyped());
                    return;
                }

                // Everything else is traversed from left to right.
                for child in node.children() {
                    self.visit(child);
                }
            }
        }
    }

    /// Bind a new internal variable.
    fn bind(&mut self, ident: ast::Ident) {
        self.internal.top.define(ident.get().clone(), Value::None);
    }

    /// Capture a variable if it isn't internal.
    #[inline]
    fn capture(
        &mut self,
        ident: &str,
        getter: impl FnOnce(&'a Scopes<'a>, &str) -> HintedStrResult<&'a Value>,
    ) {
        if self.internal.get(ident).is_err() {
            let Some(value) = self
                .external
                .map(|external| getter(external, ident).ok())
                .unwrap_or(Some(&Value::None))
            else {
                return;
            };

            self.captures.define_captured(ident, value.clone());
        }
    }
}

#[cfg(test)]
mod tests {
    use super::*;
    use crate::syntax::parse;

    #[track_caller]
    fn test(text: &str, result: &[&str]) {
        let mut scopes = Scopes::new(None);
        scopes.top.define("f", 0);
        scopes.top.define("x", 0);
        scopes.top.define("y", 0);
        scopes.top.define("z", 0);

        let mut visitor = CapturesVisitor::new(Some(&scopes));
        let root = parse(text);
        visitor.visit(&root);

        let captures = visitor.finish();
        let mut names: Vec<_> = captures.iter().map(|(k, _)| k).collect();
        names.sort();

        assert_eq!(names, result);
    }

    #[test]
    fn test_captures() {
        // Let binding and function definition.
        test("#let x = x", &["x"]);
        test("#let x; #(x + y)", &["y"]);
        test("#let f(x, y) = x + y", &[]);
        test("#let f(x, y) = f", &[]);
        test("#let f = (x, y) => f", &["f"]);

        // Closure with different kinds of params.
        test("#((x, y) => x + z)", &["z"]);
        test("#((x: y, z) => x + z)", &["y"]);
        test("#((..x) => x + y)", &["y"]);
        test("#((x, y: x + z) => x + y)", &["x", "z"]);
        test("#{x => x; x}", &["x"]);

        // Show rule.
        test("#show y: x => x", &["y"]);
        test("#show y: x => x + z", &["y", "z"]);
        test("#show x: x => x", &["x"]);

        // For loop.
        test("#for x in y { x + z }", &["y", "z"]);
        test("#for (x, y) in y { x + y }", &["y"]);
        test("#for x in y {} #x", &["x", "y"]);

        // Import.
        test("#import z: x, y", &["z"]);
        test("#import x + y: x, y, z", &["x", "y"]);

        // Blocks.
        test("#{ let x = 1; { let y = 2; y }; x + y }", &["y"]);
        test("#[#let x = 1]#x", &["x"]);

        // Field access.
        test("#foo(body: 1)", &[]);
        test("#(body: 1)", &[]);
        test("#(body = 1)", &[]);
        test("#(body += y)", &["y"]);
        test("#{ (body, a) = (y, 1) }", &["y"]);
        test("#(x.at(y) = 5)", &["x", "y"])
    }
}<|MERGE_RESOLUTION|>--- conflicted
+++ resolved
@@ -98,15 +98,6 @@
                     field.as_str()
                 );
 
-<<<<<<< HEAD
-                if let Value::Dict(dict) = target {
-                    if matches!(dict.get(&field), Ok(Value::Func(_))) {
-                        error.hint(eco_format!(
-                            "to call the function stored in the dictionary, surround \
-                             the field access with parentheses, e.g. `(dict.{})(..)`",
-                            field.as_str(),
-                        ));
-=======
                 let mut field_hint = || {
                     if target.field(&field).is_ok() {
                         error.hint(eco_format!(
@@ -119,14 +110,14 @@
                 match target {
                     Value::Dict(ref dict) => {
                         if matches!(dict.get(&field), Ok(Value::Func(_))) {
-                            error.hint(
-                                "to call the function stored in the dictionary, \
-                             surround the field access with parentheses",
-                            );
+                            error.hint(eco_format!(
+                                "to call the function stored in the dictionary, surround \
+                                 the field access with parentheses, e.g. `(dict.{})(..)`",
+                               field.as_str(),
+                            ));
                         } else {
                             field_hint();
                         }
->>>>>>> c27b9e2b
                     }
                     _ => field_hint(),
                 }
