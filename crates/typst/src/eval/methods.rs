//! Handles special built-in methods on values.

use super::{Args, Array, Dict, Str, Type, Value};
use crate::diag::{At, SourceResult};
use crate::syntax::Span;

<<<<<<< HEAD
/// Call a method on a value.
pub fn call(
    vm: &mut Vm,
    value: Value,
    method: &str,
    mut args: Args,
    span: Span,
) -> SourceResult<Value> {
    let name = value.type_name();
    let missing = || Err(missing_method(name, method)).at(span);

    let output = match value {
        Value::Color(color) => match method {
            "lighten" => color.lighten(args.expect("amount")?).into_value(),
            "darken" => color.darken(args.expect("amount")?).into_value(),
            "negate" => color.negate().into_value(),
            "kind" => match color {
                Color::Luma(_) => vm.items.luma_func.into_value(),
                Color::Rgba(_) => vm.items.rgb_func.into_value(),
                Color::Cmyk(_) => vm.items.cmyk_func.into_value(),
            },
            "hex" => color.to_rgba().to_hex().into_value(),
            "rgba" => color.to_rgba().to_array().into_value(),
            "cmyk" => match color {
                Color::Luma(luma) => luma.to_cmyk().to_array().into_value(),
                Color::Rgba(_) => {
                    bail!(span, "cannot obtain cmyk values from rgba color")
                }
                Color::Cmyk(cmyk) => cmyk.to_array().into_value(),
            },
            "luma" => match color {
                Color::Luma(luma) => luma.0.into_value(),
                Color::Rgba(_) => {
                    bail!(span, "cannot obtain the luma value of rgba color")
                }
                Color::Cmyk(_) => {
                    bail!(span, "cannot obtain the luma value of cmyk color")
                }
            },
            _ => return missing(),
        },

        Value::Version(version) => match method {
            "at" => version.at(args.expect("index")?).at(span)?.into_value(),
            _ => return missing(),
        },

        Value::Str(string) => match method {
            "len" => string.len().into_value(),
            "first" => string.first().at(span)?.into_value(),
            "last" => string.last().at(span)?.into_value(),
            "at" => string
                .at(args.expect("index")?, args.named("default")?)
                .at(span)?
                .into_value(),
            "slice" => {
                let start = args.expect("start")?;
                let mut end = args.eat()?;
                if end.is_none() {
                    end = args.named("count")?.map(|c: i64| start + c);
                }
                string.slice(start, end).at(span)?.into_value()
            }
            "clusters" => string.clusters().into_value(),
            "codepoints" => string.codepoints().into_value(),
            "contains" => string.contains(args.expect("pattern")?).into_value(),
            "starts-with" => string.starts_with(args.expect("pattern")?).into_value(),
            "ends-with" => string.ends_with(args.expect("pattern")?).into_value(),
            "find" => string.find(args.expect("pattern")?).into_value(),
            "position" => string.position(args.expect("pattern")?).into_value(),
            "match" => string.match_(args.expect("pattern")?).into_value(),
            "matches" => string.matches(args.expect("pattern")?).into_value(),
            "replace" => {
                let pattern = args.expect("pattern")?;
                let with = args.expect("string or function")?;
                let count = args.named("count")?;
                string.replace(vm, pattern, with, count)?.into_value()
            }
            "rev" => string.rev().into_value(),
            "trim" => {
                let pattern = args.eat()?;
                let at = args.named("at")?;
                let repeat = args.named("repeat")?.unwrap_or(true);
                string.trim(pattern, at, repeat).into_value()
            }
            "split" => string.split(args.eat()?).into_value(),
            _ => return missing(),
        },

        Value::Bytes(bytes) => match method {
            "len" => bytes.len().into_value(),
            "at" => bytes.at(args.expect("index")?, args.named("default")?).at(span)?,
            "slice" => {
                let start = args.expect("start")?;
                let mut end = args.eat()?;
                if end.is_none() {
                    end = args.named("count")?.map(|c: i64| start + c);
                }
                bytes.slice(start, end).at(span)?.into_value()
            }
            _ => return missing(),
        },

        Value::Datetime(datetime) => match method {
            "display" => datetime.display(args.eat()?).at(args.span)?.into_value(),
            "year" => datetime.year().into_value(),
            "month" => datetime.month().into_value(),
            "weekday" => datetime.weekday().into_value(),
            "day" => datetime.day().into_value(),
            "hour" => datetime.hour().into_value(),
            "minute" => datetime.minute().into_value(),
            "second" => datetime.second().into_value(),
            "ordinal" => datetime.ordinal().into_value(),
            _ => return missing(),
        },

        Value::Duration(duration) => match method {
            "seconds" => duration.seconds().into_value(),
            "minutes" => duration.minutes().into_value(),
            "hours" => duration.hours().into_value(),
            "days" => duration.days().into_value(),
            "weeks" => duration.weeks().into_value(),
            _ => return missing(),
        },

        Value::Content(content) => match method {
            "func" => content.func().into_value(),
            "has" => content.has(&args.expect::<EcoString>("field")?).into_value(),
            "at" => content
                .at(&args.expect::<Str>("field")?, args.named("default")?)
                .at(span)?,
            "fields" => content.dict().into_value(),
            "location" => content
                .location()
                .ok_or("this method can only be called on content returned by query(..)")
                .at(span)?
                .into_value(),
            _ => return missing(),
        },

        Value::Array(array) => match method {
            "len" => array.len().into_value(),
            "first" => array.first().at(span)?.clone(),
            "last" => array.last().at(span)?.clone(),
            "at" => array.at(args.expect("index")?, args.named("default")?).at(span)?,
            "slice" => {
                let start = args.expect("start")?;
                let mut end = args.eat()?;
                if end.is_none() {
                    end = args.named("count")?.map(|c: i64| start + c);
                }
                array.slice(start, end).at(span)?.into_value()
            }
            "contains" => array.contains(&args.expect("value")?).into_value(),
            "find" => array.find(vm, args.expect("function")?)?.into_value(),
            "position" => array.position(vm, args.expect("function")?)?.into_value(),
            "filter" => array.filter(vm, args.expect("function")?)?.into_value(),
            "map" => array.map(vm, args.expect("function")?)?.into_value(),
            "fold" => {
                array.fold(vm, args.expect("initial value")?, args.expect("function")?)?
            }
            "sum" => array.sum(args.named("default")?, span)?,
            "product" => array.product(args.named("default")?, span)?,
            "any" => array.any(vm, args.expect("function")?)?.into_value(),
            "all" => array.all(vm, args.expect("function")?)?.into_value(),
            "flatten" => array.flatten().into_value(),
            "rev" => array.rev().into_value(),
            "split" => array.split(args.expect("separator")?).into_value(),
            "join" => {
                let sep = args.eat()?;
                let last = args.named("last")?;
                array.join(sep, last).at(span)?
            }
            "intersperse" => array.intersperse(args.expect("separator")?).into_value(),
            "sorted" => array.sorted(vm, span, args.named("key")?)?.into_value(),
            "zip" => array.zip(&mut args)?.into_value(),
            "enumerate" => array
                .enumerate(args.named("start")?.unwrap_or(0))
                .at(span)?
                .into_value(),
            "dedup" => array.dedup(vm, args.named("key")?)?.into_value(),
            _ => return missing(),
        },

        Value::Dict(dict) => match method {
            "len" => dict.len().into_value(),
            "at" => dict
                .at(&args.expect::<Str>("key")?, args.named("default")?)
                .at(span)?,
            "keys" => dict.keys().into_value(),
            "values" => dict.values().into_value(),
            "pairs" => dict.pairs().into_value(),
            _ => {
                return if matches!(dict.at(method, None), Ok(Value::Func(_))) {
                    Err(missing_method(name, method))
                        .hint(eco_format!(
                            "to call the function stored in the dictionary, surround the field access with parentheses"
                        ))
                        .at(span)
                } else {
                    missing()
                }
            }
        },

        Value::Func(func) => match method {
            "with" => func.with(args.take()).into_value(),
            "where" => {
                let fields = args.to_named();
                args.items.retain(|arg| arg.name.is_none());
                func.element()
                    .ok_or("`where()` can only be called on element functions")
                    .at(span)?
                    .where_(fields)
                    .into_value()
            }
            _ => return missing(),
        },

        Value::Length(length) => match method {
            unit @ ("pt" | "cm" | "mm" | "inches") => {
                if length.em != Em::zero() {
                    return Err(eco_format!("cannot convert a length with non-zero em units ({length:?}) to {unit}"))
                        .hint(eco_format!("use 'length.abs.{unit}()' instead to ignore its em component"))
                        .at(span);
                }
                match unit {
                    "pt" => length.abs.to_pt().into_value(),
                    "cm" => length.abs.to_cm().into_value(),
                    "mm" => length.abs.to_mm().into_value(),
                    "inches" => length.abs.to_inches().into_value(),
                    _ => unreachable!(),
                }
            }
            _ => return missing(),
        },

        Value::Angle(angle) => match method {
            "deg" => angle.to_deg().into_value(),
            "rad" => angle.to_rad().into_value(),
            _ => return missing(),
        },

        Value::Args(args) => match method {
            "pos" => args.to_pos().into_value(),
            "named" => args.to_named().into_value(),
            _ => return missing(),
        },

        Value::Dyn(dynamic) => {
            if let Some(location) = dynamic.downcast::<Location>() {
                match method {
                    "page" => vm.vt.introspector.page(*location).into_value(),
                    "position" => vm.vt.introspector.position(*location).into_value(),
                    "page-numbering" => vm.vt.introspector.page_numbering(*location),
                    _ => return missing(),
                }
            } else if let Some(selector) = dynamic.downcast::<Selector>() {
                match method {
                    "or" => selector.clone().or(args.all::<Selector>()?).into_value(),
                    "and" => selector.clone().and(args.all::<Selector>()?).into_value(),
                    "before" => {
                        let location = args.expect::<Selector>("selector")?;
                        let inclusive =
                            args.named_or_find::<bool>("inclusive")?.unwrap_or(true);
                        selector.clone().before(location, inclusive).into_value()
                    }
                    "after" => {
                        let location = args.expect::<Selector>("selector")?;
                        let inclusive =
                            args.named_or_find::<bool>("inclusive")?.unwrap_or(true);
                        selector.clone().after(location, inclusive).into_value()
                    }
                    _ => return missing(),
                }
            } else if let Some(direction) = dynamic.downcast::<Dir>() {
                match method {
                    "axis" => direction.axis().description().into_value(),
                    "start" => {
                        GenAlign::from(Align::from(direction.start())).into_value()
                    }
                    "end" => GenAlign::from(Align::from(direction.end())).into_value(),
                    "inv" => direction.inv().into_value(),
                    _ => return missing(),
                }
            } else if let Some(align) = dynamic.downcast::<GenAlign>() {
                match method {
                    "axis" => align.axis().description().into_value(),
                    "inv" => align.inv().into_value(),
                    _ => return missing(),
                }
            } else if let Some(align2d) = dynamic.downcast::<Axes<GenAlign>>() {
                match method {
                    "inv" => align2d.map(GenAlign::inv).into_value(),
                    _ => return missing(),
                }
            } else if let Some(plugin) = dynamic.downcast::<Plugin>() {
                if plugin.iter().any(|func_name| func_name == method) {
                    let bytes = args.all::<Bytes>()?;
                    args.take().finish()?;
                    plugin.call(method, bytes).at(span)?.into_value()
                } else {
                    return missing();
                }
            } else {
                return (vm.items.library_method)(vm, &dynamic, method, args, span);
            }
        }
=======
/// Whether a specific method is mutating.
pub fn is_mutating(method: &str) -> bool {
    matches!(method, "push" | "pop" | "insert" | "remove")
}
>>>>>>> de902d87

/// Whether a specific method is an accessor.
pub fn is_accessor(method: &str) -> bool {
    matches!(method, "first" | "last" | "at")
}

/// List the available methods for a type and whether they take arguments.
pub fn mutable_methods_on(ty: Type) -> &'static [(&'static str, bool)] {
    if ty == Type::of::<Array>() {
        &[
            ("first", false),
            ("last", false),
            ("at", true),
            ("pop", false),
            ("push", true),
            ("insert", true),
            ("remove", true),
        ]
    } else if ty == Type::of::<Dict>() {
        &[("at", true), ("insert", true), ("remove", true)]
    } else {
        &[]
    }
}

/// Call a mutating method on a value.
pub fn call_mut(
    value: &mut Value,
    method: &str,
    mut args: Args,
    span: Span,
) -> SourceResult<Value> {
    let ty = value.ty();
    let missing = || Err(missing_method(ty, method)).at(span);
    let mut output = Value::None;

    match value {
        Value::Array(array) => match method {
            "push" => array.push(args.expect("value")?),
            "pop" => output = array.pop().at(span)?,
            "insert" => {
                array.insert(args.expect("index")?, args.expect("value")?).at(span)?
            }
            "remove" => output = array.remove(args.expect("index")?).at(span)?,
            _ => return missing(),
        },

        Value::Dict(dict) => match method {
            "insert" => dict.insert(args.expect::<Str>("key")?, args.expect("value")?),
            "remove" => output = dict.remove(args.expect::<Str>("key")?).at(span)?,
            _ => return missing(),
        },

        _ => return missing(),
    }

    args.finish()?;
    Ok(output)
}

/// Call an accessor method on a value.
pub fn call_access<'a>(
    value: &'a mut Value,
    method: &str,
    mut args: Args,
    span: Span,
) -> SourceResult<&'a mut Value> {
    let ty = value.ty();
    let missing = || Err(missing_method(ty, method)).at(span);

    let slot = match value {
        Value::Array(array) => match method {
            "first" => array.first_mut().at(span)?,
            "last" => array.last_mut().at(span)?,
            "at" => array.at_mut(args.expect("index")?).at(span)?,
            _ => return missing(),
        },
        Value::Dict(dict) => match method {
            "at" => dict.at_mut(&args.expect::<Str>("key")?).at(span)?,
            _ => return missing(),
        },
        _ => return missing(),
    };

    args.finish()?;
    Ok(slot)
}

/// The missing method error message.
#[cold]
<<<<<<< HEAD
fn missing_method(type_name: &str, method: &str) -> String {
    format!("type {type_name} has no method `{method}`")
}

/// List the available methods for a type and whether they take arguments.
pub fn methods_on(type_name: &str) -> &[(&'static str, bool)] {
    match type_name {
        "color" => &[
            ("lighten", true),
            ("darken", true),
            ("negate", false),
            ("kind", false),
            ("hex", false),
            ("rgba", false),
            ("cmyk", false),
            ("luma", false),
        ],
        "version" => &[("at", true)],
        "string" => &[
            ("len", false),
            ("at", true),
            ("clusters", false),
            ("codepoints", false),
            ("contains", true),
            ("ends-with", true),
            ("find", true),
            ("first", false),
            ("last", false),
            ("match", true),
            ("matches", true),
            ("position", true),
            ("replace", true),
            ("slice", true),
            ("split", true),
            ("starts-with", true),
            ("trim", true),
        ],
        "bytes" => &[("len", false), ("at", true), ("slice", true)],
        "datetime" => &[
            ("display", true),
            ("year", false),
            ("month", false),
            ("weekday", false),
            ("day", false),
            ("hour", false),
            ("minute", false),
            ("second", false),
            ("ordinal", false),
        ],
        "duration" => &[
            ("seconds", false),
            ("minutes", false),
            ("hours", false),
            ("days", false),
            ("weeks", false),
        ],
        "content" => &[
            ("func", false),
            ("has", true),
            ("at", true),
            ("fields", false),
            ("location", false),
        ],
        "array" => &[
            ("all", true),
            ("any", true),
            ("at", true),
            ("contains", true),
            ("filter", true),
            ("find", true),
            ("first", false),
            ("flatten", false),
            ("fold", true),
            ("insert", true),
            ("split", true),
            ("join", true),
            ("last", false),
            ("len", false),
            ("map", true),
            ("pop", false),
            ("position", true),
            ("push", true),
            ("remove", true),
            ("rev", false),
            ("slice", true),
            ("sorted", false),
            ("enumerate", false),
            ("zip", true),
        ],
        "dictionary" => &[
            ("at", true),
            ("insert", true),
            ("keys", false),
            ("len", false),
            ("pairs", false),
            ("remove", true),
            ("values", false),
        ],
        "function" => &[("where", true), ("with", true)],
        "length" => &[("pt", false), ("cm", false), ("mm", false), ("inches", false)],
        "angle" => &[("deg", false), ("rad", false)],
        "arguments" => &[("named", false), ("pos", false)],
        "location" => &[("page", false), ("position", false), ("page-numbering", false)],
        "selector" => &[("or", true), ("and", true), ("before", true), ("after", true)],
        "direction" => {
            &[("axis", false), ("start", false), ("end", false), ("inv", false)]
        }
        "alignment" => &[("axis", false), ("inv", false)],
        "2d alignment" => &[("inv", false)],
        "counter" => &[
            ("display", true),
            ("at", true),
            ("final", true),
            ("step", true),
            ("update", true),
        ],
        "state" => &[("display", true), ("at", true), ("final", true), ("update", true)],
        _ => &[],
    }
=======
fn missing_method(ty: Type, method: &str) -> String {
    format!("type {ty} has no method `{method}`")
>>>>>>> de902d87
}<|MERGE_RESOLUTION|>--- conflicted
+++ resolved
@@ -4,321 +4,10 @@
 use crate::diag::{At, SourceResult};
 use crate::syntax::Span;
 
-<<<<<<< HEAD
-/// Call a method on a value.
-pub fn call(
-    vm: &mut Vm,
-    value: Value,
-    method: &str,
-    mut args: Args,
-    span: Span,
-) -> SourceResult<Value> {
-    let name = value.type_name();
-    let missing = || Err(missing_method(name, method)).at(span);
-
-    let output = match value {
-        Value::Color(color) => match method {
-            "lighten" => color.lighten(args.expect("amount")?).into_value(),
-            "darken" => color.darken(args.expect("amount")?).into_value(),
-            "negate" => color.negate().into_value(),
-            "kind" => match color {
-                Color::Luma(_) => vm.items.luma_func.into_value(),
-                Color::Rgba(_) => vm.items.rgb_func.into_value(),
-                Color::Cmyk(_) => vm.items.cmyk_func.into_value(),
-            },
-            "hex" => color.to_rgba().to_hex().into_value(),
-            "rgba" => color.to_rgba().to_array().into_value(),
-            "cmyk" => match color {
-                Color::Luma(luma) => luma.to_cmyk().to_array().into_value(),
-                Color::Rgba(_) => {
-                    bail!(span, "cannot obtain cmyk values from rgba color")
-                }
-                Color::Cmyk(cmyk) => cmyk.to_array().into_value(),
-            },
-            "luma" => match color {
-                Color::Luma(luma) => luma.0.into_value(),
-                Color::Rgba(_) => {
-                    bail!(span, "cannot obtain the luma value of rgba color")
-                }
-                Color::Cmyk(_) => {
-                    bail!(span, "cannot obtain the luma value of cmyk color")
-                }
-            },
-            _ => return missing(),
-        },
-
-        Value::Version(version) => match method {
-            "at" => version.at(args.expect("index")?).at(span)?.into_value(),
-            _ => return missing(),
-        },
-
-        Value::Str(string) => match method {
-            "len" => string.len().into_value(),
-            "first" => string.first().at(span)?.into_value(),
-            "last" => string.last().at(span)?.into_value(),
-            "at" => string
-                .at(args.expect("index")?, args.named("default")?)
-                .at(span)?
-                .into_value(),
-            "slice" => {
-                let start = args.expect("start")?;
-                let mut end = args.eat()?;
-                if end.is_none() {
-                    end = args.named("count")?.map(|c: i64| start + c);
-                }
-                string.slice(start, end).at(span)?.into_value()
-            }
-            "clusters" => string.clusters().into_value(),
-            "codepoints" => string.codepoints().into_value(),
-            "contains" => string.contains(args.expect("pattern")?).into_value(),
-            "starts-with" => string.starts_with(args.expect("pattern")?).into_value(),
-            "ends-with" => string.ends_with(args.expect("pattern")?).into_value(),
-            "find" => string.find(args.expect("pattern")?).into_value(),
-            "position" => string.position(args.expect("pattern")?).into_value(),
-            "match" => string.match_(args.expect("pattern")?).into_value(),
-            "matches" => string.matches(args.expect("pattern")?).into_value(),
-            "replace" => {
-                let pattern = args.expect("pattern")?;
-                let with = args.expect("string or function")?;
-                let count = args.named("count")?;
-                string.replace(vm, pattern, with, count)?.into_value()
-            }
-            "rev" => string.rev().into_value(),
-            "trim" => {
-                let pattern = args.eat()?;
-                let at = args.named("at")?;
-                let repeat = args.named("repeat")?.unwrap_or(true);
-                string.trim(pattern, at, repeat).into_value()
-            }
-            "split" => string.split(args.eat()?).into_value(),
-            _ => return missing(),
-        },
-
-        Value::Bytes(bytes) => match method {
-            "len" => bytes.len().into_value(),
-            "at" => bytes.at(args.expect("index")?, args.named("default")?).at(span)?,
-            "slice" => {
-                let start = args.expect("start")?;
-                let mut end = args.eat()?;
-                if end.is_none() {
-                    end = args.named("count")?.map(|c: i64| start + c);
-                }
-                bytes.slice(start, end).at(span)?.into_value()
-            }
-            _ => return missing(),
-        },
-
-        Value::Datetime(datetime) => match method {
-            "display" => datetime.display(args.eat()?).at(args.span)?.into_value(),
-            "year" => datetime.year().into_value(),
-            "month" => datetime.month().into_value(),
-            "weekday" => datetime.weekday().into_value(),
-            "day" => datetime.day().into_value(),
-            "hour" => datetime.hour().into_value(),
-            "minute" => datetime.minute().into_value(),
-            "second" => datetime.second().into_value(),
-            "ordinal" => datetime.ordinal().into_value(),
-            _ => return missing(),
-        },
-
-        Value::Duration(duration) => match method {
-            "seconds" => duration.seconds().into_value(),
-            "minutes" => duration.minutes().into_value(),
-            "hours" => duration.hours().into_value(),
-            "days" => duration.days().into_value(),
-            "weeks" => duration.weeks().into_value(),
-            _ => return missing(),
-        },
-
-        Value::Content(content) => match method {
-            "func" => content.func().into_value(),
-            "has" => content.has(&args.expect::<EcoString>("field")?).into_value(),
-            "at" => content
-                .at(&args.expect::<Str>("field")?, args.named("default")?)
-                .at(span)?,
-            "fields" => content.dict().into_value(),
-            "location" => content
-                .location()
-                .ok_or("this method can only be called on content returned by query(..)")
-                .at(span)?
-                .into_value(),
-            _ => return missing(),
-        },
-
-        Value::Array(array) => match method {
-            "len" => array.len().into_value(),
-            "first" => array.first().at(span)?.clone(),
-            "last" => array.last().at(span)?.clone(),
-            "at" => array.at(args.expect("index")?, args.named("default")?).at(span)?,
-            "slice" => {
-                let start = args.expect("start")?;
-                let mut end = args.eat()?;
-                if end.is_none() {
-                    end = args.named("count")?.map(|c: i64| start + c);
-                }
-                array.slice(start, end).at(span)?.into_value()
-            }
-            "contains" => array.contains(&args.expect("value")?).into_value(),
-            "find" => array.find(vm, args.expect("function")?)?.into_value(),
-            "position" => array.position(vm, args.expect("function")?)?.into_value(),
-            "filter" => array.filter(vm, args.expect("function")?)?.into_value(),
-            "map" => array.map(vm, args.expect("function")?)?.into_value(),
-            "fold" => {
-                array.fold(vm, args.expect("initial value")?, args.expect("function")?)?
-            }
-            "sum" => array.sum(args.named("default")?, span)?,
-            "product" => array.product(args.named("default")?, span)?,
-            "any" => array.any(vm, args.expect("function")?)?.into_value(),
-            "all" => array.all(vm, args.expect("function")?)?.into_value(),
-            "flatten" => array.flatten().into_value(),
-            "rev" => array.rev().into_value(),
-            "split" => array.split(args.expect("separator")?).into_value(),
-            "join" => {
-                let sep = args.eat()?;
-                let last = args.named("last")?;
-                array.join(sep, last).at(span)?
-            }
-            "intersperse" => array.intersperse(args.expect("separator")?).into_value(),
-            "sorted" => array.sorted(vm, span, args.named("key")?)?.into_value(),
-            "zip" => array.zip(&mut args)?.into_value(),
-            "enumerate" => array
-                .enumerate(args.named("start")?.unwrap_or(0))
-                .at(span)?
-                .into_value(),
-            "dedup" => array.dedup(vm, args.named("key")?)?.into_value(),
-            _ => return missing(),
-        },
-
-        Value::Dict(dict) => match method {
-            "len" => dict.len().into_value(),
-            "at" => dict
-                .at(&args.expect::<Str>("key")?, args.named("default")?)
-                .at(span)?,
-            "keys" => dict.keys().into_value(),
-            "values" => dict.values().into_value(),
-            "pairs" => dict.pairs().into_value(),
-            _ => {
-                return if matches!(dict.at(method, None), Ok(Value::Func(_))) {
-                    Err(missing_method(name, method))
-                        .hint(eco_format!(
-                            "to call the function stored in the dictionary, surround the field access with parentheses"
-                        ))
-                        .at(span)
-                } else {
-                    missing()
-                }
-            }
-        },
-
-        Value::Func(func) => match method {
-            "with" => func.with(args.take()).into_value(),
-            "where" => {
-                let fields = args.to_named();
-                args.items.retain(|arg| arg.name.is_none());
-                func.element()
-                    .ok_or("`where()` can only be called on element functions")
-                    .at(span)?
-                    .where_(fields)
-                    .into_value()
-            }
-            _ => return missing(),
-        },
-
-        Value::Length(length) => match method {
-            unit @ ("pt" | "cm" | "mm" | "inches") => {
-                if length.em != Em::zero() {
-                    return Err(eco_format!("cannot convert a length with non-zero em units ({length:?}) to {unit}"))
-                        .hint(eco_format!("use 'length.abs.{unit}()' instead to ignore its em component"))
-                        .at(span);
-                }
-                match unit {
-                    "pt" => length.abs.to_pt().into_value(),
-                    "cm" => length.abs.to_cm().into_value(),
-                    "mm" => length.abs.to_mm().into_value(),
-                    "inches" => length.abs.to_inches().into_value(),
-                    _ => unreachable!(),
-                }
-            }
-            _ => return missing(),
-        },
-
-        Value::Angle(angle) => match method {
-            "deg" => angle.to_deg().into_value(),
-            "rad" => angle.to_rad().into_value(),
-            _ => return missing(),
-        },
-
-        Value::Args(args) => match method {
-            "pos" => args.to_pos().into_value(),
-            "named" => args.to_named().into_value(),
-            _ => return missing(),
-        },
-
-        Value::Dyn(dynamic) => {
-            if let Some(location) = dynamic.downcast::<Location>() {
-                match method {
-                    "page" => vm.vt.introspector.page(*location).into_value(),
-                    "position" => vm.vt.introspector.position(*location).into_value(),
-                    "page-numbering" => vm.vt.introspector.page_numbering(*location),
-                    _ => return missing(),
-                }
-            } else if let Some(selector) = dynamic.downcast::<Selector>() {
-                match method {
-                    "or" => selector.clone().or(args.all::<Selector>()?).into_value(),
-                    "and" => selector.clone().and(args.all::<Selector>()?).into_value(),
-                    "before" => {
-                        let location = args.expect::<Selector>("selector")?;
-                        let inclusive =
-                            args.named_or_find::<bool>("inclusive")?.unwrap_or(true);
-                        selector.clone().before(location, inclusive).into_value()
-                    }
-                    "after" => {
-                        let location = args.expect::<Selector>("selector")?;
-                        let inclusive =
-                            args.named_or_find::<bool>("inclusive")?.unwrap_or(true);
-                        selector.clone().after(location, inclusive).into_value()
-                    }
-                    _ => return missing(),
-                }
-            } else if let Some(direction) = dynamic.downcast::<Dir>() {
-                match method {
-                    "axis" => direction.axis().description().into_value(),
-                    "start" => {
-                        GenAlign::from(Align::from(direction.start())).into_value()
-                    }
-                    "end" => GenAlign::from(Align::from(direction.end())).into_value(),
-                    "inv" => direction.inv().into_value(),
-                    _ => return missing(),
-                }
-            } else if let Some(align) = dynamic.downcast::<GenAlign>() {
-                match method {
-                    "axis" => align.axis().description().into_value(),
-                    "inv" => align.inv().into_value(),
-                    _ => return missing(),
-                }
-            } else if let Some(align2d) = dynamic.downcast::<Axes<GenAlign>>() {
-                match method {
-                    "inv" => align2d.map(GenAlign::inv).into_value(),
-                    _ => return missing(),
-                }
-            } else if let Some(plugin) = dynamic.downcast::<Plugin>() {
-                if plugin.iter().any(|func_name| func_name == method) {
-                    let bytes = args.all::<Bytes>()?;
-                    args.take().finish()?;
-                    plugin.call(method, bytes).at(span)?.into_value()
-                } else {
-                    return missing();
-                }
-            } else {
-                return (vm.items.library_method)(vm, &dynamic, method, args, span);
-            }
-        }
-=======
 /// Whether a specific method is mutating.
 pub fn is_mutating(method: &str) -> bool {
     matches!(method, "push" | "pop" | "insert" | "remove")
 }
->>>>>>> de902d87
 
 /// Whether a specific method is an accessor.
 pub fn is_accessor(method: &str) -> bool {
@@ -327,6 +16,7 @@
 
 /// List the available methods for a type and whether they take arguments.
 pub fn mutable_methods_on(ty: Type) -> &'static [(&'static str, bool)] {
+    // TODO: does Version::at need to be listed here?
     if ty == Type::of::<Array>() {
         &[
             ("first", false),
@@ -409,128 +99,6 @@
 
 /// The missing method error message.
 #[cold]
-<<<<<<< HEAD
-fn missing_method(type_name: &str, method: &str) -> String {
-    format!("type {type_name} has no method `{method}`")
-}
-
-/// List the available methods for a type and whether they take arguments.
-pub fn methods_on(type_name: &str) -> &[(&'static str, bool)] {
-    match type_name {
-        "color" => &[
-            ("lighten", true),
-            ("darken", true),
-            ("negate", false),
-            ("kind", false),
-            ("hex", false),
-            ("rgba", false),
-            ("cmyk", false),
-            ("luma", false),
-        ],
-        "version" => &[("at", true)],
-        "string" => &[
-            ("len", false),
-            ("at", true),
-            ("clusters", false),
-            ("codepoints", false),
-            ("contains", true),
-            ("ends-with", true),
-            ("find", true),
-            ("first", false),
-            ("last", false),
-            ("match", true),
-            ("matches", true),
-            ("position", true),
-            ("replace", true),
-            ("slice", true),
-            ("split", true),
-            ("starts-with", true),
-            ("trim", true),
-        ],
-        "bytes" => &[("len", false), ("at", true), ("slice", true)],
-        "datetime" => &[
-            ("display", true),
-            ("year", false),
-            ("month", false),
-            ("weekday", false),
-            ("day", false),
-            ("hour", false),
-            ("minute", false),
-            ("second", false),
-            ("ordinal", false),
-        ],
-        "duration" => &[
-            ("seconds", false),
-            ("minutes", false),
-            ("hours", false),
-            ("days", false),
-            ("weeks", false),
-        ],
-        "content" => &[
-            ("func", false),
-            ("has", true),
-            ("at", true),
-            ("fields", false),
-            ("location", false),
-        ],
-        "array" => &[
-            ("all", true),
-            ("any", true),
-            ("at", true),
-            ("contains", true),
-            ("filter", true),
-            ("find", true),
-            ("first", false),
-            ("flatten", false),
-            ("fold", true),
-            ("insert", true),
-            ("split", true),
-            ("join", true),
-            ("last", false),
-            ("len", false),
-            ("map", true),
-            ("pop", false),
-            ("position", true),
-            ("push", true),
-            ("remove", true),
-            ("rev", false),
-            ("slice", true),
-            ("sorted", false),
-            ("enumerate", false),
-            ("zip", true),
-        ],
-        "dictionary" => &[
-            ("at", true),
-            ("insert", true),
-            ("keys", false),
-            ("len", false),
-            ("pairs", false),
-            ("remove", true),
-            ("values", false),
-        ],
-        "function" => &[("where", true), ("with", true)],
-        "length" => &[("pt", false), ("cm", false), ("mm", false), ("inches", false)],
-        "angle" => &[("deg", false), ("rad", false)],
-        "arguments" => &[("named", false), ("pos", false)],
-        "location" => &[("page", false), ("position", false), ("page-numbering", false)],
-        "selector" => &[("or", true), ("and", true), ("before", true), ("after", true)],
-        "direction" => {
-            &[("axis", false), ("start", false), ("end", false), ("inv", false)]
-        }
-        "alignment" => &[("axis", false), ("inv", false)],
-        "2d alignment" => &[("inv", false)],
-        "counter" => &[
-            ("display", true),
-            ("at", true),
-            ("final", true),
-            ("step", true),
-            ("update", true),
-        ],
-        "state" => &[("display", true), ("at", true), ("final", true), ("update", true)],
-        _ => &[],
-    }
-=======
 fn missing_method(ty: Type, method: &str) -> String {
     format!("type {ty} has no method `{method}`")
->>>>>>> de902d87
 }