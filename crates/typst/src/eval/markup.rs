--- conflicted
+++ resolved
@@ -139,20 +139,12 @@
     fn eval(self, vm: &mut Vm) -> SourceResult<Self::Output> {
         let body = self.body();
         if body.exprs().next().is_none() {
-<<<<<<< HEAD
-            vm.vt
+            vm.engine
                 .tracer
                 .warn(warning!(
                     self.span(), "no text within stars";
                     hint: "using multiple consecutive stars (e.g. **) has no additional effect",
                 ));
-=======
-            vm.engine.tracer.warn(
-                warning!(self.span(), "no text within stars").with_hint(
-                    "using multiple consecutive stars (e.g. **) has no additional effect",
-                ),
-            );
->>>>>>> 85b1d1d4
         }
 
         Ok(StrongElem::new(body.eval(vm)?).pack())
