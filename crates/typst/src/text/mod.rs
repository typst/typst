//! Text handling.

mod case;
mod deco;
mod font;
mod item;
mod lang;
mod linebreak;
#[path = "lorem.rs"]
mod lorem_;
mod raw;
mod shift;
#[path = "smallcaps.rs"]
mod smallcaps_;
mod smartquote;
mod space;

pub use self::case::*;
pub use self::deco::*;
pub use self::font::*;
pub use self::item::*;
pub use self::lang::*;
pub use self::linebreak::*;
pub use self::lorem_::*;
pub use self::raw::*;
pub use self::shift::*;
pub use self::smallcaps_::*;
pub use self::smartquote::*;
pub use self::space::*;

use std::fmt::{self, Debug, Formatter};

use ecow::{eco_format, EcoString};
use rustybuzz::{Feature, Tag};
use ttf_parser::Rect;

<<<<<<< HEAD
use crate::diag::{bail, SourceResult, StrResult};
use crate::eval::Vm;
=======
use crate::diag::{bail, error, SourceResult, StrResult};
use crate::engine::Engine;
>>>>>>> 85b1d1d4
use crate::foundations::{
    cast, category, elem, Args, Array, Cast, Category, Construct, Content, Dict, Fold,
    NativeElement, Never, PlainText, Repr, Resolve, Scope, Set, Smart, StyleChain, Value,
};
use crate::layout::{Abs, Axis, Dir, Length, Rel};
use crate::model::ParElem;
use crate::syntax::Spanned;
use crate::visualize::{Color, Paint, RelativeTo};

/// Text styling.
///
/// The [text function]($text) is of particular interest.
#[category]
pub static TEXT: Category;

/// Hook up all `text` definitions.
pub(super) fn define(global: &mut Scope) {
    global.category(TEXT);
    global.define_elem::<TextElem>();
    global.define_elem::<LinebreakElem>();
    global.define_elem::<SmartQuoteElem>();
    global.define_elem::<SubElem>();
    global.define_elem::<SuperElem>();
    global.define_elem::<UnderlineElem>();
    global.define_elem::<OverlineElem>();
    global.define_elem::<StrikeElem>();
    global.define_elem::<HighlightElem>();
    global.define_elem::<RawElem>();
    global.define_func::<lower>();
    global.define_func::<upper>();
    global.define_func::<smallcaps>();
    global.define_func::<lorem>();
}

/// Customizes the look and layout of text in a variety of ways.
///
/// This function is used frequently, both with set rules and directly. While
/// the set rule is often the simpler choice, calling the `text` function
/// directly can be useful when passing text as an argument to another function.
///
/// # Example
/// ```example
/// #set text(18pt)
/// With a set rule.
///
/// #emph(text(blue)[
///   With a function call.
/// ])
/// ```
#[elem(Construct, PlainText, Repr)]
pub struct TextElem {
    /// A font family name or priority list of font family names.
    ///
    /// When processing text, Typst tries all specified font families in order
    /// until it finds a font that has the necessary glyphs. In the example
    /// below, the font `Inria Serif` is preferred, but since it does not
    /// contain Arabic glyphs, the arabic text uses `Noto Sans Arabic` instead.
    ///
    /// The collection of available fonts differs by platform:
    ///
    /// - In the web app, you can see the list of available fonts by clicking on
    ///   the "Ag" button. You can provide additional fonts by uploading `.ttf`
    ///   or `.otf` files into your project. They will be discovered
    ///   automatically.
    ///
    /// - Locally, Typst uses your installed system fonts. In addition, you can
    ///   use the `--font-path` argument or `TYPST_FONT_PATHS` environment
    ///   variable to add directories that should be scanned for fonts.
    ///
    /// ```example
    /// #set text(font: "PT Sans")
    /// This is sans-serif.
    ///
    /// #set text(font: (
    ///   "Inria Serif",
    ///   "Noto Sans Arabic",
    /// ))
    ///
    /// This is Latin. \
    /// هذا عربي.
    /// ```
    #[default(FontList(vec![FontFamily::new("Linux Libertine")]))]
    #[borrowed]
    #[ghost]
    pub font: FontList,

    /// Whether to allow last resort font fallback when the primary font list
    /// contains no match. This lets Typst search through all available fonts
    /// for the most similar one that has the necessary glyphs.
    ///
    /// _Note:_ Currently, there are no warnings when fallback is disabled and
    /// no glyphs are found. Instead, your text shows up in the form of "tofus":
    /// Small boxes that indicate the lack of an appropriate glyph. In the
    /// future, you will be able to instruct Typst to issue warnings so you know
    /// something is up.
    ///
    /// ```example
    /// #set text(font: "Inria Serif")
    /// هذا عربي
    ///
    /// #set text(fallback: false)
    /// هذا عربي
    /// ```
    #[default(true)]
    #[ghost]
    pub fallback: bool,

    /// The desired font style.
    ///
    /// When an italic style is requested and only an oblique one is available,
    /// it is used. Similarly, the other way around, an italic style can stand
    /// in for an oblique one.  When neither an italic nor an oblique style is
    /// available, Typst selects the normal style. Since most fonts are only
    /// available either in an italic or oblique style, the difference between
    /// italic and oblique style is rarely observable.
    ///
    /// If you want to emphasize your text, you should do so using the
    /// [emph]($emph) function instead. This makes it easy to adapt the style
    /// later if you change your mind about how to signify the emphasis.
    ///
    /// ```example
    /// #text(font: "Linux Libertine", style: "italic")[Italic]
    /// #text(font: "DejaVu Sans", style: "oblique")[Oblique]
    /// ```
    #[ghost]
    pub style: FontStyle,

    /// The desired thickness of the font's glyphs. Accepts an integer between
    /// `{100}` and `{900}` or one of the predefined weight names. When the
    /// desired weight is not available, Typst selects the font from the family
    /// that is closest in weight.
    ///
    /// If you want to strongly emphasize your text, you should do so using the
    /// [strong]($strong) function instead. This makes it easy to adapt the
    /// style later if you change your mind about how to signify the strong
    /// emphasis.
    ///
    /// ```example
    /// #set text(font: "IBM Plex Sans")
    ///
    /// #text(weight: "light")[Light] \
    /// #text(weight: "regular")[Regular] \
    /// #text(weight: "medium")[Medium] \
    /// #text(weight: 500)[Medium] \
    /// #text(weight: "bold")[Bold]
    /// ```
    #[ghost]
    pub weight: FontWeight,

    /// The desired width of the glyphs. Accepts a ratio between `{50%}` and
    /// `{200%}`. When the desired width is not available, Typst selects the
    /// font from the family that is closest in stretch. This will only stretch
    /// the text if a condensed or expanded version of the font is available.
    ///
    /// If you want to adjust the amount of space between characters instead of
    /// stretching the glyphs itself, use the [`tracking`]($text.tracking)
    /// property instead.
    ///
    /// ```example
    /// #text(stretch: 75%)[Condensed] \
    /// #text(stretch: 100%)[Normal]
    /// ```
    #[ghost]
    pub stretch: FontStretch,

    /// The size of the glyphs. This value forms the basis of the `em` unit:
    /// `{1em}` is equivalent to the font size.
    ///
    /// You can also give the font size itself in `em` units. Then, it is
    /// relative to the previous font size.
    ///
    /// ```example
    /// #set text(size: 20pt)
    /// very #text(1.5em)[big] text
    /// ```
    #[parse(args.named_or_find("size")?)]
    #[fold]
    #[default(Abs::pt(11.0))]
    #[ghost]
    pub size: TextSize,

    /// The glyph fill paint.
    ///
    /// ```example
    /// #set text(fill: red)
    /// This text is red.
    /// ```
    #[parse({
        let paint: Option<Spanned<Paint>> = args.named_or_find("fill")?;
        if let Some(paint) = &paint {
            if paint.v.relative() == Smart::Custom(RelativeTo::Self_) {
                bail!(
                    paint.span,
                    "gradients and patterns on text must be relative to the parent";
                    hint: "make sure to set `relative: auto` on your text fill"
                );
            }
        }
        paint.map(|paint| paint.v)
    })]
    #[default(Color::BLACK.into())]
    #[ghost]
    pub fill: Paint,

    /// The amount of space that should be added between characters.
    ///
    /// ```example
    /// #set text(tracking: 1.5pt)
    /// Distant text.
    /// ```
    #[resolve]
    #[ghost]
    pub tracking: Length,

    /// The amount of space between words.
    ///
    /// Can be given as an absolute length, but also relative to the width of
    /// the space character in the font.
    ///
    /// If you want to adjust the amount of space between characters rather than
    /// words, use the [`tracking`]($text.tracking) property instead.
    ///
    /// ```example
    /// #set text(spacing: 200%)
    /// Text with distant words.
    /// ```
    #[resolve]
    #[default(Rel::one())]
    #[ghost]
    pub spacing: Rel<Length>,

    /// Whether to automatically insert spacing between CJK and Latin characters.
    ///
    /// ```example
    /// #set text(cjk-latin-spacing: auto)
    /// 第4章介绍了基本的API。
    ///
    /// #set text(cjk-latin-spacing: none)
    /// 第4章介绍了基本的API。
    /// ```
    #[ghost]
    pub cjk_latin_spacing: Smart<Option<Never>>,

    /// An amount to shift the text baseline by.
    ///
    /// ```example
    /// A #text(baseline: 3pt)[lowered]
    /// word.
    /// ```
    #[resolve]
    #[ghost]
    pub baseline: Length,

    /// Whether certain glyphs can hang over into the margin in justified text.
    /// This can make justification visually more pleasing.
    ///
    /// ```example
    /// #set par(justify: true)
    /// This justified text has a hyphen in
    /// the paragraph's first line. Hanging
    /// the hyphen slightly into the margin
    /// results in a clearer paragraph edge.
    ///
    /// #set text(overhang: false)
    /// This justified text has a hyphen in
    /// the paragraph's first line. Hanging
    /// the hyphen slightly into the margin
    /// results in a clearer paragraph edge.
    /// ```
    #[default(true)]
    #[ghost]
    pub overhang: bool,

    /// The top end of the conceptual frame around the text used for layout and
    /// positioning. This affects the size of containers that hold text.
    ///
    /// ```example
    /// #set rect(inset: 0pt)
    /// #set text(size: 20pt)
    ///
    /// #set text(top-edge: "ascender")
    /// #rect(fill: aqua)[Typst]
    ///
    /// #set text(top-edge: "cap-height")
    /// #rect(fill: aqua)[Typst]
    /// ```
    #[default(TopEdge::Metric(TopEdgeMetric::CapHeight))]
    #[ghost]
    pub top_edge: TopEdge,

    /// The bottom end of the conceptual frame around the text used for layout
    /// and positioning. This affects the size of containers that hold text.
    ///
    /// ```example
    /// #set rect(inset: 0pt)
    /// #set text(size: 20pt)
    ///
    /// #set text(bottom-edge: "baseline")
    /// #rect(fill: aqua)[Typst]
    ///
    /// #set text(bottom-edge: "descender")
    /// #rect(fill: aqua)[Typst]
    /// ```
    #[default(BottomEdge::Metric(BottomEdgeMetric::Baseline))]
    #[ghost]
    pub bottom_edge: BottomEdge,

    /// An [ISO 639-1/2/3 language code.](https://en.wikipedia.org/wiki/ISO_639)
    ///
    /// Setting the correct language affects various parts of Typst:
    ///
    /// - The text processing pipeline can make more informed choices.
    /// - Hyphenation will use the correct patterns for the language.
    /// - [Smart quotes]($smartquote) turns into the correct quotes for the
    ///   language.
    /// - And all other things which are language-aware.
    ///
    /// ```example
    /// #set text(lang: "de")
    /// #outline()
    ///
    /// = Einleitung
    /// In diesem Dokument, ...
    /// ```
    #[default(Lang::ENGLISH)]
    #[ghost]
    pub lang: Lang,

    /// An [ISO 3166-1 alpha-2 region code.](https://en.wikipedia.org/wiki/ISO_3166-1_alpha-2)
    ///
    /// This lets the text processing pipeline make more informed choices.
    #[ghost]
    pub region: Option<Region>,

    /// The OpenType writing script.
    ///
    /// The combination of `{lang}` and `{script}` determine how font features,
    /// such as glyph substitution, are implemented. Frequently the value is a
    /// modified (all-lowercase) ISO 15924 script identifier, and the `math`
    /// writing script is used for features appropriate for mathematical
    /// symbols.
    ///
    /// When set to `{auto}`, the default and recommended setting, an
    /// appropriate script is chosen for each block of characters sharing a
    /// common Unicode script property.
    ///
    /// ```example
    /// #set text(
    ///   font: "Linux Libertine",
    ///   size: 20pt,
    /// )
    ///
    /// #let scedilla = [Ş]
    /// #scedilla // S with a cedilla
    ///
    /// #set text(lang: "ro", script: "latn")
    /// #scedilla // S with a subscript comma
    ///
    /// #set text(lang: "ro", script: "grek")
    /// #scedilla // S with a cedilla
    /// ```
    #[ghost]
    pub script: Smart<WritingScript>,

    /// The dominant direction for text and inline objects. Possible values are:
    ///
    /// - `{auto}`: Automatically infer the direction from the `lang` property.
    /// - `{ltr}`: Layout text from left to right.
    /// - `{rtl}`: Layout text from right to left.
    ///
    /// When writing in right-to-left scripts like Arabic or Hebrew, you should
    /// set the [text language]($text.lang) or direction. While individual runs
    /// of text are automatically layouted in the correct direction, setting the
    /// dominant direction gives the bidirectional reordering algorithm the
    /// necessary information to correctly place punctuation and inline objects.
    /// Furthermore, setting the direction affects the alignment values `start`
    /// and `end`, which are equivalent to `left` and `right` in `ltr` text and
    /// the other way around in `rtl` text.
    ///
    /// If you set this to `rtl` and experience bugs or in some way bad looking
    /// output, please do get in touch with us through the
    /// [contact form](https://typst.app/contact) or our
    /// [Discord server]($community/#discord)!
    ///
    /// ```example
    /// #set text(dir: rtl)
    /// هذا عربي.
    /// ```
    #[resolve]
    #[ghost]
    pub dir: TextDir,

    /// Whether to hyphenate text to improve line breaking. When `{auto}`, text
    /// will be hyphenated if and only if justification is enabled.
    ///
    /// Setting the [text language]($text.lang) ensures that the correct
    /// hyphenation patterns are used.
    ///
    /// ```example
    /// #set page(width: 200pt)
    ///
    /// #set par(justify: true)
    /// This text illustrates how
    /// enabling hyphenation can
    /// improve justification.
    ///
    /// #set text(hyphenate: false)
    /// This text illustrates how
    /// enabling hyphenation can
    /// improve justification.
    /// ```
    #[resolve]
    #[ghost]
    pub hyphenate: Hyphenate,

    /// Whether to apply kerning.
    ///
    /// When enabled, specific letter pairings move closer together or further
    /// apart for a more visually pleasing result. The example below
    /// demonstrates how decreasing the gap between the "T" and "o" results in a
    /// more natural look. Setting this to `{false}` disables kerning by turning
    /// off the OpenType `kern` font feature.
    ///
    /// ```example
    /// #set text(size: 25pt)
    /// Totally
    ///
    /// #set text(kerning: false)
    /// Totally
    /// ```
    #[default(true)]
    #[ghost]
    pub kerning: bool,

    /// Whether to apply stylistic alternates.
    ///
    /// Sometimes fonts contain alternative glyphs for the same codepoint.
    /// Setting this to `{true}` switches to these by enabling the OpenType
    /// `salt` font feature.
    ///
    /// ```example
    /// #set text(
    ///   font: "IBM Plex Sans",
    ///   size: 20pt,
    /// )
    ///
    /// 0, a, g, ß
    ///
    /// #set text(alternates: true)
    /// 0, a, g, ß
    /// ```
    #[default(false)]
    #[ghost]
    pub alternates: bool,

    /// Which stylistic set to apply. Font designers can categorize alternative
    /// glyphs forms into stylistic sets. As this value is highly font-specific,
    /// you need to consult your font to know which sets are available. When set
    /// to an integer between `{1}` and `{20}`, enables the corresponding
    /// OpenType font feature from `ss01`, ..., `ss20`.
    #[ghost]
    pub stylistic_set: Option<StylisticSet>,

    /// Whether standard ligatures are active.
    ///
    /// Certain letter combinations like "fi" are often displayed as a single
    /// merged glyph called a _ligature._ Setting this to `{false}` disables
    /// these ligatures by turning off the OpenType `liga` and `clig` font
    /// features.
    ///
    /// ```example
    /// #set text(size: 20pt)
    /// A fine ligature.
    ///
    /// #set text(ligatures: false)
    /// A fine ligature.
    /// ```
    #[default(true)]
    #[ghost]
    pub ligatures: bool,

    /// Whether ligatures that should be used sparingly are active. Setting this
    /// to `{true}` enables the OpenType `dlig` font feature.
    #[default(false)]
    #[ghost]
    pub discretionary_ligatures: bool,

    /// Whether historical ligatures are active. Setting this to `{true}`
    /// enables the OpenType `hlig` font feature.
    #[default(false)]
    #[ghost]
    pub historical_ligatures: bool,

    /// Which kind of numbers / figures to select. When set to `{auto}`, the
    /// default numbers for the font are used.
    ///
    /// ```example
    /// #set text(font: "Noto Sans", 20pt)
    /// #set text(number-type: "lining")
    /// Number 9.
    ///
    /// #set text(number-type: "old-style")
    /// Number 9.
    /// ```
    #[ghost]
    pub number_type: Smart<NumberType>,

    /// The width of numbers / figures. When set to `{auto}`, the default
    /// numbers for the font are used.
    ///
    /// ```example
    /// #set text(font: "Noto Sans", 20pt)
    /// #set text(number-width: "proportional")
    /// A 12 B 34. \
    /// A 56 B 78.
    ///
    /// #set text(number-width: "tabular")
    /// A 12 B 34. \
    /// A 56 B 78.
    /// ```
    #[ghost]
    pub number_width: Smart<NumberWidth>,

    /// Whether to have a slash through the zero glyph. Setting this to `{true}`
    /// enables the OpenType `zero` font feature.
    ///
    /// ```example
    /// 0, #text(slashed-zero: true)[0]
    /// ```
    #[default(false)]
    #[ghost]
    pub slashed_zero: bool,

    /// Whether to turn numbers into fractions. Setting this to `{true}`
    /// enables the OpenType `frac` font feature.
    ///
    /// It is not advisable to enable this property globally as it will mess
    /// with all appearances of numbers after a slash (e.g., in URLs). Instead,
    /// enable it locally when you want a fraction.
    ///
    /// ```example
    /// 1/2 \
    /// #text(fractions: true)[1/2]
    /// ```
    #[default(false)]
    #[ghost]
    pub fractions: bool,

    /// Raw OpenType features to apply.
    ///
    /// - If given an array of strings, sets the features identified by the
    ///   strings to `{1}`.
    /// - If given a dictionary mapping to numbers, sets the features
    ///   identified by the keys to the values.
    ///
    /// ```example
    /// // Enable the `frac` feature manually.
    /// #set text(features: ("frac",))
    /// 1/2
    /// ```
    #[fold]
    #[ghost]
    pub features: FontFeatures,

    /// Content in which all text is styled according to the other arguments.
    #[external]
    #[required]
    pub body: Content,

    /// The text.
    #[required]
    pub text: EcoString,

    /// A delta to apply on the font weight.
    #[internal]
    #[fold]
    #[ghost]
    pub delta: WeightDelta,

    /// Whether the font style should be inverted.
    #[internal]
    #[fold]
    #[default(false)]
    #[ghost]
    pub emph: ItalicToggle,

    /// Decorative lines.
    #[internal]
    #[fold]
    #[ghost]
    pub deco: Decoration,

    /// A case transformation that should be applied to the text.
    #[internal]
    #[ghost]
    pub case: Option<Case>,

    /// Whether small capital glyphs should be used. ("smcp")
    #[internal]
    #[default(false)]
    #[ghost]
    pub smallcaps: bool,
}

impl TextElem {
    /// Create a new packed text element.
    pub fn packed(text: impl Into<EcoString>) -> Content {
        Self::new(text.into()).pack()
    }
}

impl Repr for TextElem {
    fn repr(&self) -> EcoString {
        eco_format!("[{}]", self.text)
    }
}

impl Construct for TextElem {
    fn construct(engine: &mut Engine, args: &mut Args) -> SourceResult<Content> {
        // The text constructor is special: It doesn't create a text element.
        // Instead, it leaves the passed argument structurally unchanged, but
        // styles all text in it.
        let styles = Self::set(engine, args)?;
        let body = args.expect::<Content>("body")?;
        Ok(body.styled_with_map(styles))
    }
}

impl PlainText for TextElem {
    fn plain_text(&self, text: &mut EcoString) {
        text.push_str(self.text());
    }
}

/// A lowercased font family like "arial".
#[derive(Clone, Eq, PartialEq, Hash)]
pub struct FontFamily(EcoString);

impl FontFamily {
    /// Create a named font family variant.
    pub fn new(string: &str) -> Self {
        Self(string.to_lowercase().into())
    }

    /// The lowercased family name.
    pub fn as_str(&self) -> &str {
        &self.0
    }
}

impl Debug for FontFamily {
    fn fmt(&self, f: &mut Formatter) -> fmt::Result {
        self.0.fmt(f)
    }
}

cast! {
    FontFamily,
    self => self.0.into_value(),
    string: EcoString => Self::new(&string),
}

/// Font family fallback list.
#[derive(Debug, Default, Clone, Eq, PartialEq, Hash)]
pub struct FontList(pub Vec<FontFamily>);

impl<'a> IntoIterator for &'a FontList {
    type IntoIter = std::slice::Iter<'a, FontFamily>;
    type Item = &'a FontFamily;

    fn into_iter(self) -> Self::IntoIter {
        self.0.iter()
    }
}

cast! {
    FontList,
    self => if self.0.len() == 1 {
        self.0.into_iter().next().unwrap().0.into_value()
    } else {
        self.0.into_value()
    },
    family: FontFamily => Self(vec![family]),
    values: Array => Self(values.into_iter().map(|v| v.cast()).collect::<StrResult<_>>()?),
}

/// Resolve a prioritized iterator over the font families.
pub(crate) fn families(styles: StyleChain) -> impl Iterator<Item = &str> + Clone {
    const FALLBACKS: &[&str] = &[
        "linux libertine",
        "twitter color emoji",
        "noto color emoji",
        "apple color emoji",
        "segoe ui emoji",
    ];

    let tail = if TextElem::fallback_in(styles) { FALLBACKS } else { &[] };
    TextElem::font_in(styles)
        .into_iter()
        .map(|family| family.as_str())
        .chain(tail.iter().copied())
}

/// Resolve the font variant.
pub(crate) fn variant(styles: StyleChain) -> FontVariant {
    let mut variant = FontVariant::new(
        TextElem::style_in(styles),
        TextElem::weight_in(styles),
        TextElem::stretch_in(styles),
    );

    let delta = TextElem::delta_in(styles);
    variant.weight = variant
        .weight
        .thicken(delta.clamp(i16::MIN as i64, i16::MAX as i64) as i16);

    if TextElem::emph_in(styles) {
        variant.style = match variant.style {
            FontStyle::Normal => FontStyle::Italic,
            FontStyle::Italic => FontStyle::Normal,
            FontStyle::Oblique => FontStyle::Normal,
        }
    }

    variant
}

/// The size of text.
#[derive(Debug, Copy, Clone, Eq, PartialEq, Hash)]
pub struct TextSize(pub Length);

impl Fold for TextSize {
    type Output = Abs;

    fn fold(self, outer: Self::Output) -> Self::Output {
        self.0.em.at(outer) + self.0.abs
    }
}

cast! {
    TextSize,
    self => self.0.into_value(),
    v: Length => Self(v),
}

/// Specifies the top edge of text.
#[derive(Debug, Copy, Clone, Eq, PartialEq, Hash)]
pub enum TopEdge {
    /// An edge specified via font metrics or bounding box.
    Metric(TopEdgeMetric),
    /// An edge specified as a length.
    Length(Length),
}

impl TopEdge {
    /// Determine if the edge is specified from bounding box info.
    pub fn is_bounds(&self) -> bool {
        matches!(self, Self::Metric(TopEdgeMetric::Bounds))
    }

    /// Resolve the value of the text edge given a font's metrics.
    pub fn resolve(self, font_size: Abs, font: &Font, bbox: Option<Rect>) -> Abs {
        match self {
            TopEdge::Metric(metric) => {
                if let Ok(metric) = metric.try_into() {
                    font.metrics().vertical(metric).at(font_size)
                } else {
                    bbox.map(|bbox| (font.to_em(bbox.y_max)).at(font_size))
                        .unwrap_or_default()
                }
            }
            TopEdge::Length(length) => length.at(font_size),
        }
    }
}

cast! {
    TopEdge,
    self => match self {
        Self::Metric(metric) => metric.into_value(),
        Self::Length(length) => length.into_value(),
    },
    v: TopEdgeMetric => Self::Metric(v),
    v: Length => Self::Length(v),
}

/// Metrics that describe the top edge of text.
#[derive(Debug, Copy, Clone, Eq, PartialEq, Hash, Cast)]
pub enum TopEdgeMetric {
    /// The font's ascender, which typically exceeds the height of all glyphs.
    Ascender,
    /// The approximate height of uppercase letters.
    CapHeight,
    /// The approximate height of non-ascending lowercase letters.
    XHeight,
    /// The baseline on which the letters rest.
    Baseline,
    /// The top edge of the glyph's bounding box.
    Bounds,
}

impl TryInto<VerticalFontMetric> for TopEdgeMetric {
    type Error = ();

    fn try_into(self) -> Result<VerticalFontMetric, Self::Error> {
        match self {
            Self::Ascender => Ok(VerticalFontMetric::Ascender),
            Self::CapHeight => Ok(VerticalFontMetric::CapHeight),
            Self::XHeight => Ok(VerticalFontMetric::XHeight),
            Self::Baseline => Ok(VerticalFontMetric::Baseline),
            _ => Err(()),
        }
    }
}

/// Specifies the top edge of text.
#[derive(Debug, Copy, Clone, Eq, PartialEq, Hash)]
pub enum BottomEdge {
    /// An edge specified via font metrics or bounding box.
    Metric(BottomEdgeMetric),
    /// An edge specified as a length.
    Length(Length),
}

impl BottomEdge {
    /// Determine if the edge is specified from bounding box info.
    pub fn is_bounds(&self) -> bool {
        matches!(self, Self::Metric(BottomEdgeMetric::Bounds))
    }

    /// Resolve the value of the text edge given a font's metrics.
    pub fn resolve(self, font_size: Abs, font: &Font, bbox: Option<Rect>) -> Abs {
        match self {
            BottomEdge::Metric(metric) => {
                if let Ok(metric) = metric.try_into() {
                    font.metrics().vertical(metric).at(font_size)
                } else {
                    bbox.map(|bbox| (font.to_em(bbox.y_min)).at(font_size))
                        .unwrap_or_default()
                }
            }
            BottomEdge::Length(length) => length.at(font_size),
        }
    }
}

cast! {
    BottomEdge,
    self => match self {
        Self::Metric(metric) => metric.into_value(),
        Self::Length(length) => length.into_value(),
    },
    v: BottomEdgeMetric => Self::Metric(v),
    v: Length => Self::Length(v),
}

/// Metrics that describe the bottom edge of text.
#[derive(Debug, Copy, Clone, Eq, PartialEq, Hash, Cast)]
pub enum BottomEdgeMetric {
    /// The baseline on which the letters rest.
    Baseline,
    /// The font's descender, which typically exceeds the depth of all glyphs.
    Descender,
    /// The bottom edge of the glyph's bounding box.
    Bounds,
}

impl TryInto<VerticalFontMetric> for BottomEdgeMetric {
    type Error = ();

    fn try_into(self) -> Result<VerticalFontMetric, Self::Error> {
        match self {
            Self::Baseline => Ok(VerticalFontMetric::Baseline),
            Self::Descender => Ok(VerticalFontMetric::Descender),
            _ => Err(()),
        }
    }
}

/// The direction of text and inline objects in their line.
#[derive(Debug, Default, Copy, Clone, Eq, PartialEq, Hash)]
pub struct TextDir(pub Smart<Dir>);

cast! {
    TextDir,
    self => self.0.into_value(),
    v: Smart<Dir> => {
        if v.map_or(false, |dir| dir.axis() == Axis::Y) {
            bail!("text direction must be horizontal");
        }
        Self(v)
    },
}

impl Resolve for TextDir {
    type Output = Dir;

    fn resolve(self, styles: StyleChain) -> Self::Output {
        match self.0 {
            Smart::Auto => TextElem::lang_in(styles).dir(),
            Smart::Custom(dir) => dir,
        }
    }
}

/// Whether to hyphenate text.
#[derive(Debug, Default, Copy, Clone, Eq, PartialEq, Hash)]
pub struct Hyphenate(pub Smart<bool>);

cast! {
    Hyphenate,
    self => self.0.into_value(),
    v: Smart<bool> => Self(v),
}

impl Resolve for Hyphenate {
    type Output = bool;

    fn resolve(self, styles: StyleChain) -> Self::Output {
        match self.0 {
            Smart::Auto => ParElem::justify_in(styles),
            Smart::Custom(v) => v,
        }
    }
}

/// A stylistic set in a font.
#[derive(Debug, Copy, Clone, Eq, PartialEq, Hash)]
pub struct StylisticSet(u8);

impl StylisticSet {
    /// Create a new set, clamping to 1-20.
    pub fn new(index: u8) -> Self {
        Self(index.clamp(1, 20))
    }

    /// Get the value, guaranteed to be 1-20.
    pub fn get(self) -> u8 {
        self.0
    }
}

cast! {
    StylisticSet,
    self => self.0.into_value(),
    v: i64 => match v {
        1 ..= 20 => Self::new(v as u8),
        _ => bail!("stylistic set must be between 1 and 20"),
    },
}

/// Which kind of numbers / figures to select.
#[derive(Debug, Copy, Clone, Eq, PartialEq, Hash, Cast)]
pub enum NumberType {
    /// Numbers that fit well with capital text (the OpenType `lnum`
    /// font feature).
    Lining,
    /// Numbers that fit well into a flow of upper- and lowercase text (the
    /// OpenType `onum` font feature).
    OldStyle,
}

/// The width of numbers / figures.
#[derive(Debug, Copy, Clone, Eq, PartialEq, Hash, Cast)]
pub enum NumberWidth {
    /// Numbers with glyph-specific widths (the OpenType `pnum` font feature).
    Proportional,
    /// Numbers of equal width (the OpenType `tnum` font feature).
    Tabular,
}

/// OpenType font features settings.
#[derive(Debug, Default, Clone, Eq, PartialEq, Hash)]
pub struct FontFeatures(pub Vec<(Tag, u32)>);

cast! {
    FontFeatures,
    self => self.0
        .into_iter()
        .map(|(tag, num)| {
            let bytes = tag.to_bytes();
            let key = std::str::from_utf8(&bytes).unwrap_or_default();
            (key.into(), num.into_value())
        })
        .collect::<Dict>()
        .into_value(),
    values: Array => Self(values
        .into_iter()
        .map(|v| {
            let tag = v.cast::<EcoString>()?;
            Ok((Tag::from_bytes_lossy(tag.as_bytes()), 1))
        })
        .collect::<StrResult<_>>()?),
    values: Dict => Self(values
        .into_iter()
        .map(|(k, v)| {
            let num = v.cast::<u32>()?;
            let tag = Tag::from_bytes_lossy(k.as_bytes());
            Ok((tag, num))
        })
        .collect::<StrResult<_>>()?),
}

impl Fold for FontFeatures {
    type Output = Self;

    fn fold(mut self, outer: Self::Output) -> Self::Output {
        self.0.extend(outer.0);
        self
    }
}

/// Collect the OpenType features to apply.
pub(crate) fn features(styles: StyleChain) -> Vec<Feature> {
    let mut tags = vec![];
    let mut feat = |tag, value| {
        tags.push(Feature::new(Tag::from_bytes(tag), value, ..));
    };

    // Features that are on by default in Harfbuzz are only added if disabled.
    if !TextElem::kerning_in(styles) {
        feat(b"kern", 0);
    }

    // Features that are off by default in Harfbuzz are only added if enabled.
    if TextElem::smallcaps_in(styles) {
        feat(b"smcp", 1);
    }

    if TextElem::alternates_in(styles) {
        feat(b"salt", 1);
    }

    let storage;
    if let Some(set) = TextElem::stylistic_set_in(styles) {
        storage = [b's', b's', b'0' + set.get() / 10, b'0' + set.get() % 10];
        feat(&storage, 1);
    }

    if !TextElem::ligatures_in(styles) {
        feat(b"liga", 0);
        feat(b"clig", 0);
    }

    if TextElem::discretionary_ligatures_in(styles) {
        feat(b"dlig", 1);
    }

    if TextElem::historical_ligatures_in(styles) {
        feat(b"hilg", 1);
    }

    match TextElem::number_type_in(styles) {
        Smart::Auto => {}
        Smart::Custom(NumberType::Lining) => feat(b"lnum", 1),
        Smart::Custom(NumberType::OldStyle) => feat(b"onum", 1),
    }

    match TextElem::number_width_in(styles) {
        Smart::Auto => {}
        Smart::Custom(NumberWidth::Proportional) => feat(b"pnum", 1),
        Smart::Custom(NumberWidth::Tabular) => feat(b"tnum", 1),
    }

    if TextElem::slashed_zero_in(styles) {
        feat(b"zero", 1);
    }

    if TextElem::fractions_in(styles) {
        feat(b"frac", 1);
    }

    for (tag, value) in TextElem::features_in(styles).0 {
        tags.push(Feature::new(tag, value, ..))
    }

    tags
}

/// A toggle that turns on and off alternatingly if folded.
#[derive(Debug, Copy, Clone, Eq, PartialEq, Hash)]
pub struct ItalicToggle;

cast! {
    ItalicToggle,
    self => Value::None,
    _: Value => Self,
}

impl Fold for ItalicToggle {
    type Output = bool;

    fn fold(self, outer: Self::Output) -> Self::Output {
        !outer
    }
}

/// A delta that is summed up when folded.
#[derive(Debug, Copy, Clone, Eq, PartialEq, Hash)]
pub struct WeightDelta(pub i64);

cast! {
    WeightDelta,
    self => self.0.into_value(),
    v: i64 => Self(v),
}

impl Fold for WeightDelta {
    type Output = i64;

    fn fold(self, outer: Self::Output) -> Self::Output {
        outer + self.0
    }
}<|MERGE_RESOLUTION|>--- conflicted
+++ resolved
@@ -34,13 +34,9 @@
 use rustybuzz::{Feature, Tag};
 use ttf_parser::Rect;
 
-<<<<<<< HEAD
 use crate::diag::{bail, SourceResult, StrResult};
+use crate::engine::Engine;
 use crate::eval::Vm;
-=======
-use crate::diag::{bail, error, SourceResult, StrResult};
-use crate::engine::Engine;
->>>>>>> 85b1d1d4
 use crate::foundations::{
     cast, category, elem, Args, Array, Cast, Category, Construct, Content, Dict, Fold,
     NativeElement, Never, PlainText, Repr, Resolve, Scope, Set, Smart, StyleChain, Value,
