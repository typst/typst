//! Text handling.

mod case;
mod deco;
mod font;
mod item;
mod lang;
mod linebreak;
#[path = "lorem.rs"]
mod lorem_;
mod raw;
mod shift;
#[path = "smallcaps.rs"]
mod smallcaps_;
mod smartquote;
mod space;

pub use self::case::*;
pub use self::deco::*;
pub use self::font::*;
pub use self::item::*;
pub use self::lang::*;
pub use self::linebreak::*;
pub use self::lorem_::*;
pub use self::raw::*;
pub use self::shift::*;
pub use self::smallcaps_::*;
pub use self::smartquote::*;
pub use self::space::*;

use std::fmt::{self, Debug, Formatter};
use std::str::FromStr;

use ecow::{eco_format, EcoString};
use rustybuzz::{Feature, Tag};
use smallvec::SmallVec;
use ttf_parser::Rect;

<<<<<<< HEAD
use crate::diag::{bail, warning, HintedStrResult, SourceResult};
=======
use crate::diag::{bail, warning, At, Hint, SourceResult, StrResult};
>>>>>>> 23746ee1
use crate::engine::Engine;
use crate::foundations::{
    cast, category, dict, elem, Args, Array, Cast, Category, Construct, Content, Dict,
    Fold, NativeElement, Never, Packed, PlainText, Repr, Resolve, Scope, Set, Smart,
    StyleChain,
};
use crate::layout::{Abs, Axis, Dir, Em, Length, Ratio, Rel};
use crate::model::ParElem;
use crate::syntax::Spanned;
use crate::visualize::{Color, Paint, RelativeTo, Stroke};
use crate::World;

/// Text styling.
///
/// The [text function]($text) is of particular interest.
#[category]
pub static TEXT: Category;

/// Hook up all `text` definitions.
pub(super) fn define(global: &mut Scope) {
    global.category(TEXT);
    global.define_elem::<TextElem>();
    global.define_elem::<LinebreakElem>();
    global.define_elem::<SmartQuoteElem>();
    global.define_elem::<SubElem>();
    global.define_elem::<SuperElem>();
    global.define_elem::<UnderlineElem>();
    global.define_elem::<OverlineElem>();
    global.define_elem::<StrikeElem>();
    global.define_elem::<HighlightElem>();
    global.define_elem::<SmallcapsElem>();
    global.define_elem::<RawElem>();
    global.define_func::<lower>();
    global.define_func::<upper>();
    global.define_func::<lorem>();
}

/// Customizes the look and layout of text in a variety of ways.
///
/// This function is used frequently, both with set rules and directly. While
/// the set rule is often the simpler choice, calling the `text` function
/// directly can be useful when passing text as an argument to another function.
///
/// # Example
/// ```example
/// #set text(18pt)
/// With a set rule.
///
/// #emph(text(blue)[
///   With a function call.
/// ])
/// ```
#[elem(Debug, Construct, PlainText, Repr)]
pub struct TextElem {
    /// A font family name or priority list of font family names.
    ///
    /// When processing text, Typst tries all specified font families in order
    /// until it finds a font that has the necessary glyphs. In the example
    /// below, the font `Inria Serif` is preferred, but since it does not
    /// contain Arabic glyphs, the arabic text uses `Noto Sans Arabic` instead.
    ///
    /// The collection of available fonts differs by platform:
    ///
    /// - In the web app, you can see the list of available fonts by clicking on
    ///   the "Ag" button. You can provide additional fonts by uploading `.ttf`
    ///   or `.otf` files into your project. They will be discovered
    ///   automatically. The priority is: project fonts > server fonts.
    ///
    /// - Locally, Typst uses your installed system fonts or embedded fonts in
    ///   the CLI, which are `Linux Libertine`, `New Computer Modern`,
    ///   `New Computer Modern Math`, and `DejaVu Sans Mono`. In addition, you
    ///   can use the `--font-path` argument or `TYPST_FONT_PATHS` environment
    ///   variable to add directories that should be scanned for fonts. The
    ///   priority is: `--font-paths` > system fonts > embedded fonts. Run
    ///   `typst fonts` to see the fonts that Typst has discovered on your
    ///   system.
    ///
    /// ```example
    /// #set text(font: "PT Sans")
    /// This is sans-serif.
    ///
    /// #set text(font: (
    ///   "Inria Serif",
    ///   "Noto Sans Arabic",
    /// ))
    ///
    /// This is Latin. \
    /// هذا عربي.
    /// ```
    #[parse({
        let font_list: Option<Spanned<FontList>> = args.named("font")?;
        if let Some(font_list) = &font_list {
            let book = engine.world.book();
            for family in &font_list.v {
                if !book.contains_family(family.as_str()) {
                    engine.tracer.warn(warning!(
                        font_list.span,
                        "unknown font family: {}",
                        family.as_str(),
                    ));
                }
            }
        }
        font_list.map(|font_list| font_list.v)
    })]
    #[default(FontList(vec![FontFamily::new("Linux Libertine")]))]
    #[borrowed]
    #[ghost]
    pub font: FontList,

    /// Whether to allow last resort font fallback when the primary font list
    /// contains no match. This lets Typst search through all available fonts
    /// for the most similar one that has the necessary glyphs.
    ///
    /// _Note:_ Currently, there are no warnings when fallback is disabled and
    /// no glyphs are found. Instead, your text shows up in the form of "tofus":
    /// Small boxes that indicate the lack of an appropriate glyph. In the
    /// future, you will be able to instruct Typst to issue warnings so you know
    /// something is up.
    ///
    /// ```example
    /// #set text(font: "Inria Serif")
    /// هذا عربي
    ///
    /// #set text(fallback: false)
    /// هذا عربي
    /// ```
    #[default(true)]
    #[ghost]
    pub fallback: bool,

    /// The desired font style.
    ///
    /// When an italic style is requested and only an oblique one is available,
    /// it is used. Similarly, the other way around, an italic style can stand
    /// in for an oblique one.  When neither an italic nor an oblique style is
    /// available, Typst selects the normal style. Since most fonts are only
    /// available either in an italic or oblique style, the difference between
    /// italic and oblique style is rarely observable.
    ///
    /// If you want to emphasize your text, you should do so using the [emph]
    /// function instead. This makes it easy to adapt the style later if you
    /// change your mind about how to signify the emphasis.
    ///
    /// ```example
    /// #text(font: "Linux Libertine", style: "italic")[Italic]
    /// #text(font: "DejaVu Sans", style: "oblique")[Oblique]
    /// ```
    #[ghost]
    pub style: FontStyle,

    /// The desired thickness of the font's glyphs. Accepts an integer between
    /// `{100}` and `{900}` or one of the predefined weight names. When the
    /// desired weight is not available, Typst selects the font from the family
    /// that is closest in weight.
    ///
    /// If you want to strongly emphasize your text, you should do so using the
    /// [strong] function instead. This makes it easy to adapt the style later
    /// if you change your mind about how to signify the strong emphasis.
    ///
    /// ```example
    /// #set text(font: "IBM Plex Sans")
    ///
    /// #text(weight: "light")[Light] \
    /// #text(weight: "regular")[Regular] \
    /// #text(weight: "medium")[Medium] \
    /// #text(weight: 500)[Medium] \
    /// #text(weight: "bold")[Bold]
    /// ```
    #[ghost]
    pub weight: FontWeight,

    /// The desired width of the glyphs. Accepts a ratio between `{50%}` and
    /// `{200%}`. When the desired width is not available, Typst selects the
    /// font from the family that is closest in stretch. This will only stretch
    /// the text if a condensed or expanded version of the font is available.
    ///
    /// If you want to adjust the amount of space between characters instead of
    /// stretching the glyphs itself, use the [`tracking`]($text.tracking)
    /// property instead.
    ///
    /// ```example
    /// #text(stretch: 75%)[Condensed] \
    /// #text(stretch: 100%)[Normal]
    /// ```
    #[ghost]
    pub stretch: FontStretch,

    /// The size of the glyphs. This value forms the basis of the `em` unit:
    /// `{1em}` is equivalent to the font size.
    ///
    /// You can also give the font size itself in `em` units. Then, it is
    /// relative to the previous font size.
    ///
    /// ```example
    /// #set text(size: 20pt)
    /// very #text(1.5em)[big] text
    /// ```
    #[parse(args.named_or_find("size")?)]
    #[fold]
    #[default(TextSize(Abs::pt(11.0).into()))]
    #[resolve]
    #[ghost]
    pub size: TextSize,

    /// The glyph fill paint.
    ///
    /// ```example
    /// #set text(fill: red)
    /// This text is red.
    /// ```
    #[parse({
        let paint: Option<Spanned<Paint>> = args.named_or_find("fill")?;
        if let Some(paint) = &paint {
            if paint.v.relative() == Smart::Custom(RelativeTo::Self_) {
                bail!(
                    paint.span,
                    "gradients and patterns on text must be relative to the parent";
                    hint: "make sure to set `relative: auto` on your text fill"
                );
            }
        }
        paint.map(|paint| paint.v)
    })]
    #[default(Color::BLACK.into())]
    #[ghost]
    pub fill: Paint,

    /// How to stroke the text.
    ///
    /// ```example
    /// #text(stroke: 0.5pt + red)[Stroked]
    /// ```
    #[resolve]
    #[ghost]
    pub stroke: Option<Stroke>,

    /// The amount of space that should be added between characters.
    ///
    /// ```example
    /// #set text(tracking: 1.5pt)
    /// Distant text.
    /// ```
    #[resolve]
    #[ghost]
    pub tracking: Length,

    /// The amount of space between words.
    ///
    /// Can be given as an absolute length, but also relative to the width of
    /// the space character in the font.
    ///
    /// If you want to adjust the amount of space between characters rather than
    /// words, use the [`tracking`]($text.tracking) property instead.
    ///
    /// ```example
    /// #set text(spacing: 200%)
    /// Text with distant words.
    /// ```
    #[resolve]
    #[default(Rel::one())]
    #[ghost]
    pub spacing: Rel<Length>,

    /// Whether to automatically insert spacing between CJK and Latin characters.
    ///
    /// ```example
    /// #set text(cjk-latin-spacing: auto)
    /// 第4章介绍了基本的API。
    ///
    /// #set text(cjk-latin-spacing: none)
    /// 第4章介绍了基本的API。
    /// ```
    #[ghost]
    pub cjk_latin_spacing: Smart<Option<Never>>,

    /// An amount to shift the text baseline by.
    ///
    /// ```example
    /// A #text(baseline: 3pt)[lowered]
    /// word.
    /// ```
    #[resolve]
    #[ghost]
    pub baseline: Length,

    /// Whether certain glyphs can hang over into the margin in justified text.
    /// This can make justification visually more pleasing.
    ///
    /// ```example
    /// #set par(justify: true)
    /// This justified text has a hyphen in
    /// the paragraph's first line. Hanging
    /// the hyphen slightly into the margin
    /// results in a clearer paragraph edge.
    ///
    /// #set text(overhang: false)
    /// This justified text has a hyphen in
    /// the paragraph's first line. Hanging
    /// the hyphen slightly into the margin
    /// results in a clearer paragraph edge.
    /// ```
    #[default(true)]
    #[ghost]
    pub overhang: bool,

    /// The top end of the conceptual frame around the text used for layout and
    /// positioning. This affects the size of containers that hold text.
    ///
    /// ```example
    /// #set rect(inset: 0pt)
    /// #set text(size: 20pt)
    ///
    /// #set text(top-edge: "ascender")
    /// #rect(fill: aqua)[Typst]
    ///
    /// #set text(top-edge: "cap-height")
    /// #rect(fill: aqua)[Typst]
    /// ```
    #[default(TopEdge::Metric(TopEdgeMetric::CapHeight))]
    #[ghost]
    pub top_edge: TopEdge,

    /// The bottom end of the conceptual frame around the text used for layout
    /// and positioning. This affects the size of containers that hold text.
    ///
    /// ```example
    /// #set rect(inset: 0pt)
    /// #set text(size: 20pt)
    ///
    /// #set text(bottom-edge: "baseline")
    /// #rect(fill: aqua)[Typst]
    ///
    /// #set text(bottom-edge: "descender")
    /// #rect(fill: aqua)[Typst]
    /// ```
    #[default(BottomEdge::Metric(BottomEdgeMetric::Baseline))]
    #[ghost]
    pub bottom_edge: BottomEdge,

    /// An [ISO 639-1/2/3 language code.](https://en.wikipedia.org/wiki/ISO_639)
    ///
    /// Setting the correct language affects various parts of Typst:
    ///
    /// - The text processing pipeline can make more informed choices.
    /// - Hyphenation will use the correct patterns for the language.
    /// - [Smart quotes]($smartquote) turns into the correct quotes for the
    ///   language.
    /// - And all other things which are language-aware.
    ///
    /// ```example
    /// #set text(lang: "de")
    /// #outline()
    ///
    /// = Einleitung
    /// In diesem Dokument, ...
    /// ```
    #[parse(parse_lang(args)?)]
    #[default(Lang::ENGLISH)]
    #[ghost]
    pub lang: Lang,

    /// An [ISO 3166-1 alpha-2 region code.](https://en.wikipedia.org/wiki/ISO_3166-1_alpha-2)
    ///
    /// This lets the text processing pipeline make more informed choices.
    #[ghost]
    pub region: Option<Region>,

    /// The OpenType writing script.
    ///
    /// The combination of `{lang}` and `{script}` determine how font features,
    /// such as glyph substitution, are implemented. Frequently the value is a
    /// modified (all-lowercase) ISO 15924 script identifier, and the `math`
    /// writing script is used for features appropriate for mathematical
    /// symbols.
    ///
    /// When set to `{auto}`, the default and recommended setting, an
    /// appropriate script is chosen for each block of characters sharing a
    /// common Unicode script property.
    ///
    /// ```example
    /// #set text(
    ///   font: "Linux Libertine",
    ///   size: 20pt,
    /// )
    ///
    /// #let scedilla = [Ş]
    /// #scedilla // S with a cedilla
    ///
    /// #set text(lang: "ro", script: "latn")
    /// #scedilla // S with a subscript comma
    ///
    /// #set text(lang: "ro", script: "grek")
    /// #scedilla // S with a cedilla
    /// ```
    #[ghost]
    pub script: Smart<WritingScript>,

    /// The dominant direction for text and inline objects. Possible values are:
    ///
    /// - `{auto}`: Automatically infer the direction from the `lang` property.
    /// - `{ltr}`: Layout text from left to right.
    /// - `{rtl}`: Layout text from right to left.
    ///
    /// When writing in right-to-left scripts like Arabic or Hebrew, you should
    /// set the [text language]($text.lang) or direction. While individual runs
    /// of text are automatically layouted in the correct direction, setting the
    /// dominant direction gives the bidirectional reordering algorithm the
    /// necessary information to correctly place punctuation and inline objects.
    /// Furthermore, setting the direction affects the alignment values `start`
    /// and `end`, which are equivalent to `left` and `right` in `ltr` text and
    /// the other way around in `rtl` text.
    ///
    /// If you set this to `rtl` and experience bugs or in some way bad looking
    /// output, please do get in touch with us through the
    /// [contact form](https://typst.app/contact) or our
    /// [Discord server]($community/#discord)!
    ///
    /// ```example
    /// #set text(dir: rtl)
    /// هذا عربي.
    /// ```
    #[resolve]
    #[ghost]
    pub dir: TextDir,

    /// Whether to hyphenate text to improve line breaking. When `{auto}`, text
    /// will be hyphenated if and only if justification is enabled.
    ///
    /// Setting the [text language]($text.lang) ensures that the correct
    /// hyphenation patterns are used.
    ///
    /// ```example
    /// #set page(width: 200pt)
    ///
    /// #set par(justify: true)
    /// This text illustrates how
    /// enabling hyphenation can
    /// improve justification.
    ///
    /// #set text(hyphenate: false)
    /// This text illustrates how
    /// enabling hyphenation can
    /// improve justification.
    /// ```
    #[resolve]
    #[ghost]
    pub hyphenate: Hyphenate,

    /// The "cost" of various choices when laying out text. A higher cost means
    /// the layout engine will make the choice less often. Costs are specified
    /// as a ratio of the default cost, so `50%` will make text layout twice as
    /// eager to make a given choice, while `200%` will make it half as eager.
    ///
    /// Currently, the following costs can be customized:
    /// - `hyphenation`: splitting a word across multiple lines
    /// - `runt`: ending a paragraph with a line with a single word
    /// - `widow`: leaving a single line of paragraph on the next page
    /// - `orphan`: leaving single line of paragraph on the previous page
    ///
    /// Hyphenation is generally avoided by placing the whole word on the next
    /// line, so a higher hyphenation cost can result in awkward justification
    /// spacing.
    ///
    /// Runts are avoided by placing more or fewer words on previous lines, so a
    /// higher runt cost can result in more awkward in justification spacing.
    ///
    /// Text layout prevents widows and orphans by default because they are
    /// generally discouraged by style guides. However, in some contexts they
    /// are allowed because the prevention method, which moves a line to the
    /// next page, can result in an uneven number of lines between pages.
    /// The `widow` and `orphan` costs allow disabling these modifications.
    /// (Currently, 0% allows widows/orphans; anything else, including the
    /// default of `auto`, prevents them. More nuanced cost specification for
    /// these modifications is planned for the future.)
    ///
    /// The default costs are an acceptable balance, but some may find that it
    /// hyphenates or avoids runs too eagerly, breaking the flow of dense prose.
    /// A cost of 600% (six times the normal cost) may work better for such
    /// contexts.
    ///
    /// ```example
    /// #set text(hyphenate: true, size: 11.4pt)
    /// #set par(justify: true)
    ///
    /// #lorem(10)
    ///
    /// // Set hyphenation to ten times the normal cost.
    /// #set text(costs: (hyphenation: 1000%))
    ///
    /// #lorem(10)
    /// ```
    #[fold]
    pub costs: Costs,

    /// Whether to apply kerning.
    ///
    /// When enabled, specific letter pairings move closer together or further
    /// apart for a more visually pleasing result. The example below
    /// demonstrates how decreasing the gap between the "T" and "o" results in a
    /// more natural look. Setting this to `{false}` disables kerning by turning
    /// off the OpenType `kern` font feature.
    ///
    /// ```example
    /// #set text(size: 25pt)
    /// Totally
    ///
    /// #set text(kerning: false)
    /// Totally
    /// ```
    #[default(true)]
    #[ghost]
    pub kerning: bool,

    /// Whether to apply stylistic alternates.
    ///
    /// Sometimes fonts contain alternative glyphs for the same codepoint.
    /// Setting this to `{true}` switches to these by enabling the OpenType
    /// `salt` font feature.
    ///
    /// ```example
    /// #set text(
    ///   font: "IBM Plex Sans",
    ///   size: 20pt,
    /// )
    ///
    /// 0, a, g, ß
    ///
    /// #set text(alternates: true)
    /// 0, a, g, ß
    /// ```
    #[default(false)]
    #[ghost]
    pub alternates: bool,

    /// Which stylistic set to apply. Font designers can categorize alternative
    /// glyphs forms into stylistic sets. As this value is highly font-specific,
    /// you need to consult your font to know which sets are available. When set
    /// to an integer between `{1}` and `{20}`, enables the corresponding
    /// OpenType font feature from `ss01`, ..., `ss20`.
    #[ghost]
    pub stylistic_set: Option<StylisticSet>,

    /// Whether standard ligatures are active.
    ///
    /// Certain letter combinations like "fi" are often displayed as a single
    /// merged glyph called a _ligature._ Setting this to `{false}` disables
    /// these ligatures by turning off the OpenType `liga` and `clig` font
    /// features.
    ///
    /// ```example
    /// #set text(size: 20pt)
    /// A fine ligature.
    ///
    /// #set text(ligatures: false)
    /// A fine ligature.
    /// ```
    #[default(true)]
    #[ghost]
    pub ligatures: bool,

    /// Whether ligatures that should be used sparingly are active. Setting this
    /// to `{true}` enables the OpenType `dlig` font feature.
    #[default(false)]
    #[ghost]
    pub discretionary_ligatures: bool,

    /// Whether historical ligatures are active. Setting this to `{true}`
    /// enables the OpenType `hlig` font feature.
    #[default(false)]
    #[ghost]
    pub historical_ligatures: bool,

    /// Which kind of numbers / figures to select. When set to `{auto}`, the
    /// default numbers for the font are used.
    ///
    /// ```example
    /// #set text(font: "Noto Sans", 20pt)
    /// #set text(number-type: "lining")
    /// Number 9.
    ///
    /// #set text(number-type: "old-style")
    /// Number 9.
    /// ```
    #[ghost]
    pub number_type: Smart<NumberType>,

    /// The width of numbers / figures. When set to `{auto}`, the default
    /// numbers for the font are used.
    ///
    /// ```example
    /// #set text(font: "Noto Sans", 20pt)
    /// #set text(number-width: "proportional")
    /// A 12 B 34. \
    /// A 56 B 78.
    ///
    /// #set text(number-width: "tabular")
    /// A 12 B 34. \
    /// A 56 B 78.
    /// ```
    #[ghost]
    pub number_width: Smart<NumberWidth>,

    /// Whether to have a slash through the zero glyph. Setting this to `{true}`
    /// enables the OpenType `zero` font feature.
    ///
    /// ```example
    /// 0, #text(slashed-zero: true)[0]
    /// ```
    #[default(false)]
    #[ghost]
    pub slashed_zero: bool,

    /// Whether to turn numbers into fractions. Setting this to `{true}`
    /// enables the OpenType `frac` font feature.
    ///
    /// It is not advisable to enable this property globally as it will mess
    /// with all appearances of numbers after a slash (e.g., in URLs). Instead,
    /// enable it locally when you want a fraction.
    ///
    /// ```example
    /// 1/2 \
    /// #text(fractions: true)[1/2]
    /// ```
    #[default(false)]
    #[ghost]
    pub fractions: bool,

    /// Raw OpenType features to apply.
    ///
    /// - If given an array of strings, sets the features identified by the
    ///   strings to `{1}`.
    /// - If given a dictionary mapping to numbers, sets the features
    ///   identified by the keys to the values.
    ///
    /// ```example
    /// // Enable the `frac` feature manually.
    /// #set text(features: ("frac",))
    /// 1/2
    /// ```
    #[fold]
    #[ghost]
    pub features: FontFeatures,

    /// Content in which all text is styled according to the other arguments.
    #[external]
    #[required]
    pub body: Content,

    /// The text.
    #[required]
    pub text: EcoString,

    /// The offset of the text in the text syntax node referenced by this
    /// element's span.
    #[internal]
    #[ghost]
    pub span_offset: usize,

    /// A delta to apply on the font weight.
    #[internal]
    #[fold]
    #[ghost]
    pub delta: WeightDelta,

    /// Whether the font style should be inverted.
    #[internal]
    #[fold]
    #[default(ItalicToggle(false))]
    #[ghost]
    pub emph: ItalicToggle,

    /// Decorative lines.
    #[internal]
    #[fold]
    #[ghost]
    pub deco: SmallVec<[Decoration; 1]>,

    /// A case transformation that should be applied to the text.
    #[internal]
    #[ghost]
    pub case: Option<Case>,

    /// Whether small capital glyphs should be used. ("smcp")
    #[internal]
    #[default(false)]
    #[ghost]
    pub smallcaps: bool,
}

impl TextElem {
    /// Create a new packed text element.
    pub fn packed(text: impl Into<EcoString>) -> Content {
        Self::new(text.into()).pack()
    }
}

impl Debug for TextElem {
    fn fmt(&self, f: &mut Formatter) -> fmt::Result {
        write!(f, "Text({})", self.text)
    }
}

impl Repr for TextElem {
    fn repr(&self) -> EcoString {
        eco_format!("[{}]", self.text)
    }
}

impl Construct for TextElem {
    fn construct(engine: &mut Engine, args: &mut Args) -> SourceResult<Content> {
        // The text constructor is special: It doesn't create a text element.
        // Instead, it leaves the passed argument structurally unchanged, but
        // styles all text in it.
        let styles = Self::set(engine, args)?;
        let body = args.expect::<Content>("body")?;
        Ok(body.styled_with_map(styles))
    }
}

impl PlainText for Packed<TextElem> {
    fn plain_text(&self, text: &mut EcoString) {
        text.push_str(self.text());
    }
}

/// A lowercased font family like "arial".
#[derive(Clone, Eq, PartialEq, Hash)]
pub struct FontFamily(EcoString);

impl FontFamily {
    /// Create a named font family variant.
    pub fn new(string: &str) -> Self {
        Self(string.to_lowercase().into())
    }

    /// The lowercased family name.
    pub fn as_str(&self) -> &str {
        &self.0
    }
}

impl Debug for FontFamily {
    fn fmt(&self, f: &mut Formatter) -> fmt::Result {
        self.0.fmt(f)
    }
}

cast! {
    FontFamily,
    self => self.0.into_value(),
    string: EcoString => Self::new(&string),
}

/// Font family fallback list.
#[derive(Debug, Default, Clone, Eq, PartialEq, Hash)]
pub struct FontList(pub Vec<FontFamily>);

impl<'a> IntoIterator for &'a FontList {
    type IntoIter = std::slice::Iter<'a, FontFamily>;
    type Item = &'a FontFamily;

    fn into_iter(self) -> Self::IntoIter {
        self.0.iter()
    }
}

cast! {
    FontList,
    self => if self.0.len() == 1 {
        self.0.into_iter().next().unwrap().0.into_value()
    } else {
        self.0.into_value()
    },
    family: FontFamily => Self(vec![family]),
    values: Array => Self(values.into_iter().map(|v| v.cast()).collect::<HintedStrResult<_>>()?),
}

/// Resolve a prioritized iterator over the font families.
pub(crate) fn families(styles: StyleChain) -> impl Iterator<Item = &str> + Clone {
    const FALLBACKS: &[&str] = &[
        "linux libertine",
        "twitter color emoji",
        "noto color emoji",
        "apple color emoji",
        "segoe ui emoji",
    ];

    let tail = if TextElem::fallback_in(styles) { FALLBACKS } else { &[] };
    TextElem::font_in(styles)
        .into_iter()
        .map(|family| family.as_str())
        .chain(tail.iter().copied())
}

/// Resolve the font variant.
pub(crate) fn variant(styles: StyleChain) -> FontVariant {
    let mut variant = FontVariant::new(
        TextElem::style_in(styles),
        TextElem::weight_in(styles),
        TextElem::stretch_in(styles),
    );

    let WeightDelta(delta) = TextElem::delta_in(styles);
    variant.weight = variant
        .weight
        .thicken(delta.clamp(i16::MIN as i64, i16::MAX as i64) as i16);

    if TextElem::emph_in(styles).0 {
        variant.style = match variant.style {
            FontStyle::Normal => FontStyle::Italic,
            FontStyle::Italic => FontStyle::Normal,
            FontStyle::Oblique => FontStyle::Normal,
        }
    }

    variant
}

/// The size of text.
#[derive(Debug, Copy, Clone, Eq, PartialEq, Hash)]
pub struct TextSize(pub Length);

impl Fold for TextSize {
    fn fold(self, outer: Self) -> Self {
        // Multiply the two linear functions.
        Self(Length {
            em: Em::new(self.0.em.get() * outer.0.em.get()),
            abs: self.0.em.get() * outer.0.abs + self.0.abs,
        })
    }
}

impl Resolve for TextSize {
    type Output = Abs;

    fn resolve(self, styles: StyleChain) -> Self::Output {
        self.0.resolve(styles)
    }
}

cast! {
    TextSize,
    self => self.0.into_value(),
    v: Length => Self(v),
}

/// Specifies the top edge of text.
#[derive(Debug, Copy, Clone, Eq, PartialEq, Hash)]
pub enum TopEdge {
    /// An edge specified via font metrics or bounding box.
    Metric(TopEdgeMetric),
    /// An edge specified as a length.
    Length(Length),
}

impl TopEdge {
    /// Determine if the edge is specified from bounding box info.
    pub fn is_bounds(&self) -> bool {
        matches!(self, Self::Metric(TopEdgeMetric::Bounds))
    }

    /// Resolve the value of the text edge given a font's metrics.
    pub fn resolve(self, font_size: Abs, font: &Font, bbox: Option<Rect>) -> Abs {
        match self {
            TopEdge::Metric(metric) => {
                if let Ok(metric) = metric.try_into() {
                    font.metrics().vertical(metric).at(font_size)
                } else {
                    bbox.map(|bbox| (font.to_em(bbox.y_max)).at(font_size))
                        .unwrap_or_default()
                }
            }
            TopEdge::Length(length) => length.at(font_size),
        }
    }
}

cast! {
    TopEdge,
    self => match self {
        Self::Metric(metric) => metric.into_value(),
        Self::Length(length) => length.into_value(),
    },
    v: TopEdgeMetric => Self::Metric(v),
    v: Length => Self::Length(v),
}

/// Metrics that describe the top edge of text.
#[derive(Debug, Copy, Clone, Eq, PartialEq, Hash, Cast)]
pub enum TopEdgeMetric {
    /// The font's ascender, which typically exceeds the height of all glyphs.
    Ascender,
    /// The approximate height of uppercase letters.
    CapHeight,
    /// The approximate height of non-ascending lowercase letters.
    XHeight,
    /// The baseline on which the letters rest.
    Baseline,
    /// The top edge of the glyph's bounding box.
    Bounds,
}

impl TryInto<VerticalFontMetric> for TopEdgeMetric {
    type Error = ();

    fn try_into(self) -> Result<VerticalFontMetric, Self::Error> {
        match self {
            Self::Ascender => Ok(VerticalFontMetric::Ascender),
            Self::CapHeight => Ok(VerticalFontMetric::CapHeight),
            Self::XHeight => Ok(VerticalFontMetric::XHeight),
            Self::Baseline => Ok(VerticalFontMetric::Baseline),
            _ => Err(()),
        }
    }
}

/// Specifies the top edge of text.
#[derive(Debug, Copy, Clone, Eq, PartialEq, Hash)]
pub enum BottomEdge {
    /// An edge specified via font metrics or bounding box.
    Metric(BottomEdgeMetric),
    /// An edge specified as a length.
    Length(Length),
}

impl BottomEdge {
    /// Determine if the edge is specified from bounding box info.
    pub fn is_bounds(&self) -> bool {
        matches!(self, Self::Metric(BottomEdgeMetric::Bounds))
    }

    /// Resolve the value of the text edge given a font's metrics.
    pub fn resolve(self, font_size: Abs, font: &Font, bbox: Option<Rect>) -> Abs {
        match self {
            BottomEdge::Metric(metric) => {
                if let Ok(metric) = metric.try_into() {
                    font.metrics().vertical(metric).at(font_size)
                } else {
                    bbox.map(|bbox| (font.to_em(bbox.y_min)).at(font_size))
                        .unwrap_or_default()
                }
            }
            BottomEdge::Length(length) => length.at(font_size),
        }
    }
}

cast! {
    BottomEdge,
    self => match self {
        Self::Metric(metric) => metric.into_value(),
        Self::Length(length) => length.into_value(),
    },
    v: BottomEdgeMetric => Self::Metric(v),
    v: Length => Self::Length(v),
}

/// Metrics that describe the bottom edge of text.
#[derive(Debug, Copy, Clone, Eq, PartialEq, Hash, Cast)]
pub enum BottomEdgeMetric {
    /// The baseline on which the letters rest.
    Baseline,
    /// The font's descender, which typically exceeds the depth of all glyphs.
    Descender,
    /// The bottom edge of the glyph's bounding box.
    Bounds,
}

impl TryInto<VerticalFontMetric> for BottomEdgeMetric {
    type Error = ();

    fn try_into(self) -> Result<VerticalFontMetric, Self::Error> {
        match self {
            Self::Baseline => Ok(VerticalFontMetric::Baseline),
            Self::Descender => Ok(VerticalFontMetric::Descender),
            _ => Err(()),
        }
    }
}

/// The direction of text and inline objects in their line.
#[derive(Debug, Default, Copy, Clone, Eq, PartialEq, Hash)]
pub struct TextDir(pub Smart<Dir>);

cast! {
    TextDir,
    self => self.0.into_value(),
    v: Smart<Dir> => {
        if v.is_custom_and(|dir| dir.axis() == Axis::Y) {
            bail!("text direction must be horizontal");
        }
        Self(v)
    },
}

impl Resolve for TextDir {
    type Output = Dir;

    fn resolve(self, styles: StyleChain) -> Self::Output {
        match self.0 {
            Smart::Auto => TextElem::lang_in(styles).dir(),
            Smart::Custom(dir) => dir,
        }
    }
}

/// Whether to hyphenate text.
#[derive(Debug, Default, Copy, Clone, Eq, PartialEq, Hash)]
pub struct Hyphenate(pub Smart<bool>);

cast! {
    Hyphenate,
    self => self.0.into_value(),
    v: Smart<bool> => Self(v),
}

impl Resolve for Hyphenate {
    type Output = bool;

    fn resolve(self, styles: StyleChain) -> Self::Output {
        match self.0 {
            Smart::Auto => ParElem::justify_in(styles),
            Smart::Custom(v) => v,
        }
    }
}

/// A stylistic set in a font.
#[derive(Debug, Copy, Clone, Eq, PartialEq, Hash)]
pub struct StylisticSet(u8);

impl StylisticSet {
    /// Create a new set, clamping to 1-20.
    pub fn new(index: u8) -> Self {
        Self(index.clamp(1, 20))
    }

    /// Get the value, guaranteed to be 1-20.
    pub fn get(self) -> u8 {
        self.0
    }
}

cast! {
    StylisticSet,
    self => self.0.into_value(),
    v: i64 => match v {
        1 ..= 20 => Self::new(v as u8),
        _ => bail!("stylistic set must be between 1 and 20"),
    },
}

/// Which kind of numbers / figures to select.
#[derive(Debug, Copy, Clone, Eq, PartialEq, Hash, Cast)]
pub enum NumberType {
    /// Numbers that fit well with capital text (the OpenType `lnum`
    /// font feature).
    Lining,
    /// Numbers that fit well into a flow of upper- and lowercase text (the
    /// OpenType `onum` font feature).
    OldStyle,
}

/// The width of numbers / figures.
#[derive(Debug, Copy, Clone, Eq, PartialEq, Hash, Cast)]
pub enum NumberWidth {
    /// Numbers with glyph-specific widths (the OpenType `pnum` font feature).
    Proportional,
    /// Numbers of equal width (the OpenType `tnum` font feature).
    Tabular,
}

/// OpenType font features settings.
#[derive(Debug, Default, Clone, Eq, PartialEq, Hash)]
pub struct FontFeatures(pub Vec<(Tag, u32)>);

cast! {
    FontFeatures,
    self => self.0
        .into_iter()
        .map(|(tag, num)| {
            let bytes = tag.to_bytes();
            let key = std::str::from_utf8(&bytes).unwrap_or_default();
            (key.into(), num.into_value())
        })
        .collect::<Dict>()
        .into_value(),
    values: Array => Self(values
        .into_iter()
        .map(|v| {
            let tag = v.cast::<EcoString>()?;
            Ok((Tag::from_bytes_lossy(tag.as_bytes()), 1))
        })
        .collect::<HintedStrResult<_>>()?),
    values: Dict => Self(values
        .into_iter()
        .map(|(k, v)| {
            let num = v.cast::<u32>()?;
            let tag = Tag::from_bytes_lossy(k.as_bytes());
            Ok((tag, num))
        })
        .collect::<HintedStrResult<_>>()?),
}

impl Fold for FontFeatures {
    fn fold(self, outer: Self) -> Self {
        Self(self.0.fold(outer.0))
    }
}

/// Collect the OpenType features to apply.
pub(crate) fn features(styles: StyleChain) -> Vec<Feature> {
    let mut tags = vec![];
    let mut feat = |tag, value| {
        tags.push(Feature::new(Tag::from_bytes(tag), value, ..));
    };

    // Features that are on by default in Harfbuzz are only added if disabled.
    if !TextElem::kerning_in(styles) {
        feat(b"kern", 0);
    }

    // Features that are off by default in Harfbuzz are only added if enabled.
    if TextElem::smallcaps_in(styles) {
        feat(b"smcp", 1);
    }

    if TextElem::alternates_in(styles) {
        feat(b"salt", 1);
    }

    let storage;
    if let Some(set) = TextElem::stylistic_set_in(styles) {
        storage = [b's', b's', b'0' + set.get() / 10, b'0' + set.get() % 10];
        feat(&storage, 1);
    }

    if !TextElem::ligatures_in(styles) {
        feat(b"liga", 0);
        feat(b"clig", 0);
    }

    if TextElem::discretionary_ligatures_in(styles) {
        feat(b"dlig", 1);
    }

    if TextElem::historical_ligatures_in(styles) {
        feat(b"hilg", 1);
    }

    match TextElem::number_type_in(styles) {
        Smart::Auto => {}
        Smart::Custom(NumberType::Lining) => feat(b"lnum", 1),
        Smart::Custom(NumberType::OldStyle) => feat(b"onum", 1),
    }

    match TextElem::number_width_in(styles) {
        Smart::Auto => {}
        Smart::Custom(NumberWidth::Proportional) => feat(b"pnum", 1),
        Smart::Custom(NumberWidth::Tabular) => feat(b"tnum", 1),
    }

    if TextElem::slashed_zero_in(styles) {
        feat(b"zero", 1);
    }

    if TextElem::fractions_in(styles) {
        feat(b"frac", 1);
    }

    for (tag, value) in TextElem::features_in(styles).0 {
        tags.push(Feature::new(tag, value, ..))
    }

    tags
}

/// A toggle that turns on and off alternatingly if folded.
#[derive(Debug, Copy, Clone, Eq, PartialEq, Hash)]
pub struct ItalicToggle(pub bool);

impl Fold for ItalicToggle {
    fn fold(self, outer: Self) -> Self {
        Self(self.0 ^ outer.0)
    }
}

/// A delta that is summed up when folded.
#[derive(Debug, Default, Copy, Clone, Eq, PartialEq, Hash)]
pub struct WeightDelta(pub i64);

impl Fold for WeightDelta {
    fn fold(self, outer: Self) -> Self {
        Self(outer.0 + self.0)
    }
}

/// Costs for various layout decisions.
///
/// Costs are updated (prioritizing the later value) when folded.
#[derive(Debug, Default, Copy, Clone, Eq, PartialEq, Hash)]
#[non_exhaustive]
pub struct Costs {
    hyphenation: Option<Ratio>,
    runt: Option<Ratio>,
    widow: Option<Ratio>,
    orphan: Option<Ratio>,
}

impl Costs {
    #[must_use]
    pub fn hyphenation(&self) -> Ratio {
        self.hyphenation.unwrap_or(Ratio::one())
    }

    #[must_use]
    pub fn runt(&self) -> Ratio {
        self.runt.unwrap_or(Ratio::one())
    }

    #[must_use]
    pub fn widow(&self) -> Ratio {
        self.widow.unwrap_or(Ratio::one())
    }

    #[must_use]
    pub fn orphan(&self) -> Ratio {
        self.orphan.unwrap_or(Ratio::one())
    }
}

impl Fold for Costs {
    #[inline]
    fn fold(self, outer: Self) -> Self {
        Self {
            hyphenation: self.hyphenation.or(outer.hyphenation),
            runt: self.runt.or(outer.runt),
            widow: self.widow.or(outer.widow),
            orphan: self.orphan.or(outer.orphan),
        }
    }
}

cast! {
    Costs,
    self => dict![
        "hyphenation" => self.hyphenation(),
        "runt" => self.runt(),
        "widow" => self.widow(),
        "orphan" => self.orphan(),
    ].into_value(),
    mut v: Dict => {
        let ret = Self {
            hyphenation: v.take("hyphenation").ok().map(|v| v.cast()).transpose()?,
            runt: v.take("runt").ok().map(|v| v.cast()).transpose()?,
            widow: v.take("widow").ok().map(|v| v.cast()).transpose()?,
            orphan: v.take("orphan").ok().map(|v| v.cast()).transpose()?,
        };
        v.finish(&["hyphenation", "runt", "widow", "orphan"])?;
        ret
    },
}

/// Function to parse the language argument.
/// Provides a hint if a region is used in the language parameter.
fn parse_lang(args: &mut Args) -> SourceResult<Option<Lang>> {
    let Some(Spanned { v: iso, span }) = args.named::<Spanned<EcoString>>("lang")? else {
        return Ok(None);
    };

    let result = Lang::from_str(&iso);
    if result.is_err() {
        if let Some((lang, region)) = iso.split_once('-') {
            if Lang::from_str(lang).is_ok() && Region::from_str(region).is_ok() {
                return result
                    .hint(eco_format!(
                        "you should leave only \"{}\" in the `lang` parameter and specify \"{}\" in the `region` parameter",
                        lang, region,
                    ))
                    .at(span)
                    .map(Some);
            }
        }
    }
    result.at(span).map(Some)
}<|MERGE_RESOLUTION|>--- conflicted
+++ resolved
@@ -36,11 +36,7 @@
 use smallvec::SmallVec;
 use ttf_parser::Rect;
 
-<<<<<<< HEAD
-use crate::diag::{bail, warning, HintedStrResult, SourceResult};
-=======
-use crate::diag::{bail, warning, At, Hint, SourceResult, StrResult};
->>>>>>> 23746ee1
+use crate::diag::{bail, warning, At, Hint, HintedStrResult, SourceResult};
 use crate::engine::Engine;
 use crate::foundations::{
     cast, category, dict, elem, Args, Array, Cast, Category, Construct, Content, Dict,
