use ecow::EcoString;
use unicode_segmentation::UnicodeSegmentation;

use crate::diag::{bail, HintedStrResult, StrResult};
use crate::foundations::{
    array, cast, dict, elem, Array, Dict, FromValue, Packed, PlainText, Smart, Str,
};
use crate::layout::Dir;
use crate::syntax::is_newline;
use crate::text::{
    defaulted_translation_cascade, Lang, Region, Translation, DEFAULT_TRANSLATION,
};

/// A language-aware quote that reacts to its context.
///
/// Automatically turns into an appropriate opening or closing quote based on
/// the active [text language]($text.lang).
///
/// # Example
/// ```example
/// "This is in quotes."
///
/// #set text(lang: "de")
/// "Das ist in Anführungszeichen."
///
/// #set text(lang: "fr")
/// "C'est entre guillemets."
/// ```
///
/// # Syntax
/// This function also has dedicated syntax: The normal quote characters
/// (`'` and `"`). Typst automatically makes your quotes smart.
#[elem(name = "smartquote", PlainText)]
pub struct SmartQuoteElem {
    /// Whether this should be a double quote.
    #[default(true)]
    pub double: bool,

    /// Whether smart quotes are enabled.
    ///
    /// To disable smartness for a single quote, you can also escape it with a
    /// backslash.
    ///
    /// ```example
    /// #set smartquote(enabled: false)
    ///
    /// These are "dumb" quotes.
    /// ```
    #[default(true)]
    pub enabled: bool,

    /// Whether to use alternative quotes.
    ///
    /// Does nothing for languages that don't have alternative quotes, or if
    /// explicit quotes were set.
    ///
    /// ```example
    /// #set text(lang: "de")
    /// #set smartquote(alternative: true)
    ///
    /// "Das ist in anderen Anführungszeichen."
    /// ```
    #[default(false)]
    pub alternative: bool,

    /// The quotes to use.
    ///
    /// - When set to `{auto}`, the appropriate single quotes for the
    ///   [text language]($text.lang) will be used. This is the default.
    /// - Custom quotes can be passed as a string, array, or dictionary of either
    ///   - [string]($str): a string consisting of two characters containing the
    ///     opening and closing double quotes (characters here refer to Unicode
    ///     grapheme clusters)
    ///   - [array]: an array containing the opening and closing double quotes
    ///   - [dictionary]: an array containing the double and single quotes, each
    ///     specified as either `{auto}`, string, or array
    ///
    /// ```example
    /// #set text(lang: "de")
    /// 'Das sind normale Anführungszeichen.'
    ///
    /// #set smartquote(quotes: "()")
    /// "Das sind eigene Anführungszeichen."
    ///
    /// #set smartquote(quotes: (single: ("[[", "]]"),  double: auto))
    /// 'Das sind eigene Anführungszeichen.'
    /// ```
    #[borrowed]
    pub quotes: Smart<SmartQuoteDict>,
}

impl PlainText for Packed<SmartQuoteElem> {
    fn plain_text(&self, text: &mut EcoString) {
        if self.double.unwrap_or(true) {
            text.push_str("\"");
        } else {
            text.push_str("'");
        }
    }
}

/// A smart quote substitutor with zero lookahead.
#[derive(Debug, Clone)]
pub struct SmartQuoter {
    /// The amount of quotes that have been opened.
    depth: u8,
    /// Each bit indicates whether the quote at this nesting depth is a double.
    /// Maximum supported depth is thus 32.
    kinds: u32,
}

impl SmartQuoter {
    /// Start quoting.
    pub fn new() -> Self {
        Self { depth: 0, kinds: 0 }
    }

    /// Determine which smart quote to substitute given this quoter's nesting
    /// state and the character immediately preceding the quote.
    pub fn quote<'a>(
        &mut self,
        before: Option<char>,
        quotes: &SmartQuotes<'a>,
        double: bool,
    ) -> &'a str {
        let opened = self.top();
        let before = before.unwrap_or(' ');

        // If we are after a number and haven't most recently opened a quote of
        // this kind, produce a prime. Otherwise, we prefer a closing quote.
        if before.is_numeric() && opened != Some(double) {
            return if double { "″" } else { "′" };
        }

        // If we have a single smart quote, didn't recently open a single
        // quotation, and are after an alphabetic char, interpret this as an
        // apostrophe.
        if !double && opened != Some(false) && before.is_alphabetic() {
            return "’";
        }

        // If the most recently opened quotation is of this kind and the
        // previous char does not indicate a nested quotation, close it.
        if opened == Some(double)
            && !before.is_whitespace()
            && !is_newline(before)
            && !is_opening_bracket(before)
        {
            self.pop();
            return quotes.close(double);
        }

        // Otherwise, open a new the quotation.
        self.push(double);
        quotes.open(double)
    }

    /// The top of our quotation stack. Returns `Some(double)` for the most
    /// recently opened quote or `None` if we didn't open one.
    fn top(&self) -> Option<bool> {
        self.depth.checked_sub(1).map(|i| (self.kinds >> i) & 1 == 1)
    }

    /// Push onto the quotation stack.
    fn push(&mut self, double: bool) {
        if self.depth < 32 {
            self.kinds |= (double as u32) << self.depth;
            self.depth += 1;
        }
    }

    /// Pop from the quotation stack.
    fn pop(&mut self) {
        self.depth -= 1;
        self.kinds &= (1 << self.depth) - 1;
    }
}

impl Default for SmartQuoter {
    fn default() -> Self {
        Self::new()
    }
}

/// Whether the character is an opening bracket, parenthesis, or brace.
fn is_opening_bracket(c: char) -> bool {
    matches!(c, '(' | '{' | '[')
}

/// Decides which quotes to substitute smart quotes with.
pub struct SmartQuotes<'s> {
    /// The opening single quote.
    pub single_open: &'s str,
    /// The closing single quote.
    pub single_close: &'s str,
    /// The opening double quote.
    pub double_open: &'s str,
    /// The closing double quote.
    pub double_close: &'s str,
}

impl<'s> SmartQuotes<'s> {
<<<<<<< HEAD
    /// Create smartquotes with the given quotes, optionally falling back to
    /// the defaults for a language and region.
    pub fn new(
=======
    /// Create a new `Quotes` struct with the given quotes, optionally falling
    /// back to the defaults for a language and region.
    ///
    /// The language should be specified as an all-lowercase ISO 639-1 code, the
    /// region as an all-uppercase ISO 3166-alpha2 code.
    ///
    /// Currently, the supported languages are: English, Czech, Danish, German,
    /// Swiss / Liechtensteinian German, Estonian, Icelandic, Italian, Latin,
    /// Lithuanian, Latvian, Slovak, Slovenian, Spanish, Bosnian, Finnish,
    /// Swedish, French, Hungarian, Polish, Romanian, Japanese, Traditional
    /// Chinese, Russian, and Norwegian.
    ///
    /// For unknown languages, the English quotes are used as fallback.
    pub fn get(
>>>>>>> e6cdcc53
        quotes: &'s Smart<SmartQuoteDict>,
        lang: Lang,
        region: Option<Region>,
        alternative: bool,
    ) -> Self {
        let translation = defaulted_translation_cascade(lang, region);
        let single_left = if alternative {
            (translation, DEFAULT_TRANSLATION).alternate_left_single_quote()
        } else {
            (translation, DEFAULT_TRANSLATION).left_single_quote()
        }
        .unwrap();
        let single_right = if alternative {
            (translation, DEFAULT_TRANSLATION).alternate_right_single_quote()
        } else {
            (translation, DEFAULT_TRANSLATION).right_single_quote()
        }
        .unwrap();
        let double_left = if alternative {
            (translation, DEFAULT_TRANSLATION).alternate_left_double_quote()
        } else {
            (translation, DEFAULT_TRANSLATION).left_double_quote()
        }
        .unwrap();
        let double_right = if alternative {
            (translation, DEFAULT_TRANSLATION).alternate_right_double_quote()
        } else {
            (translation, DEFAULT_TRANSLATION).right_double_quote()
        }
        .unwrap();

        fn inner_or_default<'s>(
            quotes: Smart<&'s SmartQuoteDict>,
            f: impl FnOnce(&'s SmartQuoteDict) -> Smart<&'s SmartQuoteSet>,
            default: [&'s str; 2],
        ) -> [&'s str; 2] {
            match quotes.and_then(f) {
                Smart::Auto => default,
                Smart::Custom(SmartQuoteSet { open, close }) => {
                    [open, close].map(|s| s.as_str())
                }
            }
        }

        let quotes = quotes.as_ref();
        let [single_open, single_close] = inner_or_default(
            quotes,
            |q| q.single.as_ref(),
            if lang.dir() == Dir::RTL {
                [single_right, single_left]
            } else {
                [single_left, single_right]
            },
        );
        let [double_open, double_close] = inner_or_default(
            quotes,
            |q| q.double.as_ref(),
            if lang.dir() == Dir::RTL {
                [double_right, double_left]
            } else {
                [double_left, double_right]
            },
        );

        Self {
            single_open,
            single_close,
            double_open,
            double_close,
        }
    }

    /// The opening quote.
    pub fn open(&self, double: bool) -> &'s str {
        if double {
            self.double_open
        } else {
            self.single_open
        }
    }

    /// The closing quote.
    pub fn close(&self, double: bool) -> &'s str {
        if double {
            self.double_close
        } else {
            self.single_close
        }
    }
}

/// An opening and closing quote.
#[derive(Debug, Clone, Eq, PartialEq, Hash)]
pub struct SmartQuoteSet {
    open: EcoString,
    close: EcoString,
}

cast! {
    SmartQuoteSet,
    self => array![self.open, self.close].into_value(),
    value: Array => {
        let [open, close] = array_to_set(value)?;
        Self { open, close }
    },
    value: Str => {
        let [open, close] = str_to_set(value.as_str())?;
        Self { open, close }
    },
}

fn str_to_set(value: &str) -> StrResult<[EcoString; 2]> {
    let mut iter = value.graphemes(true);
    match (iter.next(), iter.next(), iter.next()) {
        (Some(open), Some(close), None) => Ok([open.into(), close.into()]),
        _ => {
            let count = value.graphemes(true).count();
            bail!(
                "expected 2 characters, found {count} character{}",
                if count > 1 { "s" } else { "" }
            );
        }
    }
}

fn array_to_set(value: Array) -> HintedStrResult<[EcoString; 2]> {
    let value = value.as_slice();
    if value.len() != 2 {
        bail!(
            "expected 2 quotes, found {} quote{}",
            value.len(),
            if value.len() > 1 { "s" } else { "" }
        );
    }

    let open: EcoString = value[0].clone().cast()?;
    let close: EcoString = value[1].clone().cast()?;

    Ok([open, close])
}

/// A dict of single and double quotes.
#[derive(Debug, Clone, Eq, PartialEq, Hash)]
pub struct SmartQuoteDict {
    double: Smart<SmartQuoteSet>,
    single: Smart<SmartQuoteSet>,
}

cast! {
    SmartQuoteDict,
    self => dict! { "double" => self.double, "single" => self.single }.into_value(),
    mut value: Dict => {
        let keys = ["double", "single"];

        let double = value
            .take("double")
            .ok()
            .map(FromValue::from_value)
            .transpose()?
            .unwrap_or(Smart::Auto);
        let single = value
            .take("single")
            .ok()
            .map(FromValue::from_value)
            .transpose()?
            .unwrap_or(Smart::Auto);

        value.finish(&keys)?;

        Self { single, double }
    },
    value: SmartQuoteSet => Self {
        double: Smart::Custom(value),
        single: Smart::Auto,
    },
}<|MERGE_RESOLUTION|>--- conflicted
+++ resolved
@@ -200,26 +200,9 @@
 }
 
 impl<'s> SmartQuotes<'s> {
-<<<<<<< HEAD
     /// Create smartquotes with the given quotes, optionally falling back to
     /// the defaults for a language and region.
-    pub fn new(
-=======
-    /// Create a new `Quotes` struct with the given quotes, optionally falling
-    /// back to the defaults for a language and region.
-    ///
-    /// The language should be specified as an all-lowercase ISO 639-1 code, the
-    /// region as an all-uppercase ISO 3166-alpha2 code.
-    ///
-    /// Currently, the supported languages are: English, Czech, Danish, German,
-    /// Swiss / Liechtensteinian German, Estonian, Icelandic, Italian, Latin,
-    /// Lithuanian, Latvian, Slovak, Slovenian, Spanish, Bosnian, Finnish,
-    /// Swedish, French, Hungarian, Polish, Romanian, Japanese, Traditional
-    /// Chinese, Russian, and Norwegian.
-    ///
-    /// For unknown languages, the English quotes are used as fallback.
     pub fn get(
->>>>>>> e6cdcc53
         quotes: &'s Smart<SmartQuoteDict>,
         lang: Lang,
         region: Option<Region>,
