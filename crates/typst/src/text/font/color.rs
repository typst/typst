--- conflicted
+++ resolved
@@ -186,16 +186,9 @@
     )
     .ok()?;
 
-<<<<<<< HEAD
     let y_shift = Abs::pt(upem.to_pt() - y_max);
     let position = Point::new(Abs::pt(x_min), y_shift);
-    let size = Axes::new(Abs::pt(width), Abs::pt(height));
-=======
-    let y_shift = Abs::raw(upem.to_raw() - y_max);
-
-    let position = Point::new(Abs::raw(x_min), y_shift);
     let size = Size::new(Abs::pt(width), Abs::pt(height));
->>>>>>> f1f2de88
     frame.push(position, FrameItem::Image(image, size, Span::detached()));
 
     Some(())
