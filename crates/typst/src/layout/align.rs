use std::ops::Add;

use ecow::{eco_format, EcoString};

use crate::diag::{bail, SourceResult, StrResult};
use crate::engine::Engine;
use crate::foundations::{
    cast, elem, func, scope, ty, CastInfo, Content, Fold, FromValue, IntoValue, Packed,
    Reflect, Repr, Resolve, Show, StyleChain, Value,
};
use crate::layout::{Abs, Axes, Axis, Dir, Side};
use crate::text::TextElem;

/// Aligns content horizontally and vertically.
///
/// # Example
/// ```example
/// #set align(center)
///
/// Centered text, a sight to see \
/// In perfect balance, visually \
/// Not left nor right, it stands alone \
/// A work of art, a visual throne
/// ```
#[elem(Show)]
pub struct AlignElem {
    /// The [alignment]($alignment) along both axes.
    ///
    /// ```example
    /// #set page(height: 6cm)
    /// #set text(lang: "ar")
    ///
    /// مثال
    /// #align(
    ///   end + horizon,
    ///   rect(inset: 12pt)[ركن]
    /// )
    /// ```
    #[positional]
    #[fold]
    #[default]
    pub alignment: Alignment,

    /// The content to align.
    #[required]
    pub body: Content,
}

impl Show for Packed<AlignElem> {
    #[typst_macros::time(name = "align", span = self.span())]
    fn show(&self, _: &mut Engine, styles: StyleChain) -> SourceResult<Content> {
        Ok(self
            .body()
            .clone()
            .styled(AlignElem::set_alignment(self.alignment(styles))))
    }
}

/// Where to [align]($align) something along an axis.
///
/// Possible values are:
/// - `start`: Aligns at the [start]($direction.start) of the [text
///   direction]($text.dir).
/// - `end`: Aligns at the [end]($direction.end) of the [text
///   direction]($text.dir).
/// - `left`: Align at the left.
/// - `center`: Aligns in the middle, horizontally.
/// - `right`: Aligns at the right.
/// - `top`: Aligns at the top.
/// - `horizon`: Aligns in the middle, vertically.
/// - `bottom`: Align at the bottom.
///
/// These values are available globally and also in the alignment type's scope,
/// so you can write either of the following two:
///
/// ```example
/// #align(center)[Hi]
/// #align(alignment.center)[Hi]
/// ```
///
/// # 2D alignments
/// To align along both axes at the same time, add the two alignments using the
/// `+` operator. For example, `top + right` aligns the content to the top right
/// corner.
///
/// ```example
/// #set page(height: 3cm)
/// #align(center + bottom)[Hi]
/// ```
///
/// # Fields
/// The `x` and `y` fields hold the alignment's horizontal and vertical
/// components, respectively (as yet another `alignment`). They may be `{none}`.
///
/// ```example
/// #(top + right).x \
/// #left.x \
/// #left.y (none)
/// ```
#[ty(scope)]
#[derive(Debug, Copy, Clone, Eq, PartialEq, Hash)]
pub enum Alignment {
    H(HAlignment),
    V(VAlignment),
    Both(HAlignment, VAlignment),
}

impl Alignment {
    /// The horizontal component.
    pub const fn x(self) -> Option<HAlignment> {
        match self {
            Self::H(h) | Self::Both(h, _) => Some(h),
            Self::V(_) => None,
        }
    }

    /// The vertical component.
    pub const fn y(self) -> Option<VAlignment> {
        match self {
            Self::V(v) | Self::Both(_, v) => Some(v),
            Self::H(_) => None,
        }
    }

    /// Normalize the alignment to a LTR-TTB space.
    pub fn fix(self, text_dir: Dir) -> Axes<FixedAlignment> {
        Axes::new(
            self.x().unwrap_or_default().fix(text_dir),
            self.y().unwrap_or_default().fix(),
        )
    }
}

#[scope]
impl Alignment {
    pub const START: Self = Alignment::H(HAlignment::Start);
    pub const LEFT: Self = Alignment::H(HAlignment::Left);
    pub const CENTER: Self = Alignment::H(HAlignment::Center);
    pub const RIGHT: Self = Alignment::H(HAlignment::Right);
    pub const END: Self = Alignment::H(HAlignment::End);
    pub const TOP: Self = Alignment::V(VAlignment::Top);
    pub const HORIZON: Self = Alignment::V(VAlignment::Horizon);
    pub const BOTTOM: Self = Alignment::V(VAlignment::Bottom);

    /// The axis this alignment belongs to.
    /// - `{"horizontal"}` for `start`, `left`, `center`, `right`, and `end`
    /// - `{"vertical"}` for `top`, `horizon`, and `bottom`
    /// - `{none}` for 2-dimensional alignments
    ///
    /// ```example
    /// #left.axis() \
    /// #bottom.axis()
    /// ```
    #[func]
    pub const fn axis(self) -> Option<Axis> {
        match self {
            Self::H(_) => Some(Axis::X),
            Self::V(_) => Some(Axis::Y),
            Self::Both(..) => None,
        }
    }

    /// The inverse alignment.
    ///
    /// ```example
    /// #top.inv() \
    /// #left.inv() \
    /// #center.inv() \
    /// #(left + bottom).inv()
    /// ```
    #[func(title = "Inverse")]
    pub const fn inv(self) -> Alignment {
        match self {
            Self::H(h) => Self::H(h.inv()),
            Self::V(v) => Self::V(v.inv()),
            Self::Both(h, v) => Self::Both(h.inv(), v.inv()),
        }
    }
}

impl Default for Alignment {
    fn default() -> Self {
        HAlignment::default() + VAlignment::default()
    }
}

impl Add for Alignment {
    type Output = StrResult<Self>;

    fn add(self, rhs: Self) -> Self::Output {
        match (self, rhs) {
            (Self::H(h), Self::V(v)) | (Self::V(v), Self::H(h)) => Ok(h + v),
            (Self::H(_), Self::H(_)) => bail!("cannot add two horizontal alignments"),
            (Self::V(_), Self::V(_)) => bail!("cannot add two vertical alignments"),
            (Self::H(_), Self::Both(..)) | (Self::Both(..), Self::H(_)) => {
                bail!("cannot add a horizontal and a 2D alignment")
            }
            (Self::V(_), Self::Both(..)) | (Self::Both(..), Self::V(_)) => {
                bail!("cannot add a vertical and a 2D alignment")
            }
            (Self::Both(..), Self::Both(..)) => {
                bail!("cannot add two 2D alignments")
            }
        }
    }
}

impl Repr for Alignment {
    fn repr(&self) -> EcoString {
        match self {
            Self::H(h) => h.repr(),
            Self::V(v) => v.repr(),
            Self::Both(h, v) => eco_format!("{} + {}", h.repr(), v.repr()),
        }
    }
}

impl Fold for Alignment {
    fn fold(self, outer: Self) -> Self {
        match (self, outer) {
            (Self::H(h), Self::V(v) | Self::Both(_, v)) => Self::Both(h, v),
            (Self::V(v), Self::H(h) | Self::Both(h, _)) => Self::Both(h, v),
            _ => self,
        }
    }
}

impl Resolve for Alignment {
    type Output = Axes<FixedAlignment>;

    fn resolve(self, styles: StyleChain) -> Self::Output {
        self.fix(TextElem::dir_in(styles))
    }
}

impl From<Side> for Alignment {
    fn from(side: Side) -> Self {
        match side {
            Side::Left => Self::LEFT,
            Side::Top => Self::TOP,
            Side::Right => Self::RIGHT,
            Side::Bottom => Self::BOTTOM,
        }
    }
}

/// Where to align something horizontally.
#[derive(Debug, Default, Copy, Clone, Eq, PartialEq, Hash)]
pub enum HAlignment {
    #[default]
    Start,
    Left,
    Center,
    Right,
    End,
}

impl HAlignment {
    /// The inverse horizontal alignment.
    pub const fn inv(self) -> Self {
        match self {
            Self::Start => Self::End,
            Self::Left => Self::Right,
            Self::Center => Self::Center,
            Self::Right => Self::Left,
            Self::End => Self::Start,
        }
    }

    /// Resolve the axis alignment based on the horizontal direction.
    pub const fn fix(self, dir: Dir) -> FixedAlignment {
        match (self, dir.is_positive()) {
            (Self::Start, true) | (Self::End, false) => FixedAlignment::Start,
            (Self::Left, _) => FixedAlignment::Start,
            (Self::Center, _) => FixedAlignment::Center,
            (Self::Right, _) => FixedAlignment::End,
            (Self::End, true) | (Self::Start, false) => FixedAlignment::End,
        }
    }
}

impl Repr for HAlignment {
    fn repr(&self) -> EcoString {
        match self {
            Self::Start => "start".into(),
            Self::Left => "left".into(),
            Self::Center => "center".into(),
            Self::Right => "right".into(),
            Self::End => "end".into(),
        }
    }
}

impl Add<VAlignment> for HAlignment {
    type Output = Alignment;

    fn add(self, rhs: VAlignment) -> Self::Output {
        Alignment::Both(self, rhs)
    }
}

impl From<HAlignment> for Alignment {
    fn from(align: HAlignment) -> Self {
        Self::H(align)
    }
}

impl TryFrom<Alignment> for HAlignment {
    type Error = EcoString;

    fn try_from(value: Alignment) -> StrResult<Self> {
        match value {
            Alignment::H(h) => Ok(h),
            v => bail!(
                "expected `start`, `left`, `center`, `right`, or `end`, found {}",
                v.repr()
            ),
        }
    }
}

impl Resolve for HAlignment {
    type Output = FixedAlignment;

    fn resolve(self, styles: StyleChain) -> Self::Output {
        self.fix(TextElem::dir_in(styles))
    }
}

cast! {
    HAlignment,
    self => Alignment::H(self).into_value(),
    align: Alignment => Self::try_from(align)?,
}

/// A horizontal alignment which only allows `left`/`right` and `start`/`end`,
/// thus excluding `center`.
#[derive(Debug, Default, Copy, Clone, Eq, PartialEq, Hash)]
pub enum OuterHAlignment {
    #[default]
    Start,
    Left,
    Right,
    End,
}

impl OuterHAlignment {
    /// Resolve the axis alignment based on the horizontal direction.
    pub const fn fix(self, dir: Dir) -> FixedAlignment {
        match (self, dir.is_positive()) {
            (Self::Start, true) | (Self::End, false) => FixedAlignment::Start,
            (Self::Left, _) => FixedAlignment::Start,
            (Self::Right, _) => FixedAlignment::End,
            (Self::End, true) | (Self::Start, false) => FixedAlignment::End,
        }
    }
}

<<<<<<< HEAD
impl Resolve for OuterHAlignment {
    type Output = FixedAlignment;

    fn resolve(self, styles: StyleChain) -> Self::Output {
        self.fix(TextElem::dir_in(styles))
    }
}

=======
>>>>>>> 56ecd6c8
impl From<OuterHAlignment> for HAlignment {
    fn from(value: OuterHAlignment) -> Self {
        match value {
            OuterHAlignment::Start => Self::Start,
            OuterHAlignment::Left => Self::Left,
            OuterHAlignment::Right => Self::Right,
            OuterHAlignment::End => Self::End,
        }
    }
}

impl TryFrom<Alignment> for OuterHAlignment {
    type Error = EcoString;

    fn try_from(value: Alignment) -> StrResult<Self> {
        match value {
            Alignment::H(HAlignment::Start) => Ok(Self::Start),
            Alignment::H(HAlignment::Left) => Ok(Self::Left),
            Alignment::H(HAlignment::Right) => Ok(Self::Right),
            Alignment::H(HAlignment::End) => Ok(Self::End),
            v => bail!("expected `start`, `left`, `right`, or `end`, found {}", v.repr()),
        }
    }
}

cast! {
    OuterHAlignment,
    self => HAlignment::from(self).into_value(),
    align: Alignment => Self::try_from(align)?,
}

/// Where to align something vertically.
#[derive(Debug, Default, Copy, Clone, Eq, PartialEq, Ord, PartialOrd, Hash)]
pub enum VAlignment {
    #[default]
    Top,
    Horizon,
    Bottom,
}

impl VAlignment {
    /// The inverse vertical alignment.
    pub const fn inv(self) -> Self {
        match self {
            Self::Top => Self::Bottom,
            Self::Horizon => Self::Horizon,
            Self::Bottom => Self::Top,
        }
    }

    /// Turns into a fixed alignment.
    pub const fn fix(self) -> FixedAlignment {
        match self {
            Self::Top => FixedAlignment::Start,
            Self::Horizon => FixedAlignment::Center,
            Self::Bottom => FixedAlignment::End,
        }
    }
}

impl Repr for VAlignment {
    fn repr(&self) -> EcoString {
        match self {
            Self::Top => "top".into(),
            Self::Horizon => "horizon".into(),
            Self::Bottom => "bottom".into(),
        }
    }
}

impl Add<HAlignment> for VAlignment {
    type Output = Alignment;

    fn add(self, rhs: HAlignment) -> Self::Output {
        Alignment::Both(rhs, self)
    }
}

impl From<VAlignment> for Alignment {
    fn from(align: VAlignment) -> Self {
        Self::V(align)
    }
}

impl TryFrom<Alignment> for VAlignment {
    type Error = EcoString;

    fn try_from(value: Alignment) -> StrResult<Self> {
        match value {
            Alignment::V(v) => Ok(v),
            v => bail!("expected `top`, `horizon`, or `bottom`, found {}", v.repr()),
        }
    }
}

cast! {
    VAlignment,
    self => Alignment::V(self).into_value(),
    align: Alignment => Self::try_from(align)?,
}

/// A vertical alignment which only allows `top` and `bottom`, thus excluding
/// `horizon`.
#[derive(Debug, Default, Copy, Clone, Eq, PartialEq, Ord, PartialOrd, Hash)]
pub enum OuterVAlignment {
    #[default]
    Top,
    Bottom,
}

impl OuterVAlignment {
    /// Resolve the axis alignment based on the vertical direction.
    pub const fn fix(self) -> FixedAlignment {
        match self {
            Self::Top => FixedAlignment::Start,
            Self::Bottom => FixedAlignment::End,
        }
    }
}

impl From<OuterVAlignment> for VAlignment {
    fn from(value: OuterVAlignment) -> Self {
        match value {
            OuterVAlignment::Top => Self::Top,
            OuterVAlignment::Bottom => Self::Bottom,
        }
    }
}

impl TryFrom<Alignment> for OuterVAlignment {
    type Error = EcoString;

    fn try_from(value: Alignment) -> StrResult<Self> {
        match value {
            Alignment::V(VAlignment::Top) => Ok(Self::Top),
            Alignment::V(VAlignment::Bottom) => Ok(Self::Bottom),
            v => bail!("expected `top` or `bottom`, found {}", v.repr()),
        }
    }
}

cast! {
    OuterVAlignment,
    self => VAlignment::from(self).into_value(),
    align: Alignment => Self::try_from(align)?,
}

/// An internal representation that combines horizontal or vertical alignments. The
/// allowed alignment positions are designated by the type parameter `H` and `V`.
///
/// This is not user-visible, but an internal type to impose type safety. For example,
/// `SpecificAlignment<HAlignment, OuterVAlignment>` does not allow vertical alignment
/// position "center", because `V = OuterVAlignment` doesn't have it.
#[derive(Debug, Copy, Clone, Eq, PartialEq, Hash)]
pub enum SpecificAlignment<H, V> {
    H(H),
    V(V),
    Both(H, V),
}

impl<H, V> SpecificAlignment<H, V>
where
    H: Copy,
    V: Copy,
{
    /// The horizontal component.
    pub const fn x(self) -> Option<H> {
        match self {
            Self::H(h) | Self::Both(h, _) => Some(h),
            Self::V(_) => None,
        }
    }

    /// The vertical component.
    pub const fn y(self) -> Option<V> {
        match self {
            Self::V(v) | Self::Both(_, v) => Some(v),
            Self::H(_) => None,
        }
    }
}

impl<H, V> From<SpecificAlignment<H, V>> for Alignment
where
    HAlignment: From<H>,
    VAlignment: From<V>,
{
    fn from(value: SpecificAlignment<H, V>) -> Self {
        type FromType<H, V> = SpecificAlignment<H, V>;
        match value {
            FromType::H(h) => Self::H(HAlignment::from(h)),
            FromType::V(v) => Self::V(VAlignment::from(v)),
            FromType::Both(h, v) => Self::Both(HAlignment::from(h), VAlignment::from(v)),
        }
    }
}

impl<H, V> Reflect for SpecificAlignment<H, V>
where
    H: Reflect,
    V: Reflect,
{
    fn input() -> CastInfo {
        H::input() + V::input()
    }

    fn output() -> CastInfo {
        H::output() + V::output()
    }

    fn castable(value: &Value) -> bool {
        H::castable(value) || V::castable(value)
    }
}

impl<H, V> IntoValue for SpecificAlignment<H, V>
where
    HAlignment: From<H>,
    VAlignment: From<V>,
{
    fn into_value(self) -> Value {
        Alignment::from(self).into_value()
    }
}

impl<H, V> FromValue for SpecificAlignment<H, V>
where
    H: Reflect + TryFrom<Alignment, Error = EcoString>,
    V: Reflect + TryFrom<Alignment, Error = EcoString>,
{
    fn from_value(value: Value) -> StrResult<Self> {
        if Alignment::castable(&value) {
            let align = Alignment::from_value(value)?;
            let result = match align {
                Alignment::H(_) => Self::H(H::try_from(align)?),
                Alignment::V(_) => Self::V(V::try_from(align)?),
                Alignment::Both(h, v) => {
                    Self::Both(H::try_from(h.into())?, V::try_from(v.into())?)
                }
            };
            return Ok(result);
        }
        Err(Self::error(&value))
    }
}

/// A fixed alignment in the global coordinate space.
///
/// For horizontal alignment, start is globally left and for vertical alignment
/// it is globally top.
#[derive(Debug, Copy, Clone, Eq, PartialEq, Ord, PartialOrd, Hash)]
pub enum FixedAlignment {
    Start,
    Center,
    End,
}

impl FixedAlignment {
    /// Returns the position of this alignment in a container with the given
    /// extent.
    pub fn position(self, extent: Abs) -> Abs {
        match self {
            Self::Start => Abs::zero(),
            Self::Center => extent / 2.0,
            Self::End => extent,
        }
    }
}

impl From<Side> for FixedAlignment {
    fn from(side: Side) -> Self {
        match side {
            Side::Left => Self::Start,
            Side::Top => Self::Start,
            Side::Right => Self::End,
            Side::Bottom => Self::End,
        }
    }
}<|MERGE_RESOLUTION|>--- conflicted
+++ resolved
@@ -356,7 +356,6 @@
     }
 }
 
-<<<<<<< HEAD
 impl Resolve for OuterHAlignment {
     type Output = FixedAlignment;
 
@@ -365,8 +364,6 @@
     }
 }
 
-=======
->>>>>>> 56ecd6c8
 impl From<OuterHAlignment> for HAlignment {
     fn from(value: OuterHAlignment) -> Self {
         match value {
