--- conflicted
+++ resolved
@@ -5,11 +5,7 @@
 };
 use crate::introspection::Locator;
 use crate::layout::{
-<<<<<<< HEAD
-    Abs, AlignElem, Axes, BlockElem, Fragment, Frame, Length, Point, Regions, Size,
-=======
-    Abs, AlignElem, Axes, BlockElem, Frame, Point, Region, Regions, Size,
->>>>>>> c43997de
+    Abs, AlignElem, Axes, BlockElem, Frame, Length, Point, Region, Regions, Size,
 };
 use crate::utils::Numeric;
 
@@ -69,20 +65,7 @@
 ) -> SourceResult<Frame> {
     let pod = Regions::one(region.size, Axes::new(false, false));
     let piece = elem.body().layout(engine, locator, styles, pod)?.into_frame();
-<<<<<<< HEAD
-    let size = Size::new(regions.size.x, piece.height());
-=======
-
-    let align = AlignElem::alignment_in(styles).resolve(styles);
-
-    let fill = region.size.x;
-    let width = piece.width();
-    let count = (fill / width).floor();
-    let remaining = fill % width;
-    let apart = remaining / (count - 1.0);
-
     let size = Size::new(region.size.x, piece.height());
->>>>>>> c43997de
 
     if !size.is_finite() {
         bail!(elem.span(), "repeat with no size restrictions");
@@ -94,7 +77,7 @@
     }
 
     let mut gap = elem.gap(styles).resolve(styles);
-    let fill = regions.size.x;
+    let fill = region.size.x;
     let width = piece.width();
 
     // count * width + (count - 1) * gap = fill, but count is an integer so
