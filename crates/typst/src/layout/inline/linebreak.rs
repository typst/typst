use std::ops::{Add, Sub};
use std::sync::LazyLock;

use az::SaturatingAs;
use icu_properties::maps::{CodePointMapData, CodePointMapDataBorrowed};
use icu_properties::LineBreak;
use icu_provider::AsDeserializingBufferProvider;
use icu_provider_adapters::fork::ForkByKeyProvider;
use icu_provider_blob::BlobDataProvider;
use icu_segmenter::LineSegmenter;
use unicode_segmentation::UnicodeSegmentation;

use super::*;
use crate::engine::Engine;
use crate::layout::{Abs, Em};
use crate::model::Linebreaks;
use crate::syntax::link_prefix;
use crate::text::{is_default_ignorable, Lang, TextElem};

/// The cost of a line or paragraph layout.
type Cost = f64;

// Cost parameters.
//
// We choose higher costs than the Knuth-Plass paper (which would be 50) because
// it hyphenates way to eagerly in Typst otherwise. Could be related to the
// ratios coming out differently since Typst doesn't have the concept of glue,
// so things work a bit differently.
const DEFAULT_HYPH_COST: Cost = 135.0;
const DEFAULT_RUNT_COST: Cost = 100.0;

// Other parameters.
const MIN_RATIO: f64 = -1.0;
const MIN_APPROX_RATIO: f64 = -0.5;
const BOUND_EPS: f64 = 1e-3;

/// The ICU blob data.
fn blob() -> BlobDataProvider {
    BlobDataProvider::try_new_from_static_blob(typst_assets::icu::ICU).unwrap()
}

/// The general line break segmenter.
static SEGMENTER: LazyLock<LineSegmenter> =
    LazyLock::new(|| LineSegmenter::try_new_lstm_with_buffer_provider(&blob()).unwrap());

/// The line break segmenter for Chinese/Japanese text.
static CJ_SEGMENTER: LazyLock<LineSegmenter> = LazyLock::new(|| {
    let cj_blob =
        BlobDataProvider::try_new_from_static_blob(typst_assets::icu::ICU_CJ_SEGMENT)
            .unwrap();
    let cj_provider = ForkByKeyProvider::new(cj_blob, blob());
    LineSegmenter::try_new_lstm_with_buffer_provider(&cj_provider).unwrap()
});

/// The Unicode line break properties for each code point.
static LINEBREAK_DATA: LazyLock<CodePointMapData<LineBreak>> = LazyLock::new(|| {
    icu_properties::maps::load_line_break(&blob().as_deserializing()).unwrap()
});

<<<<<<< HEAD
/// The set of Unicode default ignorables.
static DEFAULT_IGNORABLE_DATA: LazyLock<CodePointSetData> = LazyLock::new(|| {
    icu_properties::sets::load_default_ignorable_code_point(&blob().as_deserializing())
        .unwrap()
});

=======
>>>>>>> b8034a34
/// A line break opportunity.
#[derive(Debug, Copy, Clone, Eq, PartialEq)]
pub enum Breakpoint {
    /// Just a normal opportunity (e.g. after a space).
    Normal,
    /// A mandatory breakpoint (after '\n' or at the end of the text).
    Mandatory,
    /// An opportunity for hyphenating and how many chars are before/after it
    /// in the word.
    Hyphen(u8, u8),
}

impl Breakpoint {
    /// Trim a line before this breakpoint.
    pub fn trim(self, line: &str) -> &str {
        // Trim default ignorables.
        let line = line.trim_end_matches(is_default_ignorable);

        match self {
            // Trim whitespace.
            Self::Normal => line.trim_end_matches(char::is_whitespace),

            // Trim linebreaks.
            Self::Mandatory => {
                let lb = LINEBREAK_DATA.as_borrowed();
                line.trim_end_matches(|c| {
                    matches!(
                        lb.get(c),
                        LineBreak::MandatoryBreak
                            | LineBreak::CarriageReturn
                            | LineBreak::LineFeed
                            | LineBreak::NextLine
                    )
                })
            }

            // Trim nothing further.
            Self::Hyphen(..) => line,
        }
    }

    /// Whether this is a hyphen breakpoint.
    pub fn is_hyphen(self) -> bool {
        matches!(self, Self::Hyphen(..))
    }
}

/// Breaks the paragraph into lines.
pub fn linebreak<'a>(
    engine: &Engine,
    p: &'a Preparation<'a>,
    width: Abs,
) -> Vec<Line<'a>> {
    let linebreaks = p.linebreaks.unwrap_or_else(|| {
        if p.justify {
            Linebreaks::Optimized
        } else {
            Linebreaks::Simple
        }
    });

    match linebreaks {
        Linebreaks::Simple => linebreak_simple(engine, p, width),
        Linebreaks::Optimized => linebreak_optimized(engine, p, width),
    }
}

/// Performs line breaking in simple first-fit style. This means that we build
/// lines greedily, always taking the longest possible line. This may lead to
/// very unbalanced line, but is fast and simple.
#[typst_macros::time]
fn linebreak_simple<'a>(
    engine: &Engine,
    p: &'a Preparation<'a>,
    width: Abs,
) -> Vec<Line<'a>> {
    let mut lines = Vec::with_capacity(16);
    let mut start = 0;
    let mut last = None;

    breakpoints(p, |end, breakpoint| {
        // Compute the line and its size.
        let mut attempt = line(engine, p, start..end, breakpoint, lines.last());

        // If the line doesn't fit anymore, we push the last fitting attempt
        // into the stack and rebuild the line from the attempt's end. The
        // resulting line cannot be broken up further.
        if !width.fits(attempt.width) {
            if let Some((last_attempt, last_end)) = last.take() {
                lines.push(last_attempt);
                start = last_end;
                attempt = line(engine, p, start..end, breakpoint, lines.last());
            }
        }

        // Finish the current line if there is a mandatory line break (i.e. due
        // to "\n") or if the line doesn't fit horizontally already since then
        // no shorter line will be possible.
        if breakpoint == Breakpoint::Mandatory || !width.fits(attempt.width) {
            lines.push(attempt);
            start = end;
            last = None;
        } else {
            last = Some((attempt, end));
        }
    });

    if let Some((line, _)) = last {
        lines.push(line);
    }

    lines
}

/// Performs line breaking in optimized Knuth-Plass style. Here, we use more
/// context to determine the line breaks than in the simple first-fit style. For
/// example, we might choose to cut a line short even though there is still a
/// bit of space to improve the fit of one of the following lines. The
/// Knuth-Plass algorithm is based on the idea of "cost". A line which has a
/// very tight or very loose fit has a higher cost than one that is just right.
/// Ending a line with a hyphen incurs extra cost and endings two successive
/// lines with hyphens even more.
///
/// To find the layout with the minimal total cost the algorithm uses dynamic
/// programming: For each possible breakpoint it determines the optimal
/// paragraph layout _up to that point_. It walks over all possible start points
/// for a line ending at that point and finds the one for which the cost of the
/// line plus the cost of the optimal paragraph up to the start point (already
/// computed and stored in dynamic programming table) is minimal. The final
/// result is simply the layout determined for the last breakpoint at the end of
/// text.
#[typst_macros::time]
fn linebreak_optimized<'a>(
    engine: &Engine,
    p: &'a Preparation<'a>,
    width: Abs,
) -> Vec<Line<'a>> {
    let metrics = CostMetrics::compute(p);

    // Determines the exact costs of a likely good layout through Knuth-Plass
    // with approximate metrics. We can use this cost as an upper bound to prune
    // the search space in our proper optimization pass below.
    let upper_bound = linebreak_optimized_approximate(engine, p, width, &metrics);

    // Using the upper bound, perform exact optimized linebreaking.
    linebreak_optimized_bounded(engine, p, width, &metrics, upper_bound)
}

/// Performs line breaking in optimized Knuth-Plass style, but with an upper
/// bound on the cost. This allows us to skip many parts of the search space.
#[typst_macros::time]
fn linebreak_optimized_bounded<'a>(
    engine: &Engine,
    p: &'a Preparation<'a>,
    width: Abs,
    metrics: &CostMetrics,
    upper_bound: Cost,
) -> Vec<Line<'a>> {
    /// An entry in the dynamic programming table for paragraph optimization.
    struct Entry<'a> {
        pred: usize,
        total: Cost,
        line: Line<'a>,
        end: usize,
    }

    // Dynamic programming table.
    let mut table = vec![Entry { pred: 0, total: 0.0, line: Line::empty(), end: 0 }];

    let mut active = 0;
    let mut prev_end = 0;

    breakpoints(p, |end, breakpoint| {
        // Find the optimal predecessor.
        let mut best: Option<Entry> = None;

        // A lower bound for the cost of all following line attempts.
        let mut line_lower_bound = None;

        for (pred_index, pred) in table.iter().enumerate().skip(active) {
            let start = pred.end;
            let unbreakable = prev_end == start;

            // If the minimum cost we've established for the line is already
            // too much, skip this attempt.
            if line_lower_bound
                .is_some_and(|lower| pred.total + lower > upper_bound + BOUND_EPS)
            {
                continue;
            }

            // Build the line.
            let attempt = line(engine, p, start..end, breakpoint, Some(&pred.line));

            // Determine the cost of the line and its stretch ratio.
            let (line_ratio, line_cost) = ratio_and_cost(
                p,
                metrics,
                width,
                &pred.line,
                &attempt,
                breakpoint,
                unbreakable,
            );

            // If the line is overfull, we adjust the set of active candidate
            // line starts. This is the case if
            // - justification is on, but we'd need to shrink too much
            // - justification is off and the line just doesn't fit
            //
            // If this is the earliest breakpoint in the active set
            // (active == i), remove it from the active set. If there is an
            // earlier one (active < i), then the logically shorter line was
            // in fact longer (can happen with negative spacing) and we
            // can't trim the active set just yet.
            if line_ratio < metrics.min_ratio && active == pred_index {
                active += 1;
            }

            // The total cost of this line and its chain of predecessors.
            let total = pred.total + line_cost;

            // If the line is already underfull (`line_ratio > 0`), any shorter
            // slice of the line will be even more underfull. So it'll only get
            // worse from here and further attempts would also have a cost
            // exceeding `bound`. There is one exception: When the line has
            // negative spacing, we can't know for sure, so we don't assign the
            // lower bound in that case.
            if line_ratio > 0.0
                && line_lower_bound.is_none()
                && !attempt.has_negative_width_items()
            {
                line_lower_bound = Some(line_cost);
            }

            // If the cost already exceeds the upper bound, we don't need to
            // integrate this result into the table.
            if total > upper_bound + BOUND_EPS {
                continue;
            }

            // If this attempt is better than what we had before, take it!
            if best.as_ref().map_or(true, |best| best.total >= total) {
                best = Some(Entry { pred: pred_index, total, line: attempt, end });
            }
        }

        // If this is a mandatory break, all breakpoints before this one become
        // inactive since no line can span over the mandatory break.
        if breakpoint == Breakpoint::Mandatory {
            active = table.len();
        }

        table.extend(best);
        prev_end = end;
    });

    // Retrace the best path.
    let mut lines = Vec::with_capacity(16);
    let mut idx = table.len() - 1;

    // This should only happen if our bound was faulty. Which shouldn't happen!
    if table[idx].end != p.text.len() {
        #[cfg(debug_assertions)]
        panic!("bounded paragraph layout is incomplete");

        #[cfg(not(debug_assertions))]
        return linebreak_optimized_bounded(engine, p, width, metrics, Cost::INFINITY);
    }

    while idx != 0 {
        table.truncate(idx + 1);
        let entry = table.pop().unwrap();
        lines.push(entry.line);
        idx = entry.pred;
    }

    lines.reverse();
    lines
}

/// Runs the normal Knuth-Plass algorithm, but instead of building proper lines
/// (which is costly) to determine costs, it determines approximate costs using
/// cumulative arrays.
///
/// This results in a likely good paragraph layouts, for which we then compute
/// the exact cost. This cost is an upper bound for proper optimized
/// linebreaking. We can use it to heavily prune the search space.
#[typst_macros::time]
fn linebreak_optimized_approximate(
    engine: &Engine,
    p: &Preparation,
    width: Abs,
    metrics: &CostMetrics,
) -> Cost {
    // Determine the cumulative estimation metrics.
    let estimates = Estimates::compute(p);

    /// An entry in the dynamic programming table for paragraph optimization.
    struct Entry {
        pred: usize,
        total: Cost,
        end: usize,
        unbreakable: bool,
        breakpoint: Breakpoint,
    }

    // Dynamic programming table.
    let mut table = vec![Entry {
        pred: 0,
        total: 0.0,
        end: 0,
        unbreakable: false,
        breakpoint: Breakpoint::Mandatory,
    }];

    let mut active = 0;
    let mut prev_end = 0;

    breakpoints(p, |end, breakpoint| {
        // Find the optimal predecessor.
        let mut best: Option<Entry> = None;
        for (pred_index, pred) in table.iter().enumerate().skip(active) {
            let start = pred.end;
            let unbreakable = prev_end == start;

            // Whether the line is justified. This is not 100% accurate w.r.t
            // to line()'s behaviour, but good enough.
            let justify = p.justify && breakpoint != Breakpoint::Mandatory;

            // We don't really know whether the line naturally ends with a dash
            // here, so we can miss that case, but it's ok, since all of this
            // just an estimate.
            let consecutive_dash = pred.breakpoint.is_hyphen() && breakpoint.is_hyphen();

            // Estimate how much the line's spaces would need to be stretched to
            // make it the desired width. We trim at the end to not take into
            // account trailing spaces. This is, again, only an approximation of
            // the real behaviour of `line`.
            let trimmed_end = start + p.text[start..end].trim_end().len();
            let line_ratio = raw_ratio(
                p,
                width,
                estimates.widths.estimate(start..trimmed_end)
                    + if breakpoint.is_hyphen() {
                        metrics.approx_hyphen_width
                    } else {
                        Abs::zero()
                    },
                estimates.stretchability.estimate(start..trimmed_end),
                estimates.shrinkability.estimate(start..trimmed_end),
                estimates.justifiables.estimate(start..trimmed_end),
            );

            // Determine the line's cost.
            let line_cost = raw_cost(
                metrics,
                breakpoint,
                line_ratio,
                justify,
                unbreakable,
                consecutive_dash,
                true,
            );

            // Adjust the set of active breakpoints.
            // See `linebreak_optimized` for details.
            if line_ratio < metrics.min_ratio && active == pred_index {
                active += 1;
            }

            // The total cost of this line and its chain of predecessors.
            let total = pred.total + line_cost;

            // If this attempt is better than what we had before, take it!
            if best.as_ref().map_or(true, |best| best.total >= total) {
                best = Some(Entry {
                    pred: pred_index,
                    total,
                    end,
                    unbreakable,
                    breakpoint,
                });
            }
        }

        // If this is a mandatory break, all breakpoints before this one become
        // inactive.
        if breakpoint == Breakpoint::Mandatory {
            active = table.len();
        }

        table.extend(best);
        prev_end = end;
    });

    // Retrace the best path.
    let mut indices = Vec::with_capacity(16);
    let mut idx = table.len() - 1;
    while idx != 0 {
        indices.push(idx);
        idx = table[idx].pred;
    }

    let mut pred = Line::empty();
    let mut start = 0;
    let mut exact = 0.0;

    // The cost that we optimized was only an approximate cost, so the layout we
    // got here is only likely to be good, not guaranteed to be the best. We now
    // computes its exact cost as that gives us a sound upper bound for the
    // proper optimization pass.
    for idx in indices.into_iter().rev() {
        let Entry { end, breakpoint, unbreakable, .. } = table[idx];

        let attempt = line(engine, p, start..end, breakpoint, Some(&pred));
        let (ratio, line_cost) =
            ratio_and_cost(p, metrics, width, &pred, &attempt, breakpoint, unbreakable);

        // If approximation produces a valid layout without too much shrinking,
        // exact layout is guaranteed to find the same layout. If, however, the
        // line is overfull, we do not have this guarantee. Then, our bound
        // becomes useless and actively harmful (it could be lower than what
        // optimal layout produces). Thus, we immediately bail with an infinite
        // bound in this case.
        if ratio < metrics.min_ratio {
            return Cost::INFINITY;
        }

        pred = attempt;
        start = end;
        exact += line_cost;
    }

    exact
}

/// Compute the stretch ratio and cost of a line.
#[allow(clippy::too_many_arguments)]
fn ratio_and_cost(
    p: &Preparation,
    metrics: &CostMetrics,
    available_width: Abs,
    pred: &Line,
    attempt: &Line,
    breakpoint: Breakpoint,
    unbreakable: bool,
) -> (f64, Cost) {
    let ratio = raw_ratio(
        p,
        available_width,
        attempt.width,
        attempt.stretchability(),
        attempt.shrinkability(),
        attempt.justifiables(),
    );

    let cost = raw_cost(
        metrics,
        breakpoint,
        ratio,
        attempt.justify,
        unbreakable,
        pred.dash.is_some() && attempt.dash.is_some(),
        false,
    );

    (ratio, cost)
}

/// Determine the stretch ratio for a line given raw metrics.
///
/// - A ratio < min_ratio indicates an overfull line.
/// - A negative ratio indicates a line that needs shrinking.
/// - A ratio of zero indicates a perfect line.
/// - A positive ratio indicates a line that needs stretching.
fn raw_ratio(
    p: &Preparation,
    available_width: Abs,
    line_width: Abs,
    stretchability: Abs,
    shrinkability: Abs,
    justifiables: usize,
) -> f64 {
    // Determine how much the line's spaces would need to be stretched
    // to make it the desired width.
    let delta = available_width - line_width;

    // Determine how much stretch or shrink is natural.
    let adjustability = if delta >= Abs::zero() { stretchability } else { shrinkability };

    // Observations:
    // - `delta` is negative for a line that needs shrinking and positive for a
    //   line that needs stretching.
    // - `adjustability` must be non-negative to make sense.
    // - `ratio` inherits the sign of `delta`.
    let mut ratio = delta / adjustability.max(Abs::zero());

    // The most likely cause of a NaN result is that `delta` was zero. This
    // often happens with monospace fonts and CJK texts. It means that the line
    // already fits perfectly, so `ratio` should be zero then.
    if ratio.is_nan() {
        ratio = 0.0;
    }

    // If the ratio exceeds 1, we should stretch above the natural
    // stretchability using justifiables.
    if ratio > 1.0 {
        // We should stretch the line above its stretchability. Now
        // calculate the extra amount. Also, don't divide by zero.
        let extra_stretch = (delta - adjustability) / justifiables.max(1) as f64;
        // Normalize the amount by half the em size.
        ratio = 1.0 + extra_stretch / (p.size / 2.0);
    }

    // The min value must be < MIN_RATIO, but how much smaller doesn't matter
    // since overfull lines have hard-coded huge costs anyway.
    //
    // The max value is clamped to 10 since it doesn't really matter whether a
    // line is stretched 10x or 20x.
    ratio.clamp(MIN_RATIO - 1.0, 10.0)
}

/// Compute the cost of a line given raw metrics.
///
/// This mostly follows the formula in the Knuth-Plass paper, but there are some
/// adjustments.
fn raw_cost(
    metrics: &CostMetrics,
    breakpoint: Breakpoint,
    ratio: f64,
    justify: bool,
    unbreakable: bool,
    consecutive_dash: bool,
    approx: bool,
) -> Cost {
    // Determine the stretch/shrink cost of the line.
    let badness = if ratio < metrics.min_ratio(approx) {
        // Overfull line always has maximum cost.
        1_000_000.0
    } else if breakpoint != Breakpoint::Mandatory || justify || ratio < 0.0 {
        // If the line shall be justified or needs shrinking, it has normal
        // badness with cost 100|ratio|^3. We limit the ratio to 10 as to not
        // get to close to our maximum cost.
        100.0 * ratio.abs().powi(3)
    } else {
        // If the line shouldn't be justified and doesn't need shrink, we don't
        // pay any cost.
        0.0
    };

    // Compute penalties.
    let mut penalty = 0.0;

    // Penalize runts (lone words before a mandatory break / at the end).
    if unbreakable && breakpoint == Breakpoint::Mandatory {
        penalty += metrics.runt_cost;
    }

    // Penalize hyphenation.
    if let Breakpoint::Hyphen(l, r) = breakpoint {
        // We penalize hyphenations close to the edges of the word (< LIMIT
        // chars) extra. For each step of distance from the limit, we add 15%
        // to the cost.
        const LIMIT: u8 = 5;
        let steps = LIMIT.saturating_sub(l) + LIMIT.saturating_sub(r);
        let extra = 0.15 * steps as f64;
        penalty += (1.0 + extra) * metrics.hyph_cost;
    }

    // Penalize two consecutive dashes extra (not necessarily hyphens).
    // Knuth-Plass does this separately after the squaring, with a higher cost,
    // but I couldn't find any explanation as to why.
    if consecutive_dash {
        penalty += metrics.hyph_cost;
    }

    // From the Knuth-Plass Paper: $ (1 + beta_j + pi_j)^2 $.
    //
    // We add one to minimize the number of lines when everything else is more
    // or less equal.
    (1.0 + badness + penalty).powi(2)
}

/// Calls `f` for all possible points in the text where lines can broken.
///
/// Yields for each breakpoint the text index, whether the break is mandatory
/// (after `\n`) and whether a hyphen is required (when breaking inside of a
/// word).
///
/// This is an internal instead of an external iterator because it makes the
/// code much simpler and the consumers of this function don't need the
/// composability and flexibility of external iteration anyway.
fn breakpoints(p: &Preparation, mut f: impl FnMut(usize, Breakpoint)) {
    let text = p.text;

    // Single breakpoint at the end for empty text.
    if text.is_empty() {
        f(0, Breakpoint::Mandatory);
        return;
    }

    let hyphenate = p.hyphenate != Some(false);
    let lb = LINEBREAK_DATA.as_borrowed();
    let segmenter = match p.lang {
        Some(Lang::CHINESE | Lang::JAPANESE) => &CJ_SEGMENTER,
        _ => &SEGMENTER,
    };

    let mut last = 0;
    let mut iter = segmenter.segment_str(text).peekable();

    loop {
        // Special case for links. UAX #14 doesn't handle them well.
        let (head, tail) = text.split_at(last);
        if head.ends_with("://") || tail.starts_with("www.") {
            let (link, _) = link_prefix(tail);
            linebreak_link(link, |i| f(last + i, Breakpoint::Normal));
            last += link.len();
            while iter.peek().is_some_and(|&p| p < last) {
                iter.next();
            }
        }

        // Get the next UAX #14 linebreak opportunity.
        let Some(point) = iter.next() else { break };

        // Skip breakpoint if there is no char before it. icu4x generates one
        // at offset 0, but we don't want it.
        let Some(c) = text[..point].chars().next_back() else { continue };

        // Find out whether the last break was mandatory by checking against
        // rules LB4 and LB5, special-casing the end of text according to LB3.
        // See also: https://docs.rs/icu_segmenter/latest/icu_segmenter/struct.LineSegmenter.html
        let breakpoint = if point == text.len() {
            Breakpoint::Mandatory
        } else {
            match lb.get(c) {
                // Fix for: https://github.com/unicode-org/icu4x/issues/4146
                LineBreak::Glue | LineBreak::WordJoiner | LineBreak::ZWJ => continue,
                LineBreak::MandatoryBreak
                | LineBreak::CarriageReturn
                | LineBreak::LineFeed
                | LineBreak::NextLine => Breakpoint::Mandatory,
                _ => Breakpoint::Normal,
            }
        };

        // Hyphenate between the last and current breakpoint.
        if hyphenate && last < point {
            for segment in text[last..point].split_word_bounds() {
                if !segment.is_empty() && segment.chars().all(char::is_alphabetic) {
                    hyphenations(p, &lb, last, segment, &mut f);
                }
                last += segment.len();
            }
        }

        // Call `f` for the UAX #14 break opportunity.
        f(point, breakpoint);
        last = point;
    }
}

/// Generate breakpoints for hyphenations within a word.
fn hyphenations(
    p: &Preparation,
    lb: &CodePointMapDataBorrowed<LineBreak>,
    mut offset: usize,
    word: &str,
    mut f: impl FnMut(usize, Breakpoint),
) {
    let Some(lang) = lang_at(p, offset) else { return };
    let count = word.chars().count();
    let end = offset + word.len();

    let mut chars = 0;
    for syllable in hypher::hyphenate(word, lang) {
        offset += syllable.len();
        chars += syllable.chars().count();

        // Don't hyphenate after the final syllable.
        if offset == end {
            continue;
        }

        // Filter out hyphenation opportunities where hyphenation was actually
        // disabled.
        if !hyphenate_at(p, offset) {
            continue;
        }

        // Filter out forbidden hyphenation opportunities.
        if matches!(
            syllable.chars().next_back().map(|c| lb.get(c)),
            Some(LineBreak::Glue | LineBreak::WordJoiner | LineBreak::ZWJ)
        ) {
            continue;
        }

        // Determine the number of codepoints before and after the hyphenation.
        let l = chars.saturating_as::<u8>();
        let r = (count - chars).saturating_as::<u8>();

        // Call `f` for the word-internal hyphenation opportunity.
        f(offset, Breakpoint::Hyphen(l, r));
    }
}

/// Produce linebreak opportunities for a link.
fn linebreak_link(link: &str, mut f: impl FnMut(usize)) {
    #[derive(PartialEq)]
    enum Class {
        Alphabetic,
        Digit,
        Open,
        Other,
    }

    impl Class {
        fn of(c: char) -> Self {
            if c.is_alphabetic() {
                Class::Alphabetic
            } else if c.is_numeric() {
                Class::Digit
            } else if matches!(c, '(' | '[') {
                Class::Open
            } else {
                Class::Other
            }
        }
    }

    let mut offset = 0;
    let mut prev = Class::Other;

    for (end, c) in link.char_indices() {
        let class = Class::of(c);

        // Emit opportunities when going from
        // - other -> other
        // - alphabetic -> numeric
        // - numeric -> alphabetic
        // Never before/after opening delimiters.
        if end > 0
            && prev != Class::Open
            && if class == Class::Other { prev == Class::Other } else { class != prev }
        {
            let piece = &link[offset..end];
            if piece.len() < 16 {
                // For bearably long segments, emit them as one.
                offset = end;
                f(offset);
            } else {
                // If it gets very long (e.g. a hash in the URL), just allow a
                // break at every char.
                for c in piece.chars() {
                    offset += c.len_utf8();
                    f(offset);
                }
            }
        }

        prev = class;
    }
}

/// Whether hyphenation is enabled at the given offset.
fn hyphenate_at(p: &Preparation, offset: usize) -> bool {
    p.hyphenate
        .or_else(|| {
            let (_, item) = p.get(offset);
            let styles = item.text()?.styles;
            Some(TextElem::hyphenate_in(styles))
        })
        .unwrap_or(false)
}

/// The text language at the given offset.
fn lang_at(p: &Preparation, offset: usize) -> Option<hypher::Lang> {
    let lang = p.lang.or_else(|| {
        let (_, item) = p.get(offset);
        let styles = item.text()?.styles;
        Some(TextElem::lang_in(styles))
    })?;

    let bytes = lang.as_str().as_bytes().try_into().ok()?;
    hypher::Lang::from_iso(bytes)
}

/// Resolved metrics relevant for cost computation.
struct CostMetrics {
    min_ratio: f64,
    min_approx_ratio: f64,
    approx_hyphen_width: Abs,
    hyph_cost: Cost,
    runt_cost: Cost,
}

impl CostMetrics {
    /// Compute shared metrics for paragraph optimization.
    fn compute(p: &Preparation) -> Self {
        Self {
            // When justifying, we may stretch spaces below their natural width.
            min_ratio: if p.justify { MIN_RATIO } else { 0.0 },
            min_approx_ratio: if p.justify { MIN_APPROX_RATIO } else { 0.0 },
            // Approximate hyphen width for estimates.
            approx_hyphen_width: Em::new(0.33).at(p.size),
            // Costs.
            hyph_cost: DEFAULT_HYPH_COST * p.costs.hyphenation().get(),
            runt_cost: DEFAULT_RUNT_COST * p.costs.runt().get(),
        }
    }

    /// The minimum line ratio we allow for shrinking. For approximate layout,
    /// we allow less because otherwise we get an invalid layout fairly often,
    /// which makes our bound useless.
    fn min_ratio(&self, approx: bool) -> f64 {
        if approx {
            self.min_approx_ratio
        } else {
            self.min_ratio
        }
    }
}

/// Estimated line metrics.
///
/// Allows to get a quick estimate of a metric for a line between two byte
/// positions.
struct Estimates {
    widths: CumulativeVec<Abs>,
    stretchability: CumulativeVec<Abs>,
    shrinkability: CumulativeVec<Abs>,
    justifiables: CumulativeVec<usize>,
}

impl Estimates {
    /// Compute estimations for approximate Knuth-Plass layout.
    fn compute(p: &Preparation) -> Self {
        let cap = p.text.len();

        let mut widths = CumulativeVec::with_capacity(cap);
        let mut stretchability = CumulativeVec::with_capacity(cap);
        let mut shrinkability = CumulativeVec::with_capacity(cap);
        let mut justifiables = CumulativeVec::with_capacity(cap);

        for (range, item) in p.items.iter() {
            if let Item::Text(shaped) = item {
                for g in shaped.glyphs.iter() {
                    let byte_len = g.range.len();
                    let stretch = g.stretchability().0 + g.stretchability().1;
                    let shrink = g.shrinkability().0 + g.shrinkability().1;
                    widths.push(byte_len, g.x_advance.at(shaped.size));
                    stretchability.push(byte_len, stretch.at(shaped.size));
                    shrinkability.push(byte_len, shrink.at(shaped.size));
                    justifiables.push(byte_len, g.is_justifiable() as usize);
                }
            } else {
                widths.push(range.len(), item.natural_width());
            }

            widths.adjust(range.end);
            stretchability.adjust(range.end);
            shrinkability.adjust(range.end);
            justifiables.adjust(range.end);
        }

        Self {
            widths,
            stretchability,
            shrinkability,
            justifiables,
        }
    }
}

/// An accumulative array of a metric.
struct CumulativeVec<T> {
    total: T,
    summed: Vec<T>,
}

impl<T> CumulativeVec<T>
where
    T: Default + Copy + Add<Output = T> + Sub<Output = T>,
{
    /// Create a new instance with the given capacity.
    fn with_capacity(capacity: usize) -> Self {
        let total = T::default();
        let mut summed = Vec::with_capacity(capacity);
        summed.push(total);
        Self { total, summed }
    }

    /// Adjust to cover the given byte length.
    fn adjust(&mut self, len: usize) {
        self.summed.resize(len, self.total);
    }

    /// Adds a new segment with the given byte length and metric.
    fn push(&mut self, byte_len: usize, metric: T) {
        self.total = self.total + metric;
        for _ in 0..byte_len {
            self.summed.push(self.total);
        }
    }

    /// Estimates the metrics for the line spanned by the range.
    fn estimate(&self, range: Range) -> T {
        self.get(range.end) - self.get(range.start)
    }

    /// Get the metric at the given byte position.
    fn get(&self, index: usize) -> T {
        match index.checked_sub(1) {
            None => T::default(),
            Some(i) => self.summed[i],
        }
    }
}<|MERGE_RESOLUTION|>--- conflicted
+++ resolved
@@ -57,15 +57,6 @@
     icu_properties::maps::load_line_break(&blob().as_deserializing()).unwrap()
 });
 
-<<<<<<< HEAD
-/// The set of Unicode default ignorables.
-static DEFAULT_IGNORABLE_DATA: LazyLock<CodePointSetData> = LazyLock::new(|| {
-    icu_properties::sets::load_default_ignorable_code_point(&blob().as_deserializing())
-        .unwrap()
-});
-
-=======
->>>>>>> b8034a34
 /// A line break opportunity.
 #[derive(Debug, Copy, Clone, Eq, PartialEq)]
 pub enum Breakpoint {
