use super::*;
use crate::diag::bail;
use crate::foundations::{Packed, Resolve};
use crate::introspection::{SplitLocator, Tag, TagElem};
use crate::layout::{
    Abs, AlignElem, BoxElem, Dir, Fr, Frame, HElem, InlineElem, InlineItem, Sizing,
    Spacing,
};
use crate::syntax::Span;
use crate::text::{
    LinebreakElem, SmartQuoteElem, SmartQuoter, SmartQuotes, SpaceElem, TextElem,
};
use crate::utils::Numeric;

// The characters by which spacing, inline content and pins are replaced in the
// paragraph's full text.
const SPACING_REPLACE: &str = " "; // Space
const OBJ_REPLACE: &str = "\u{FFFC}"; // Object Replacement Character
const SPACING_REPLACE_CHAR: char = ' ';
const OBJ_REPLACE_CHAR: char = '\u{FFFC}';

// Unicode BiDi control characters.
const LTR_EMBEDDING: &str = "\u{202A}";
const RTL_EMBEDDING: &str = "\u{202B}";
const POP_EMBEDDING: &str = "\u{202C}";
const LTR_ISOLATE: &str = "\u{2066}";
const POP_ISOLATE: &str = "\u{2069}";

/// A prepared item in a paragraph layout.
#[derive(Debug)]
pub enum Item<'a> {
    /// A shaped text run with consistent style and direction.
    Text(ShapedText<'a>),
    /// Absolute spacing between other items, and whether it is weak.
    Absolute(Abs, bool),
    /// Fractional spacing between other items.
    Fractional(Fr, Option<(&'a Packed<BoxElem>, Locator<'a>, StyleChain<'a>)>),
    /// Layouted inline-level content.
    Frame(Frame, StyleChain<'a>),
    /// A tag.
    Tag(&'a Tag),
    /// An item that is invisible and needs to be skipped, e.g. a Unicode
    /// isolate.
    Skip(&'static str),
}

impl<'a> Item<'a> {
    /// If this a text item, return it.
    pub fn text(&self) -> Option<&ShapedText<'a>> {
        match self {
            Self::Text(shaped) => Some(shaped),
            _ => None,
        }
    }

    /// If this a text item, return it mutably.
    pub fn text_mut(&mut self) -> Option<&mut ShapedText<'a>> {
        match self {
            Self::Text(shaped) => Some(shaped),
            _ => None,
        }
    }

    /// Return the textual representation of this item: Either just itself (for
    /// a text item) or a replacement string (for any other item).
    pub fn textual(&self) -> &str {
        match self {
            Self::Text(shaped) => shaped.text,
            Self::Absolute(_, _) | Self::Fractional(_, _) => SPACING_REPLACE,
            Self::Frame(_, _) => OBJ_REPLACE,
            Self::Tag(_) => "",
            Self::Skip(s) => s,
        }
    }

    /// The text length of the item.
    pub fn textual_len(&self) -> usize {
        self.textual().len()
    }

    /// The natural layouted width of the item.
    pub fn natural_width(&self) -> Abs {
        match self {
            Self::Text(shaped) => shaped.width,
            Self::Absolute(v, _) => *v,
            Self::Frame(frame, _) => frame.width(),
            Self::Fractional(_, _) | Self::Tag(_) => Abs::zero(),
            Self::Skip(_) => Abs::zero(),
        }
    }
}

/// An item or not-yet shaped text. We can't shape text until we have collected
/// all items because only then we can compute BiDi, and we need to split shape
/// runs at level boundaries.
#[derive(Debug)]
pub enum Segment<'a> {
    /// One or multiple collapsed text children. Stores how long the segment is
    /// (in bytes of the full text string).
    Text(usize, StyleChain<'a>),
    /// An already prepared item.
    Item(Item<'a>),
}

impl Segment<'_> {
    /// The text length of the item.
    pub fn textual_len(&self) -> usize {
        match self {
            Self::Text(len, _) => *len,
            Self::Item(item) => item.textual_len(),
        }
    }
}

/// Collects all text of the paragraph into one string and a collection of
/// segments that correspond to pieces of that string. This also performs
/// string-level preprocessing like case transformations.
#[typst_macros::time]
pub fn collect<'a>(
    children: &'a StyleVec,
    engine: &mut Engine<'_>,
    locator: &mut SplitLocator<'a>,
    styles: &'a StyleChain<'a>,
    region: Size,
    consecutive: bool,
) -> SourceResult<(String, Vec<Segment<'a>>, SpanMapper)> {
    let mut collector = Collector::new(2 + children.len());
<<<<<<< HEAD
    let mut iter = children.chain(styles).peekable();
=======
    let mut iter = children.iter(styles).peekable();
    let mut locator = locator.split();
>>>>>>> 4365e184

    let outer_dir = TextElem::dir_in(*styles);
    let first_line_indent = ParElem::first_line_indent_in(*styles);
    if !first_line_indent.is_zero()
        && consecutive
        && AlignElem::alignment_in(*styles).resolve(*styles).x == outer_dir.start().into()
    {
        collector.push_item(Item::Absolute(first_line_indent.resolve(*styles), false));
        collector.spans.push(1, Span::detached());
    }

    let hang = ParElem::hanging_indent_in(*styles);
    if !hang.is_zero() {
        collector.push_item(Item::Absolute(-hang, false));
        collector.spans.push(1, Span::detached());
    }

    while let Some((child, styles)) = iter.next() {
        let prev_len = collector.full.len();

        if child.is::<SpaceElem>() {
            collector.push_text(" ", styles);
        } else if let Some(elem) = child.to_packed::<TextElem>() {
            collector.build_text(styles, |full| {
                let dir = TextElem::dir_in(styles);
                if dir != outer_dir {
                    // Insert "Explicit Directional Embedding".
                    match dir {
                        Dir::LTR => full.push_str(LTR_EMBEDDING),
                        Dir::RTL => full.push_str(RTL_EMBEDDING),
                        _ => {}
                    }
                }

                if let Some(case) = TextElem::case_in(styles) {
                    full.push_str(&case.apply(elem.text()));
                } else {
                    full.push_str(elem.text());
                }

                if dir != outer_dir {
                    // Insert "Pop Directional Formatting".
                    full.push_str(POP_EMBEDDING);
                }
            });
        } else if let Some(elem) = child.to_packed::<HElem>() {
            let amount = elem.amount();
            if amount.is_zero() {
                continue;
            }

            collector.push_item(match amount {
                Spacing::Fr(fr) => Item::Fractional(*fr, None),
                Spacing::Rel(rel) => Item::Absolute(
                    rel.resolve(styles).relative_to(region.x),
                    elem.weak(styles),
                ),
            });
        } else if let Some(elem) = child.to_packed::<LinebreakElem>() {
            collector
                .push_text(if elem.justify(styles) { "\u{2028}" } else { "\n" }, styles);
        } else if let Some(elem) = child.to_packed::<SmartQuoteElem>() {
            let double = elem.double(styles);
            if elem.enabled(styles) {
                let quotes = SmartQuotes::new(
                    elem.quotes(styles),
                    TextElem::lang_in(styles),
                    TextElem::region_in(styles),
                    elem.alternative(styles),
                );
                let peeked = iter.peek().and_then(|(child, _)| {
                    if let Some(elem) = child.to_packed::<TextElem>() {
                        elem.text().chars().find(|c| !is_default_ignorable(*c))
                    } else if child.is::<SmartQuoteElem>() {
                        Some('"')
                    } else if child.is::<SpaceElem>()
                        || child.is::<HElem>()
                        || child.is::<LinebreakElem>()
                        // This is a temporary hack. We should rather skip these
                        // and peek at the next child.
                        || child.is::<TagElem>()
                    {
                        Some(SPACING_REPLACE_CHAR)
                    } else {
                        Some(OBJ_REPLACE_CHAR)
                    }
                });

                let quote = collector.quoter.quote(&quotes, double, peeked);
                collector.push_quote(quote, styles);
            } else {
                collector.push_text(if double { "\"" } else { "'" }, styles);
            }
        } else if let Some(elem) = child.to_packed::<InlineElem>() {
            collector.push_item(Item::Skip(LTR_ISOLATE));

            for item in elem.layout(engine, locator.next(&elem.span()), styles, region)? {
                match item {
                    InlineItem::Space(space, weak) => {
                        collector.push_item(Item::Absolute(space, weak));
                    }
                    InlineItem::Frame(frame) => {
                        collector.push_item(Item::Frame(frame, styles));
                    }
                }
            }

            collector.push_item(Item::Skip(POP_ISOLATE));
        } else if let Some(elem) = child.to_packed::<BoxElem>() {
            let loc = locator.next(&elem.span());
            if let Sizing::Fr(v) = elem.width(styles) {
                collector.push_item(Item::Fractional(v, Some((elem, loc, styles))));
            } else {
                let frame = elem.layout(engine, loc, styles, region)?;
                collector.push_item(Item::Frame(frame, styles));
            }
        } else if let Some(elem) = child.to_packed::<TagElem>() {
            collector.push_item(Item::Tag(&elem.tag));
        } else {
            bail!(child.span(), "unexpected paragraph child");
        };

        let len = collector.full.len() - prev_len;
        collector.spans.push(len, child.span());
    }

    Ok((collector.full, collector.segments, collector.spans))
}

/// Collects segments.
struct Collector<'a> {
    full: String,
    segments: Vec<Segment<'a>>,
    spans: SpanMapper,
    quoter: SmartQuoter,
}

impl<'a> Collector<'a> {
    fn new(capacity: usize) -> Self {
        Self {
            full: String::new(),
            segments: Vec::with_capacity(capacity),
            spans: SpanMapper::new(),
            quoter: SmartQuoter::new(),
        }
    }

    fn push_text(&mut self, text: &str, styles: StyleChain<'a>) {
        self.full.push_str(text);
        self.push_segment(Segment::Text(text.len(), styles), false);
    }

    fn build_text<F>(&mut self, styles: StyleChain<'a>, f: F)
    where
        F: FnOnce(&mut String),
    {
        let prev = self.full.len();
        f(&mut self.full);
        let len = self.full.len() - prev;
        self.push_segment(Segment::Text(len, styles), false);
    }

    fn push_quote(&mut self, quote: &str, styles: StyleChain<'a>) {
        self.full.push_str(quote);
        self.push_segment(Segment::Text(quote.len(), styles), true);
    }

    fn push_item(&mut self, item: Item<'a>) {
        self.full.push_str(item.textual());
        self.push_segment(Segment::Item(item), false);
    }

    fn push_segment(&mut self, segment: Segment<'a>, is_quote: bool) {
        if let Some(last) = self.full.chars().rev().find(|c| !is_default_ignorable(*c)) {
            self.quoter.last(last, is_quote);
        }

        if let (Some(Segment::Text(last_len, last_styles)), Segment::Text(len, styles)) =
            (self.segments.last_mut(), &segment)
        {
            if *last_styles == *styles {
                *last_len += *len;
                return;
            }
        }

        self.segments.push(segment);
    }
}

/// Maps byte offsets back to spans.
#[derive(Default)]
pub struct SpanMapper(Vec<(usize, Span)>);

impl SpanMapper {
    /// Create a new span mapper.
    pub fn new() -> Self {
        Self::default()
    }

    /// Push a span for a segment with the given length.
    pub fn push(&mut self, len: usize, span: Span) {
        self.0.push((len, span));
    }

    /// Determine the span at the given byte offset.
    ///
    /// May return a detached span.
    pub fn span_at(&self, offset: usize) -> (Span, u16) {
        let mut cursor = 0;
        for &(len, span) in &self.0 {
            if (cursor..cursor + len).contains(&offset) {
                return (span, u16::try_from(offset - cursor).unwrap_or(0));
            }
            cursor += len;
        }
        (Span::detached(), 0)
    }
}<|MERGE_RESOLUTION|>--- conflicted
+++ resolved
@@ -125,12 +125,7 @@
     consecutive: bool,
 ) -> SourceResult<(String, Vec<Segment<'a>>, SpanMapper)> {
     let mut collector = Collector::new(2 + children.len());
-<<<<<<< HEAD
-    let mut iter = children.chain(styles).peekable();
-=======
     let mut iter = children.iter(styles).peekable();
-    let mut locator = locator.split();
->>>>>>> 4365e184
 
     let outer_dir = TextElem::dir_in(*styles);
     let first_line_indent = ParElem::first_line_indent_in(*styles);
