--- conflicted
+++ resolved
@@ -25,17 +25,10 @@
     VElem,
 };
 use crate::model::{
-    Document, FootnoteElem, FootnoteEntry, Numbering, ParElem, ParLine, ParLineMarker,
-    ParLineNumberingScope,
-};
-<<<<<<< HEAD
-use crate::realize::{first_span, realize_root, realizer_container, Arenas, Pair};
-=======
-use crate::model::{
-    Document, DocumentInfo, FootnoteElem, FootnoteEntry, Numbering, ParElem,
+    Document, DocumentInfo, FootnoteElem, FootnoteEntry, Numbering, ParElem, ParLine,
+    ParLineMarker, ParLineNumberingScope,
 };
 use crate::realize::{first_span, realize, Arenas, Pair};
->>>>>>> 4e4c5175
 use crate::syntax::Span;
 use crate::text::TextElem;
 use crate::utils::{NonZeroExt, Numeric};
