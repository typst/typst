--- conflicted
+++ resolved
@@ -10,39 +10,23 @@
 use crate::diag::{bail, SourceResult};
 use crate::engine::{Engine, Route, Sink, Traced};
 use crate::foundations::{
-<<<<<<< HEAD
-    elem, Args, Construct, Content, NativeElement, Packed, Resolve, SequenceElem, Smart,
-    StyleChain,
+    Content, NativeElement, Packed, Resolve, SequenceElem, Smart, StyleChain, Styles,
 };
 use crate::introspection::{
-    Counter, CounterDisplayElem, CounterKey, CounterState, CounterUpdate, Introspector,
-    Locator, LocatorLink, ManualPageCounter, SplitLocator, Tag, TagElem,
-=======
-    Content, NativeElement, Packed, Resolve, Smart, StyleChain, Styles,
-};
-use crate::introspection::{
-    Counter, CounterDisplayElem, CounterKey, Introspector, Location, Locator,
+    Counter, CounterDisplayElem, CounterKey, CounterState, CounterUpdate, Introspector, Location, Locator,
     LocatorLink, ManualPageCounter, SplitLocator, Tag, TagElem, TagKind,
->>>>>>> 4365e184
 };
 use crate::layout::{
     Abs, AlignElem, Alignment, Axes, Binding, BlockElem, ColbreakElem, ColumnsElem, Dir,
     FixedAlignment, FlushElem, Fr, Fragment, Frame, FrameItem, HAlignment, Length,
-<<<<<<< HEAD
-    OuterHAlignment, OuterVAlignment, Page, PageElem, Paper, Parity, PlaceElem, Point,
-    Ratio, Region, Regions, Rel, Sides, Size, Spacing, VAlignment, VElem,
+    OuterHAlignment, OuterVAlignment, Page, PageElem, PagebreakElem, Paper, Parity,
+    PlaceElem, Point, Ratio, Region, Regions, Rel, Sides, Size, Spacing, VAlignment, VElem,
 };
-use crate::model::{Document, Numbering, ParLine, ParLineNumberingScope};
-use crate::model::{FootnoteElem, FootnoteEntry, ParElem, ParLineMarker};
-use crate::realize::StyleVec;
-use crate::realize::{realize_flow, realize_root, Arenas};
-=======
-    OuterVAlignment, Page, PageElem, PagebreakElem, Paper, Parity, PlaceElem, Point,
-    Ratio, Region, Regions, Rel, Sides, Size, Spacing, VAlignment, VElem,
+use crate::model::{
+    Document, FootnoteElem, FootnoteEntry, Numbering, ParElem, ParLine, ParLineMarker,
+    ParLineNumberingScope
 };
-use crate::model::{Document, FootnoteElem, FootnoteEntry, Numbering, ParElem};
 use crate::realize::{first_span, realize_root, realizer_container, Arenas, Pair};
->>>>>>> 4365e184
 use crate::syntax::Span;
 use crate::text::TextElem;
 use crate::utils::{NonZeroExt, Numeric};
@@ -1819,7 +1803,6 @@
 
         Ok(())
     }
-<<<<<<< HEAD
 
     /// Layout the line number associated with the given line marker.
     ///
@@ -1879,9 +1862,6 @@
             && (self.columns == 1 || self.finished.len() % self.columns == 0)
             && ParLine::numbering_scope_in(*self.styles) == ParLineNumberingScope::Page
     }
-}
-=======
->>>>>>> 4365e184
 
     /// Collect all footnotes in a frame.
     fn collect_footnotes(
