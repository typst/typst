--- conflicted
+++ resolved
@@ -247,21 +247,11 @@
     region: Region,
 ) -> SourceResult<Frame> {
     // Compute the new region's approximate size.
-<<<<<<< HEAD
+    let scale = elem.resolve_scale(engine, locator.relayout(), region.size, styles)?;
     let size = region
         .size
-        .zip_map(Axes::new(sx, sy), |r, s| {
-            if r.is_finite() {
-                Ratio::new(1.0 / s).of(r)
-            } else {
-                r
-            }
-        })
+        .zip_map(scale, |r, s| if r.is_finite() { Ratio::new(1.0 / s).of(r) } else { r })
         .map(Abs::abs);
-=======
-    let scale = elem.resolve_scale(engine, locator.relayout(), region.size, styles)?;
-    let size = region.size.zip_map(scale, |r, s| s.of(r)).map(Abs::abs);
->>>>>>> 3ef0991f
 
     measure_and_layout(
         engine,
