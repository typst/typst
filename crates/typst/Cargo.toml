[package]
name = "typst"
description = "A new markup-based typesetting system that is powerful and easy to learn."
categories = ["compilers", "science"]
keywords = ["markup", "typesetting"]
version.workspace = true
rust-version.workspace = true
authors.workspace = true
edition.workspace = true
homepage.workspace = true
repository.workspace = true
license.workspace = true

[lib]
doctest = false
bench = false

[dependencies]
typst-macros = { path = "../typst-macros" }
<<<<<<< HEAD
base64 = "0.21.2"
=======
typst-syntax = { path = "../typst-syntax" }
>>>>>>> 51a21403
bitflags = { version = "2", features = ["serde"] }
bytemuck = "1"
comemo = "0.3"
ecow = { version = "0.1.1", features = ["serde"] }
flate2 = "1"
fontdb = "0.13"
if_chain = "1"
image = { version = "0.24", default-features = false, features = ["png", "jpeg", "gif"] }
indexmap = "1.9.3"
log = "0.4"
miniz_oxide = "0.7"
oklab = "1"
once_cell = "1"
pdf-writer = "0.7.1"
pixglyph = "0.1"
regex = "1"
resvg = { version = "0.32", default-features = false }
roxmltree = "0.18"
rustybuzz = "0.7"
serde = { version = "1", features = ["derive"] }
siphasher = "0.3"
subsetter = "0.1.1"
svg2pdf = { git = "https://github.com/typst/svg2pdf" }
tiny-skia = "0.9.0"
toml = { version = "0.7.3", default-features = false, features = ["parse"] }
tracing = "0.1.37"
ttf-parser = "0.18.1"
unicode-general-category = "0.6"
unicode-ident = "1.0"
unicode-math-class = "0.1"
unicode-segmentation = "1"
unscanny = "0.1"
usvg = { version = "0.32", default-features = false, features = ["text"] }
xmlwriter = "0.1.0"
xmp-writer = "0.1"
time = { version = "0.3.20", features = ["std", "formatting"] }

[target.'cfg(not(target_arch = "wasm32"))'.dependencies]
stacker = "0.1.15"<|MERGE_RESOLUTION|>--- conflicted
+++ resolved
@@ -17,11 +17,8 @@
 
 [dependencies]
 typst-macros = { path = "../typst-macros" }
-<<<<<<< HEAD
+typst-syntax = { path = "../typst-syntax" }
 base64 = "0.21.2"
-=======
-typst-syntax = { path = "../typst-syntax" }
->>>>>>> 51a21403
 bitflags = { version = "2", features = ["serde"] }
 bytemuck = "1"
 comemo = "0.3"
