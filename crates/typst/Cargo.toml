[package]
name = "typst"
description = "A new markup-based typesetting system that is powerful and easy to learn."
categories = ["compilers", "science"]
keywords = ["markup", "typesetting"]
version.workspace = true
rust-version.workspace = true
authors.workspace = true
edition.workspace = true
homepage.workspace = true
repository.workspace = true
license.workspace = true

[lib]
doctest = false
bench = false

[dependencies]
typst-macros = { path = "../typst-macros" }
typst-syntax = { path = "../typst-syntax" }
base64 = "0.21.2"
bitflags = { version = "2", features = ["serde"] }
bytemuck = "1"
comemo = "0.3"
ecow = { version = "0.1.2", features = ["serde"] }
flate2 = "1"
<<<<<<< HEAD
fontdb = "0.14"
=======
fontdb = { version = "0.13", default-features = false }
>>>>>>> fb8d3dd6
if_chain = "1"
image = { version = "0.24", default-features = false, features = ["png", "jpeg", "gif"] }
indexmap = { version = "2", features = ["serde"] }
log = "0.4"
miniz_oxide = "0.7"
oklab = "1"
once_cell = "1"
pdf-writer = "0.8.1"
pixglyph = "0.2"
regex = "1"
resvg = { version = "0.35.0", default-features = false, features = ["raster-images"] }
roxmltree = "0.18"
rustybuzz = "0.7"
serde = { version = "1.0.184", features = ["derive"] }
siphasher = "0.3"
subsetter = "0.1.1"
<<<<<<< HEAD
svg2pdf = "0.7"
tiny-skia = "0.10.0"
toml = { version = "0.7.4", default-features = false, features = ["parse"] }
=======
svg2pdf = "0.6"
tiny-skia = "0.9.0"
toml = { version = "0.8", default-features = false, features = ["parse"] }
>>>>>>> fb8d3dd6
tracing = "0.1.37"
ttf-parser = "0.19.2"
unicode-properties = "0.1"
unicode-ident = "1.0"
unicode-math-class = "0.1"
unicode-segmentation = "1"
unscanny = "0.1"
usvg = { version = "0.35", default-features = false, features = ["text"] }
xmlwriter = "0.1.0"
xmp-writer = "0.1"
time = { version = "0.3.20", features = ["std", "formatting", "macros"] }
wasmi = "0.31.0"
xmlparser = "0.13.5"

[target.'cfg(not(target_arch = "wasm32"))'.dependencies]
stacker = "0.1.15"<|MERGE_RESOLUTION|>--- conflicted
+++ resolved
@@ -24,11 +24,7 @@
 comemo = "0.3"
 ecow = { version = "0.1.2", features = ["serde"] }
 flate2 = "1"
-<<<<<<< HEAD
-fontdb = "0.14"
-=======
-fontdb = { version = "0.13", default-features = false }
->>>>>>> fb8d3dd6
+fontdb = { version = "0.14", default-features = false }
 if_chain = "1"
 image = { version = "0.24", default-features = false, features = ["png", "jpeg", "gif"] }
 indexmap = { version = "2", features = ["serde"] }
@@ -45,15 +41,9 @@
 serde = { version = "1.0.184", features = ["derive"] }
 siphasher = "0.3"
 subsetter = "0.1.1"
-<<<<<<< HEAD
 svg2pdf = "0.7"
 tiny-skia = "0.10.0"
-toml = { version = "0.7.4", default-features = false, features = ["parse"] }
-=======
-svg2pdf = "0.6"
-tiny-skia = "0.9.0"
 toml = { version = "0.8", default-features = false, features = ["parse"] }
->>>>>>> fb8d3dd6
 tracing = "0.1.37"
 ttf-parser = "0.19.2"
 unicode-properties = "0.1"
