--- conflicted
+++ resolved
@@ -41,11 +41,8 @@
 log = { workspace = true }
 once_cell = { workspace = true }
 palette = { workspace = true }
-<<<<<<< HEAD
 qcms = { workspace = true }
-=======
 phf = { workspace = true }
->>>>>>> 70b354e8
 rayon = { workspace = true }
 regex = { workspace = true }
 roxmltree = { workspace = true }
