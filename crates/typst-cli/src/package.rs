--- conflicted
+++ resolved
@@ -1,55 +1,14 @@
 use std::fs;
 use std::io::{self, Write};
 use std::path::{Path, PathBuf};
-use std::sync::Arc;
 
 use codespan_reporting::term::{self, termcolor};
-use once_cell::sync::Lazy;
 use termcolor::WriteColor;
 use typst::diag::{PackageError, PackageResult};
 use typst::syntax::PackageSpec;
 
 use super::color_stream;
 use crate::download::download_with_progress;
-
-/// HTTP request agent.
-static AGENT: Lazy<ureq::Agent> = Lazy::new(|| {
-    // Get the network proxy config from the environment.
-    let proxy = env_proxy::for_url_str("https://typst.org")
-        .to_url()
-        .and_then(|url| ureq::Proxy::new(url).ok());
-
-    // Check for a custom CA certificate
-    let custom_tls_config = crate::ARGS
-        .cert
-        .as_ref()
-        .map(|path| {
-            let file = std::fs::OpenOptions::new().read(true).open(path)?;
-            let mut buffer = std::io::BufReader::new(file);
-            let certs = rustls_pemfile::certs(&mut buffer)?;
-            let mut cert_store = rustls::RootCertStore::empty();
-            cert_store.add_parsable_certificates(&certs);
-            let config = rustls::ClientConfig::builder()
-                .with_safe_defaults()
-                .with_root_certificates(cert_store)
-                .with_no_client_auth();
-
-            Ok::<_, std::io::Error>(Arc::new(config))
-        })
-        // If there is an error loading certificate, just use the default configuration.
-        .and_then(|x| x.ok());
-
-    // Build the agent
-    let mut agent = ureq::AgentBuilder::new()
-        .user_agent(concat!("typst/{}", env!("CARGO_PKG_VERSION")));
-    if let Some(proxy) = proxy {
-        agent = agent.proxy(proxy);
-    }
-    if let Some(tls_config) = custom_tls_config {
-        agent = agent.tls_config(tls_config);
-    }
-    agent.build()
-});
 
 /// Make a package available in the on-disk cache.
 pub fn prepare_package(spec: &PackageSpec) -> PackageResult<PathBuf> {
@@ -91,13 +50,8 @@
     );
 
     print_downloading(spec).unwrap();
-<<<<<<< HEAD
-    let reader = match AGENT.get(&url).call() {
-        Ok(response) => response.into_reader(),
-=======
     let data = match download_with_progress(&url) {
         Ok(data) => data,
->>>>>>> d0562801
         Err(ureq::Error::Status(404, _)) => {
             return Err(PackageError::NotFound(spec.clone()))
         }
