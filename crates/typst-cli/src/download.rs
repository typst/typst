use std::fmt::Display;
use std::io;
use std::io::Write;
use std::time::{Duration, Instant};

<<<<<<< HEAD
use native_tls::{Certificate, TlsConnector};
use once_cell::sync::Lazy;
use typst_utils::format;
use ureq::Response;
=======
use codespan_reporting::term;
use codespan_reporting::term::termcolor::WriteColor;
use typst_kit::download::{DownloadState, Downloader, Progress};
>>>>>>> d84a7e42

use crate::terminal::{self, TermOut};
use crate::ARGS;

/// Prints download progress by writing `downloading {0}` followed by repeatedly
/// updating the last terminal line.
pub struct PrintDownload<T>(pub T);

impl<T: Display> Progress for PrintDownload<T> {
    fn print_start(&mut self) {
        // Print that a package downloading is happening.
        let styles = term::Styles::default();

        let mut out = terminal::out();
        let _ = out.set_color(&styles.header_help);
        let _ = write!(out, "downloading");

        let _ = out.reset();
        let _ = writeln!(out, " {}", self.0);
    }

    fn print_progress(&mut self, state: &DownloadState) {
        let mut out = terminal::out();
        let _ = out.clear_last_line();
        let _ = display_download_progress(&mut out, state);
    }

    fn print_finish(&mut self, state: &DownloadState) {
        let mut out = terminal::out();
        let _ = display_download_progress(&mut out, state);
        let _ = writeln!(out);
    }
}

/// Returns a new downloader.
pub fn downloader() -> Downloader {
    let user_agent = concat!("typst/", env!("CARGO_PKG_VERSION"));
    match ARGS.cert.clone() {
        Some(cert) => Downloader::with_path(user_agent, cert),
        None => Downloader::new(user_agent),
    }
}

/// Compile and format several download statistics and make and attempt at
/// displaying them on standard error.
pub fn display_download_progress(
    out: &mut TermOut,
    state: &DownloadState,
) -> io::Result<()> {
    let sum: usize = state.bytes_per_second.iter().sum();
    let len = state.bytes_per_second.len();
    let speed = if len > 0 { sum / len } else { state.content_len.unwrap_or(0) };

    let total_downloaded = as_bytes_unit(state.total_downloaded);
    let speed_h = as_throughput_unit(speed);
    let elapsed = time_suffix(Instant::now().saturating_duration_since(state.start_time));

    match state.content_len {
        Some(content_len) => {
            let percent = (state.total_downloaded as f64 / content_len as f64) * 100.;
            let remaining = content_len - state.total_downloaded;

            let download_size = as_bytes_unit(content_len);
            let eta = time_suffix(Duration::from_secs(if speed == 0 {
                0
            } else {
                (remaining / speed) as u64
            }));
            writeln!(
                out,
                "{total_downloaded} / {download_size} ({percent:3.0} %) {speed_h} in {elapsed} ETA: {eta}",
            )?;
        }
<<<<<<< HEAD

        self.display()?;
        writeln!(&mut terminal::out())?;

        Ok(data)
    }

    /// Compile and format several download statistics and make an attempt at
    /// displaying them on standard error.
    fn display(&mut self) -> io::Result<()> {
        let sum: usize = self.downloaded_last_few_secs.iter().sum();
        let len = self.downloaded_last_few_secs.len();
        let speed = if len > 0 { sum / len } else { self.content_len.unwrap_or(0) };

        let total_downloaded = as_bytes_unit(self.total_downloaded);
        let speed_h = as_throughput_unit(speed);
        let elapsed = format::time_starting_with_seconds(
            &Instant::now().saturating_duration_since(self.start_time),
        );

        match self.content_len {
            Some(content_len) => {
                let percent = (self.total_downloaded as f64 / content_len as f64) * 100.;
                let remaining = content_len - self.total_downloaded;

                let download_size = as_bytes_unit(content_len);
                let eta = format::time_starting_with_seconds(
                    &Duration::from_secs(
                        if speed == 0 { 0 } else { (remaining / speed) as u64 }
                    )
                );
                writeln!(
                    terminal::out(),
                    "{total_downloaded} / {download_size} ({percent:3.0} %) {speed_h} in {elapsed} ETA: {eta}",
                )?;
            }
            None => writeln!(
                terminal::out(),
                "Total downloaded: {total_downloaded} Speed: {speed_h} Elapsed: {elapsed}",
            )?,
        };
        Ok(())
    }
=======
        None => writeln!(
            out,
            "Total downloaded: {total_downloaded} Speed: {speed_h} Elapsed: {elapsed}",
        )?,
    };
    Ok(())
>>>>>>> d84a7e42
}

/// Format a given size as a unit of time. Setting `include_suffix` to true
/// appends a '/s' (per second) suffix.
fn as_bytes_unit(size: usize) -> String {
    const KI: f64 = 1024.0;
    const MI: f64 = KI * KI;
    const GI: f64 = KI * KI * KI;

    let size = size as f64;

    if size >= GI {
        format!("{:5.1} GiB", size / GI)
    } else if size >= MI {
        format!("{:5.1} MiB", size / MI)
    } else if size >= KI {
        format!("{:5.1} KiB", size / KI)
    } else {
        format!("{size:3} B")
    }
}

fn as_throughput_unit(size: usize) -> String {
    as_bytes_unit(size) + "/s"
}<|MERGE_RESOLUTION|>--- conflicted
+++ resolved
@@ -3,16 +3,10 @@
 use std::io::Write;
 use std::time::{Duration, Instant};
 
-<<<<<<< HEAD
-use native_tls::{Certificate, TlsConnector};
-use once_cell::sync::Lazy;
-use typst_utils::format;
-use ureq::Response;
-=======
 use codespan_reporting::term;
 use codespan_reporting::term::termcolor::WriteColor;
 use typst_kit::download::{DownloadState, Downloader, Progress};
->>>>>>> d84a7e42
+use typst_utils::format;
 
 use crate::terminal::{self, TermOut};
 use crate::ARGS;
@@ -68,7 +62,9 @@
 
     let total_downloaded = as_bytes_unit(state.total_downloaded);
     let speed_h = as_throughput_unit(speed);
-    let elapsed = time_suffix(Instant::now().saturating_duration_since(state.start_time));
+    let elapsed = format::time_starting_with_seconds(
+        &Instant::now().saturating_duration_since(state.start_time),
+    );
 
     match state.content_len {
         Some(content_len) => {
@@ -76,68 +72,23 @@
             let remaining = content_len - state.total_downloaded;
 
             let download_size = as_bytes_unit(content_len);
-            let eta = time_suffix(Duration::from_secs(if speed == 0 {
-                0
-            } else {
-                (remaining / speed) as u64
-            }));
+            let eta =
+                format::time_starting_with_seconds(&Duration::from_secs(if speed == 0 {
+                    0
+                } else {
+                    (remaining / speed) as u64
+                }));
             writeln!(
                 out,
                 "{total_downloaded} / {download_size} ({percent:3.0} %) {speed_h} in {elapsed} ETA: {eta}",
             )?;
         }
-<<<<<<< HEAD
-
-        self.display()?;
-        writeln!(&mut terminal::out())?;
-
-        Ok(data)
-    }
-
-    /// Compile and format several download statistics and make an attempt at
-    /// displaying them on standard error.
-    fn display(&mut self) -> io::Result<()> {
-        let sum: usize = self.downloaded_last_few_secs.iter().sum();
-        let len = self.downloaded_last_few_secs.len();
-        let speed = if len > 0 { sum / len } else { self.content_len.unwrap_or(0) };
-
-        let total_downloaded = as_bytes_unit(self.total_downloaded);
-        let speed_h = as_throughput_unit(speed);
-        let elapsed = format::time_starting_with_seconds(
-            &Instant::now().saturating_duration_since(self.start_time),
-        );
-
-        match self.content_len {
-            Some(content_len) => {
-                let percent = (self.total_downloaded as f64 / content_len as f64) * 100.;
-                let remaining = content_len - self.total_downloaded;
-
-                let download_size = as_bytes_unit(content_len);
-                let eta = format::time_starting_with_seconds(
-                    &Duration::from_secs(
-                        if speed == 0 { 0 } else { (remaining / speed) as u64 }
-                    )
-                );
-                writeln!(
-                    terminal::out(),
-                    "{total_downloaded} / {download_size} ({percent:3.0} %) {speed_h} in {elapsed} ETA: {eta}",
-                )?;
-            }
-            None => writeln!(
-                terminal::out(),
-                "Total downloaded: {total_downloaded} Speed: {speed_h} Elapsed: {elapsed}",
-            )?,
-        };
-        Ok(())
-    }
-=======
         None => writeln!(
             out,
             "Total downloaded: {total_downloaded} Speed: {speed_h} Elapsed: {elapsed}",
         )?,
     };
     Ok(())
->>>>>>> d84a7e42
 }
 
 /// Format a given size as a unit of time. Setting `include_suffix` to true
