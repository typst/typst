use std::fmt::{self, Display, Formatter};
use std::num::NonZeroUsize;
use std::ops::RangeInclusive;
use std::path::PathBuf;
use std::str::FromStr;

use chrono::{DateTime, Utc};
use clap::builder::{TypedValueParser, ValueParser};
use clap::{ArgAction, Args, ColorChoice, Parser, Subcommand, ValueEnum, ValueHint};
use semver::Version;

/// The character typically used to separate path components
/// in environment variables.
const ENV_PATH_SEP: char = if cfg!(windows) { ';' } else { ':' };

/// The overall structure of the help.
#[rustfmt::skip]
const HELP_TEMPLATE: &str = "\
Typst {version}

{usage-heading} {usage}

{all-args}{after-help}\
";

/// Adds a list of useful links after the normal help.
#[rustfmt::skip]
const AFTER_HELP: &str = color_print::cstr!("\
<s><u>Resources:</></>
  <s>Tutorial:</>                 https://typst.app/docs/tutorial/
  <s>Reference documentation:</>  https://typst.app/docs/reference/
  <s>Templates & Packages:</>     https://typst.app/universe/
  <s>Forum for questions:</>      https://forum.typst.app/
");

/// The Typst compiler.
#[derive(Debug, Clone, Parser)]
#[clap(
    name = "typst",
    version = crate::typst_version(),
    author,
    help_template = HELP_TEMPLATE,
    after_help = AFTER_HELP,
    max_term_width = 80,
)]
pub struct CliArguments {
    /// The command to run.
    #[command(subcommand)]
    pub command: Command,

    /// Whether to use color. When set to `auto` if the terminal to supports it.
    #[clap(long, default_value_t = ColorChoice::Auto, default_missing_value = "always")]
    pub color: ColorChoice,

    /// Path to a custom CA certificate to use when making network requests.
    #[clap(long, env = "TYPST_CERT")]
    pub cert: Option<PathBuf>,
}

/// What to do.
#[derive(Debug, Clone, Subcommand)]
#[command()]
pub enum Command {
    /// Compiles an input file into a supported output format.
    #[command(visible_alias = "c")]
    Compile(CompileCommand),

    /// Watches an input file and recompiles on changes.
    #[command(visible_alias = "w")]
    Watch(WatchCommand),

    /// Initializes a new project from a template.
    Init(InitCommand),

    /// Processes an input file to extract provided metadata.
    Query(QueryCommand),

    /// Lists all discovered fonts in system and custom font paths.
    Fonts(FontsCommand),

    /// Self update the Typst CLI.
    #[cfg_attr(not(feature = "self-update"), clap(hide = true))]
    Update(UpdateCommand),
}

/// Compiles an input file into a supported output format.
#[derive(Debug, Clone, Parser)]
pub struct CompileCommand {
    /// Arguments for compilation.
    #[clap(flatten)]
    pub args: CompileArgs,
}

/// Compiles an input file into a supported output format.
#[derive(Debug, Clone, Parser)]
pub struct WatchCommand {
    /// Arguments for compilation.
    #[clap(flatten)]
    pub args: CompileArgs,

    /// Arguments for the HTTP server.
    #[cfg(feature = "http-server")]
    #[clap(flatten)]
    pub server: ServerArgs,
}

/// Initializes a new project from a template.
#[derive(Debug, Clone, Parser)]
pub struct InitCommand {
    /// The template to use, e.g. `@preview/charged-ieee`.
    ///
    /// You can specify the version by appending e.g. `:0.1.0`. If no version is
    /// specified, Typst will default to the latest version.
    ///
    /// Supports both local and published templates.
    pub template: String,

    /// The project directory, defaults to the template's name.
    pub dir: Option<String>,

    /// Arguments related to storage of packages in the system.
    #[clap(flatten)]
    pub package: PackageArgs,
}

/// Processes an input file to extract provided metadata.
#[derive(Debug, Clone, Parser)]
pub struct QueryCommand {
    /// Path to input Typst file. Use `-` to read input from stdin.
    #[clap(value_parser = input_value_parser(), value_hint = ValueHint::FilePath)]
    pub input: Input,

    /// Defines which elements to retrieve.
    pub selector: String,

    /// Extracts just one field from all retrieved elements.
    #[clap(long = "field")]
    pub field: Option<String>,

    /// Expects and retrieves exactly one element.
    #[clap(long = "one", default_value = "false")]
    pub one: bool,

    /// The format to serialize in.
    #[clap(long = "format", default_value_t)]
    pub format: SerializationFormat,

    /// Whether to pretty-print the serialized output.
    ///
    /// Only applies to JSON format.
    #[clap(long)]
    pub pretty: bool,

    /// World arguments.
    #[clap(flatten)]
    pub world: WorldArgs,

    /// Processing arguments.
    #[clap(flatten)]
    pub process: ProcessArgs,
}

/// Lists all discovered fonts in system and custom font paths.
#[derive(Debug, Clone, Parser)]
pub struct FontsCommand {
    /// Common font arguments.
    #[clap(flatten)]
    pub font: FontArgs,

    /// Also lists style variants of each font family.
    #[arg(long)]
    pub variants: bool,
}

/// Update the CLI using a pre-compiled binary from a Typst GitHub release.
#[derive(Debug, Clone, Parser)]
pub struct UpdateCommand {
    /// Which version to update to (defaults to latest).
    pub version: Option<Version>,

    /// Forces a downgrade to an older version (required for downgrading).
    #[clap(long, default_value_t = false)]
    pub force: bool,

    /// Reverts to the version from before the last update (only possible if
    /// `typst update` has previously ran).
    #[clap(
        long,
        default_value_t = false,
        conflicts_with = "version",
        conflicts_with = "force"
    )]
    pub revert: bool,

    /// Custom path to the backup file created on update and used by `--revert`,
    /// defaults to system-dependent location
    #[clap(long = "backup-path", env = "TYPST_UPDATE_BACKUP_PATH", value_name = "FILE")]
    pub backup_path: Option<PathBuf>,
}

/// Arguments for compilation and watching.
#[derive(Debug, Clone, Args)]
pub struct CompileArgs {
    /// Path to input Typst file. Use `-` to read input from stdin.
    #[clap(value_parser = input_value_parser(), value_hint = ValueHint::FilePath)]
    pub input: Input,

    /// Path to output file (PDF, PNG, SVG, or HTML). Use `-` to write output to
    /// stdout.
    ///
    /// For output formats emitting one file per page (PNG & SVG), a page number
    /// template must be present if the source document renders to multiple
    /// pages. Use `{p}` for page numbers, `{0p}` for zero padded page numbers
    /// and `{t}` for page count. For example, `page-{0p}-of-{t}.png` creates
    /// `page-01-of-10.png`, `page-02-of-10.png`, and so on.
    #[clap(
         required_if_eq("input", "-"),
         value_parser = output_value_parser(),
         value_hint = ValueHint::FilePath,
     )]
    pub output: Option<Output>,

    /// The format of the output file, inferred from the extension by default.
    #[arg(long = "format", short = 'f')]
    pub format: Option<OutputFormat>,

    /// World arguments.
    #[clap(flatten)]
    pub world: WorldArgs,

    /// Which pages to export. When unspecified, all pages are exported.
    ///
    /// Pages to export are separated by commas, and can be either simple page
    /// numbers (e.g. '2,5' to export only pages 2 and 5) or page ranges (e.g.
    /// '2,3-6,8-' to export page 2, pages 3 to 6 (inclusive), page 8 and any
    /// pages after it).
    ///
    /// Page numbers are one-indexed and correspond to physical page numbers in
    /// the document (therefore not being affected by the document's page
    /// counter).
    #[arg(long = "pages", value_delimiter = ',')]
    pub pages: Option<Vec<Pages>>,

    /// The version of the produced PDF.
    #[arg(long = "pdf-version")]
    pub pdf_version: Option<PdfVersion>,

    /// One (or multiple comma-separated) PDF standards that Typst will enforce
    /// conformance with.
    #[arg(long = "pdf-standard", value_delimiter = ',')]
    pub pdf_standard: Vec<PdfStandard>,

    /// The PPI (pixels per inch) to use for PNG export.
    #[arg(long = "ppi", default_value_t = 144.0)]
    pub ppi: f32,

    /// File path to which a Makefile with the current compilation's
    /// dependencies will be written.
    #[clap(long = "make-deps", value_name = "PATH")]
    pub make_deps: Option<PathBuf>,

    /// Processing arguments.
    #[clap(flatten)]
    pub process: ProcessArgs,

    /// Opens the output file with the default viewer or a specific program
    /// after compilation. Ignored if output is stdout.
    #[arg(long = "open", value_name = "VIEWER")]
    pub open: Option<Option<String>>,

    /// Produces performance timings of the compilation process. (experimental)
    ///
    /// The resulting JSON file can be loaded into a tracing tool such as
    /// https://ui.perfetto.dev. It does not contain any sensitive information
    /// apart from file names and line numbers.
    #[arg(long = "timings", value_name = "OUTPUT_JSON")]
    pub timings: Option<Option<PathBuf>>,
}

/// Arguments for the construction of a world. Shared by compile, watch, and
/// query.
#[derive(Debug, Clone, Args)]
pub struct WorldArgs {
    /// Configures the project root (for absolute paths).
    #[clap(long = "root", env = "TYPST_ROOT", value_name = "DIR")]
    pub root: Option<PathBuf>,

    /// Add a string key-value pair visible through `sys.inputs`.
    #[clap(
        long = "input",
        value_name = "key=value",
        action = ArgAction::Append,
        value_parser = ValueParser::new(parse_sys_input_pair),
    )]
    pub inputs: Vec<(String, String)>,

    /// Common font arguments.
    #[clap(flatten)]
    pub font: FontArgs,

    /// Arguments related to storage of packages in the system.
    #[clap(flatten)]
    pub package: PackageArgs,

    /// The document's creation date formatted as a UNIX timestamp.
    ///
    /// For more information, see <https://reproducible-builds.org/specs/source-date-epoch/>.
    #[clap(
        long = "creation-timestamp",
        env = "SOURCE_DATE_EPOCH",
        value_name = "UNIX_TIMESTAMP",
        value_parser = parse_source_date_epoch,
    )]
    pub creation_timestamp: Option<DateTime<Utc>>,
}

/// Arguments for configuration the process of compilation itself.
#[derive(Debug, Clone, Args)]
pub struct ProcessArgs {
    /// Number of parallel jobs spawned during compilation. Defaults to number
    /// of CPUs. Setting it to 1 disables parallelism.
    #[clap(long, short)]
    pub jobs: Option<usize>,

    /// Enables in-development features that may be changed or removed at any
    /// time.
    #[arg(long = "features", value_delimiter = ',', env = "TYPST_FEATURES")]
    pub features: Vec<Feature>,

    /// The format to emit diagnostics in.
    #[clap(long, default_value_t)]
    pub diagnostic_format: DiagnosticFormat,
}

/// Arguments related to where packages are stored in the system.
#[derive(Debug, Clone, Args)]
pub struct PackageArgs {
    /// Custom path to local packages, defaults to system-dependent location.
    #[clap(long = "package-path", env = "TYPST_PACKAGE_PATH", value_name = "DIR")]
    pub package_path: Option<PathBuf>,

    /// Custom path to package cache, defaults to system-dependent location.
    #[clap(
        long = "package-cache-path",
        env = "TYPST_PACKAGE_CACHE_PATH",
        value_name = "DIR"
    )]
    pub package_cache_path: Option<PathBuf>,
}

/// Common arguments to customize available fonts.
#[derive(Debug, Clone, Parser)]
pub struct FontArgs {
    /// Adds additional directories that are recursively searched for fonts.
    ///
    /// If multiple paths are specified, they are separated by the system's path
    /// separator (`:` on Unix-like systems and `;` on Windows).
    #[clap(
        long = "font-path",
        env = "TYPST_FONT_PATHS",
        value_name = "DIR",
        value_delimiter = ENV_PATH_SEP,
    )]
    pub font_paths: Vec<PathBuf>,

    /// Ensures system fonts won't be searched, unless explicitly included via
    /// `--font-path`.
    #[arg(long)]
    pub ignore_system_fonts: bool,
}

/// Arguments for the HTTP server.
#[cfg(feature = "http-server")]
#[derive(Debug, Clone, Parser)]
pub struct ServerArgs {
    /// Disables the built-in HTTP server for HTML export.
    #[clap(long)]
    pub no_serve: bool,

    /// Disables the injected live reload script for HTML export. The HTML that
    /// is written to disk isn't affected either way.
    #[clap(long)]
    pub no_reload: bool,

    /// The port where HTML is served.
    ///
    /// Defaults to the first free port in the range 3000-3005.
    #[clap(long)]
    pub port: Option<u16>,
}

macro_rules! display_possible_values {
    ($ty:ty) => {
        impl Display for $ty {
            fn fmt(&self, f: &mut Formatter<'_>) -> fmt::Result {
                self.to_possible_value()
                    .expect("no values are skipped")
                    .get_name()
                    .fmt(f)
            }
        }
    };
}

/// An input that is either stdin or a real path.
#[derive(Debug, Clone)]
pub enum Input {
    /// Stdin, represented by `-`.
    Stdin,
    /// A non-empty path.
    Path(PathBuf),
}

impl Display for Input {
    fn fmt(&self, f: &mut Formatter<'_>) -> fmt::Result {
        match self {
            Input::Stdin => f.pad("stdin"),
            Input::Path(path) => path.display().fmt(f),
        }
    }
}

/// An output that is either stdout or a real path.
#[derive(Debug, Clone)]
pub enum Output {
    /// Stdout, represented by `-`.
    Stdout,
    /// A non-empty path.
    Path(PathBuf),
}

impl Display for Output {
    fn fmt(&self, f: &mut Formatter<'_>) -> fmt::Result {
        match self {
            Output::Stdout => f.pad("stdout"),
            Output::Path(path) => path.display().fmt(f),
        }
    }
}

/// Which format to use for the generated output file.
#[derive(Debug, Copy, Clone, Eq, PartialEq, Ord, PartialOrd, ValueEnum)]
pub enum OutputFormat {
    Pdf,
    Png,
    Svg,
    Html,
}

display_possible_values!(OutputFormat);

/// Which format to use for diagnostics.
#[derive(Debug, Default, Copy, Clone, Eq, PartialEq, Ord, PartialOrd, ValueEnum)]
pub enum DiagnosticFormat {
    #[default]
    Human,
    Short,
}

display_possible_values!(DiagnosticFormat);

/// An in-development feature that may be changed or removed at any time.
#[derive(Debug, Copy, Clone, Eq, PartialEq, ValueEnum)]
pub enum Feature {
    Html,
}

display_possible_values!(Feature);

/// A PDF version.
#[derive(Debug, Copy, Clone, Eq, PartialEq, ValueEnum)]
#[allow(non_camel_case_types)]
pub enum PdfVersion {
    /// PDF 1.4.
    #[value(name = "1.4")]
    V_1_4,
    /// PDF 1.5.
    #[value(name = "1.5")]
    V_1_5,
    /// PDF 1.5.
    #[value(name = "1.6")]
    V_1_6,
    /// PDF 1.7.
    #[value(name = "1.7")]
    V_1_7,
}

display_possible_values!(PdfVersion);

/// A PDF standard that Typst can enforce conformance with.
#[derive(Debug, Copy, Clone, Eq, PartialEq, ValueEnum)]
#[allow(non_camel_case_types)]
pub enum PdfStandard {
    /// PDF/A-1b.
    #[value(name = "a-1b")]
    A_1b,
    /// PDF/A-2b.
    #[value(name = "a-2b")]
    A_2b,
<<<<<<< HEAD
    /// PDF/A-2u.
    #[value(name = "a-2u")]
    A_2u,
    /// PDF/A-3u.
    #[value(name = "a-3b")]
    A_3b,
    /// PDF/A-2b.
    #[value(name = "a-3u")]
    A_3u,
=======
    /// PDF/A-3b.
    #[value(name = "a-3b")]
    A_3b,
>>>>>>> db9a83d9
}

display_possible_values!(PdfStandard);

// Output file format for query command
#[derive(Debug, Default, Copy, Clone, Eq, PartialEq, ValueEnum)]
pub enum SerializationFormat {
    #[default]
    Json,
    Yaml,
}

display_possible_values!(SerializationFormat);

/// Implements parsing of page ranges (`1-3`, `4`, `5-`, `-2`), used by the
/// `CompileCommand.pages` argument, through the `FromStr` trait instead of a
/// value parser, in order to generate better errors.
///
/// See also: https://github.com/clap-rs/clap/issues/5065
#[derive(Debug, Clone)]
pub struct Pages(pub RangeInclusive<Option<NonZeroUsize>>);

impl FromStr for Pages {
    type Err = &'static str;

    fn from_str(value: &str) -> Result<Self, Self::Err> {
        match value.split('-').map(str::trim).collect::<Vec<_>>().as_slice() {
            [] | [""] => Err("page export range must not be empty"),
            [single_page] => {
                let page_number = parse_page_number(single_page)?;
                Ok(Pages(Some(page_number)..=Some(page_number)))
            }
            ["", ""] => Err("page export range must have start or end"),
            [start, ""] => Ok(Pages(Some(parse_page_number(start)?)..=None)),
            ["", end] => Ok(Pages(None..=Some(parse_page_number(end)?))),
            [start, end] => {
                let start = parse_page_number(start)?;
                let end = parse_page_number(end)?;
                if start > end {
                    Err("page export range must end at a page after the start")
                } else {
                    Ok(Pages(Some(start)..=Some(end)))
                }
            }
            [_, _, _, ..] => Err("page export range must have a single hyphen"),
        }
    }
}

/// Parses a single page number.
fn parse_page_number(value: &str) -> Result<NonZeroUsize, &'static str> {
    if value == "0" {
        Err("page numbers start at one")
    } else {
        NonZeroUsize::from_str(value).map_err(|_| "not a valid page number")
    }
}

/// The clap value parser used by `SharedArgs.input`
fn input_value_parser() -> impl TypedValueParser<Value = Input> {
    clap::builder::OsStringValueParser::new().try_map(|value| {
        if value.is_empty() {
            Err(clap::Error::new(clap::error::ErrorKind::InvalidValue))
        } else if value == "-" {
            Ok(Input::Stdin)
        } else {
            Ok(Input::Path(value.into()))
        }
    })
}

/// The clap value parser used by `CompileCommand.output`
fn output_value_parser() -> impl TypedValueParser<Value = Output> {
    clap::builder::OsStringValueParser::new().try_map(|value| {
        // Empty value also handled by clap for `Option<Output>`
        if value.is_empty() {
            Err(clap::Error::new(clap::error::ErrorKind::InvalidValue))
        } else if value == "-" {
            Ok(Output::Stdout)
        } else {
            Ok(Output::Path(value.into()))
        }
    })
}

/// Parses key/value pairs split by the first equal sign.
///
/// This function will return an error if the argument contains no equals sign
/// or contains the key (before the equals sign) is empty.
fn parse_sys_input_pair(raw: &str) -> Result<(String, String), String> {
    let (key, val) = raw
        .split_once('=')
        .ok_or("input must be a key and a value separated by an equal sign")?;
    let key = key.trim().to_owned();
    if key.is_empty() {
        return Err("the key was missing or empty".to_owned());
    }
    let val = val.trim().to_owned();
    Ok((key, val))
}

/// Parses a UNIX timestamp according to <https://reproducible-builds.org/specs/source-date-epoch/>
fn parse_source_date_epoch(raw: &str) -> Result<DateTime<Utc>, String> {
    let timestamp: i64 = raw
        .parse()
        .map_err(|err| format!("timestamp must be decimal integer ({err})"))?;
    DateTime::from_timestamp(timestamp, 0)
        .ok_or_else(|| "timestamp out of range".to_string())
}<|MERGE_RESOLUTION|>--- conflicted
+++ resolved
@@ -241,10 +241,6 @@
     #[arg(long = "pages", value_delimiter = ',')]
     pub pages: Option<Vec<Pages>>,
 
-    /// The version of the produced PDF.
-    #[arg(long = "pdf-version")]
-    pub pdf_version: Option<PdfVersion>,
-
     /// One (or multiple comma-separated) PDF standards that Typst will enforce
     /// conformance with.
     #[arg(long = "pdf-standard", value_delimiter = ',')]
@@ -467,51 +463,19 @@
 
 display_possible_values!(Feature);
 
-/// A PDF version.
-#[derive(Debug, Copy, Clone, Eq, PartialEq, ValueEnum)]
-#[allow(non_camel_case_types)]
-pub enum PdfVersion {
-    /// PDF 1.4.
-    #[value(name = "1.4")]
-    V_1_4,
-    /// PDF 1.5.
-    #[value(name = "1.5")]
-    V_1_5,
-    /// PDF 1.5.
-    #[value(name = "1.6")]
-    V_1_6,
-    /// PDF 1.7.
-    #[value(name = "1.7")]
-    V_1_7,
-}
-
-display_possible_values!(PdfVersion);
-
 /// A PDF standard that Typst can enforce conformance with.
 #[derive(Debug, Copy, Clone, Eq, PartialEq, ValueEnum)]
 #[allow(non_camel_case_types)]
 pub enum PdfStandard {
-    /// PDF/A-1b.
-    #[value(name = "a-1b")]
-    A_1b,
+    /// PDF 1.7.
+    #[value(name = "1.7")]
+    V_1_7,
     /// PDF/A-2b.
     #[value(name = "a-2b")]
     A_2b,
-<<<<<<< HEAD
-    /// PDF/A-2u.
-    #[value(name = "a-2u")]
-    A_2u,
-    /// PDF/A-3u.
-    #[value(name = "a-3b")]
-    A_3b,
-    /// PDF/A-2b.
-    #[value(name = "a-3u")]
-    A_3u,
-=======
     /// PDF/A-3b.
     #[value(name = "a-3b")]
     A_3b,
->>>>>>> db9a83d9
 }
 
 display_possible_values!(PdfStandard);
