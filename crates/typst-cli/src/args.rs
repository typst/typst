--- conflicted
+++ resolved
@@ -17,7 +17,6 @@
     #[command(subcommand)]
     pub command: Command,
 
-<<<<<<< HEAD
     /// Set when to use color.
     /// auto = use color if a capable terminal is detected
     #[clap(
@@ -30,13 +29,6 @@
     )]
     pub color: ColorChoice,
 
-    /// Sets the level of logging verbosity:
-    /// -v = warning & error, -vv = info, -vvv = debug, -vvvv = trace
-    #[clap(short, long, action = ArgAction::Count)]
-    pub verbosity: u8,
-
-=======
->>>>>>> 79a41aed
     /// Path to a custom CA certificate to use when making network requests.
     #[clap(long = "cert", env = "TYPST_CERT")]
     pub cert: Option<PathBuf>,
