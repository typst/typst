[package]
name = "typst-cli"
description = "The command line interface for Typst."
categories = ["compilers", "command-line-utilities"]
keywords = ["typst", "cli"]
version = { workspace = true }
rust-version = { workspace = true }
authors = { workspace = true }
edition = { workspace = true }
homepage = { workspace = true }
repository = { workspace = true }
license = { workspace = true }
readme = { workspace = true }

[[bin]]
name = "typst"
path = "src/main.rs"
doc = false

[dependencies]
typst = { workspace = true }
typst-assets = { workspace = true, features = ["fonts"] }
typst-kit = { workspace = true }
typst-macros = { workspace = true }
typst-pdf = { workspace = true }
typst-render = { workspace = true }
typst-svg = { workspace = true }
typst-timing = { workspace = true }
chrono = { workspace = true }
clap = { workspace = true }
codespan-reporting = { workspace = true }
comemo = { workspace = true }
dirs = { workspace = true }
ecow = { workspace = true }
<<<<<<< HEAD
env_proxy = { workspace = true }
fd-lock = { workspace = true }
flate2 = { workspace = true }
fontdb = { workspace = true, features = ["memmap", "fontconfig"] }
=======
>>>>>>> 351bac8b
fs_extra = { workspace = true }
native-tls = { workspace = true }
notify = { workspace = true }
once_cell = { workspace = true }
open = { workspace = true }
parking_lot = { workspace = true }
pathdiff = { workspace = true }
rayon = { workspace = true }
same-file = { workspace = true }
self-replace = { workspace = true, optional = true }
semver = { workspace = true }
serde = { workspace = true }
serde_json = { workspace = true }
serde_yaml = { workspace = true }
shell-escape = { workspace = true }
tar = { workspace = true }
tempfile = { workspace = true }
toml = { workspace = true }
ureq = { workspace = true }
xz2 = { workspace = true, optional = true }
zip = { workspace = true, optional = true }

[build-dependencies]
chrono = { workspace = true }
clap = { workspace = true, features = ["string"] }
clap_complete = { workspace = true }
clap_mangen = { workspace = true }
semver = { workspace = true }

[features]
default = ["embed-fonts"]

# Embeds some fonts into the binary, see typst-kit
embed-fonts = ["typst-kit/embed-fonts"]

# Permits the CLI to update itself without a package manager.
self-update = ["dep:self-replace", "dep:xz2", "dep:zip"]

# Whether to vendor OpenSSL. Not applicable to Windows and macOS builds.
vendor-openssl = ["typst-kit/vendor-openssl"]

[lints]
workspace = true

# The following metadata is used by `cargo-binstall`, and should be synchronized
# with `.github/workflows/release.yml`.
[package.metadata.binstall]
pkg-url = "{ repo }/releases/download/v{ version }/typst-{ target }{ archive-suffix }"
bin-dir = "typst-{ target }/typst{ binary-ext }"
pkg-fmt = "txz"

[package.metadata.binstall.overrides.x86_64-pc-windows-msvc]
pkg-fmt = "zip"<|MERGE_RESOLUTION|>--- conflicted
+++ resolved
@@ -32,13 +32,6 @@
 comemo = { workspace = true }
 dirs = { workspace = true }
 ecow = { workspace = true }
-<<<<<<< HEAD
-env_proxy = { workspace = true }
-fd-lock = { workspace = true }
-flate2 = { workspace = true }
-fontdb = { workspace = true, features = ["memmap", "fontconfig"] }
-=======
->>>>>>> 351bac8b
 fs_extra = { workspace = true }
 native-tls = { workspace = true }
 notify = { workspace = true }
