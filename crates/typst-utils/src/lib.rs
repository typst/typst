--- conflicted
+++ resolved
@@ -382,10 +382,6 @@
         // https://github.com/typst/typst/pull/5714
         '\u{22A5}' => Some(MathClass::Normal),
 
-<<<<<<< HEAD
-        c => unicode_math_class::class(c),
-    }
-=======
         // Used as a binary connector in linear logic, where it is referred to
         // as "par".
         // https://github.com/typst/typst/issues/5764
@@ -440,5 +436,4 @@
     }
 
     DeferHandle { thing, deferred: Some(deferred) }
->>>>>>> f8dd9e77
 }