--- conflicted
+++ resolved
@@ -94,18 +94,12 @@
 		"watch": "tsc -watch -p ./"
 	},
 	"devDependencies": {
-<<<<<<< HEAD
-		"@types/node": "18.x",
-		"@types/vscode": "^1.88.0",
-		"typescript": "^5.3.3"
-=======
 		"@types/node": "^24.0.4",
 		"@types/vscode": "^1.101.0",
 		"typescript": "^5.8.3"
 	},
 	"dependencies": {
 		"shiki": "^3.7.0"
->>>>>>> f8dd9e77
 	},
 	"engines": {
 		"vscode": "^1.88.0"
