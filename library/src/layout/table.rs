--- conflicted
+++ resolved
@@ -300,12 +300,8 @@
             Lang::SLOVENIAN => "Tabela",
             Lang::SPANISH => "Tabla",
             Lang::UKRAINIAN => "Таблиця",
-<<<<<<< HEAD
             _ => "Table",
-=======
             Lang::VIETNAMESE => "Bảng",
-            Lang::ENGLISH | _ => "Table",
->>>>>>> 8300f75f
         }
     }
 }
