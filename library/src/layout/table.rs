--- conflicted
+++ resolved
@@ -292,13 +292,9 @@
             Lang::ITALIAN => "Tabella",
             Lang::PORTUGUESE => "Tabela",
             Lang::RUSSIAN => "Таблица",
-<<<<<<< HEAD
-            _ => "Table",
-=======
             Lang::SPANISH => "Tabla",
             Lang::UKRAINIAN => "Таблиця",
-            Lang::ENGLISH | _ => "Table",
->>>>>>> 4f4af02a
+            _ => "Table",
         }
     }
 }
