use std::ffi::OsStr;
use std::path::Path;

use typst::image::{Image, ImageFormat, RasterFormat, VectorFormat};

use crate::{
    meta::{Figurable, LocalName},
    prelude::*,
};

/// A raster or vector graphic.
///
/// Supported formats are PNG, JPEG, GIF and SVG.
///
/// ## Example
/// ```example
/// #figure(
///   image("molecular.jpg", width: 80%),
///   caption: [
///     A step in the molecular testing
///     pipeline of our lab.
///   ],
/// )
/// ```
///
/// Display: Image
/// Category: visualize
#[element(Layout, LocalName, Figurable)]
pub struct ImageElem {
    /// Path to an image file.
    #[required]
    #[parse(
        let Spanned { v: path, span } =
            args.expect::<Spanned<EcoString>>("path to image file")?;
        let path: EcoString = vm.locate(&path).at(span)?.to_string_lossy().into();
        let _ = load(vm.world(), &path).at(span)?;
        path
    )]
    pub path: EcoString,

    /// The width of the image.
    pub width: Smart<Rel<Length>>,

    /// The height of the image.
    pub height: Smart<Rel<Length>>,

    /// How the image should adjust itself to a given area.
    #[default(ImageFit::Cover)]
    pub fit: ImageFit,
}

impl Layout for ImageElem {
    fn layout(
        &self,
        vt: &mut Vt,
        styles: StyleChain,
        regions: Regions,
    ) -> SourceResult<Fragment> {
        let image = load(vt.world, &self.path()).unwrap();
        let sizing = Axes::new(self.width(styles), self.height(styles));
        let region = sizing
            .zip(regions.base())
            .map(|(s, r)| s.map(|v| v.resolve(styles).relative_to(r)))
            .unwrap_or(regions.base());

        let expand = sizing.as_ref().map(Smart::is_custom) | regions.expand;
        let region_ratio = region.x / region.y;

        // Find out whether the image is wider or taller than the target size.
        let pxw = image.width() as f64;
        let pxh = image.height() as f64;
        let px_ratio = pxw / pxh;
        let wide = px_ratio > region_ratio;

        // The space into which the image will be placed according to its fit.
        let target = if expand.x && expand.y {
            region
        } else if expand.x || (!expand.y && wide && region.x.is_finite()) {
            Size::new(region.x, region.y.min(region.x.safe_div(px_ratio)))
        } else if region.y.is_finite() {
            Size::new(region.x.min(region.y * px_ratio), region.y)
        } else {
            Size::new(Abs::pt(pxw), Abs::pt(pxh))
        };

        // Compute the actual size of the fitted image.
        let fit = self.fit(styles);
        let fitted = match fit {
            ImageFit::Cover | ImageFit::Contain => {
                if wide == (fit == ImageFit::Contain) {
                    Size::new(target.x, target.x / px_ratio)
                } else {
                    Size::new(target.y * px_ratio, target.y)
                }
            }
            ImageFit::Stretch => target,
        };

        // First, place the image in a frame of exactly its size and then resize
        // the frame to the target size, center aligning the image in the
        // process.
        let mut frame = Frame::new(fitted);
        frame.push(Point::zero(), FrameItem::Image(image, fitted, self.span()));
        frame.resize(target, Align::CENTER_HORIZON);

        // Create a clipping group if only part of the image should be visible.
        if fit == ImageFit::Cover && !target.fits(fitted) {
            frame.clip();
        }

        // Apply metadata.
        frame.meta(styles, false);

        Ok(Fragment::frame(frame))
    }
}

impl LocalName for ImageElem {
    fn local_name(&self, lang: Lang) -> &'static str {
        match lang {
            Lang::CHINESE => "图",
            Lang::GERMAN => "Abbildung",
<<<<<<< HEAD
            Lang::ITALIAN | Lang::PORTUGUESE => "Figura",
            Lang::POLISH => "Rysunek",
=======
            Lang::ITALIAN | Lang::PORTUGUESE | Lang::SPANISH => "Figura",
>>>>>>> a3055a7a
            Lang::RUSSIAN | Lang::UKRAINIAN => "Рисунок",
            Lang::SLOVENIAN => "Slika",
            Lang::ENGLISH | Lang::FRENCH | _ => "Figure",
        }
    }
}

impl Figurable for ImageElem {
    fn priority(&self, _styles: StyleChain) -> isize {
        1000
    }
}

/// How an image should adjust itself to a given area.
#[derive(Debug, Copy, Clone, Eq, PartialEq, Hash, Cast)]
pub enum ImageFit {
    /// The image should completely cover the area. This is the default.
    Cover,
    /// The image should be fully contained in the area.
    Contain,
    /// The image should be stretched so that it exactly fills the area, even if
    /// this means that the image will be distorted.
    Stretch,
}

/// Load an image from a path.
#[comemo::memoize]
fn load(world: Tracked<dyn World>, full: &str) -> StrResult<Image> {
    let full = Path::new(full);
    let buffer = world.file(full)?;
    let ext = full.extension().and_then(OsStr::to_str).unwrap_or_default();
    let format = match ext.to_lowercase().as_str() {
        "png" => ImageFormat::Raster(RasterFormat::Png),
        "jpg" | "jpeg" => ImageFormat::Raster(RasterFormat::Jpg),
        "gif" => ImageFormat::Raster(RasterFormat::Gif),
        "svg" | "svgz" => ImageFormat::Vector(VectorFormat::Svg),
        _ => return Err("unknown image format".into()),
    };
    Image::new(buffer, format)
}<|MERGE_RESOLUTION|>--- conflicted
+++ resolved
@@ -120,12 +120,8 @@
         match lang {
             Lang::CHINESE => "图",
             Lang::GERMAN => "Abbildung",
-<<<<<<< HEAD
-            Lang::ITALIAN | Lang::PORTUGUESE => "Figura",
+            Lang::ITALIAN | Lang::PORTUGUESE | Lang::SPANISH => "Figura",
             Lang::POLISH => "Rysunek",
-=======
-            Lang::ITALIAN | Lang::PORTUGUESE | Lang::SPANISH => "Figura",
->>>>>>> a3055a7a
             Lang::RUSSIAN | Lang::UKRAINIAN => "Рисунок",
             Lang::SLOVENIAN => "Slika",
             Lang::ENGLISH | Lang::FRENCH | _ => "Figure",
