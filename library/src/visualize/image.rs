use std::ffi::OsStr;
use std::path::Path;

use typst::image::{Image, ImageFormat, RasterFormat, VectorFormat};

use crate::{
    meta::{Figurable, LocalName},
    prelude::*,
};

/// A raster or vector graphic.
///
/// Supported formats are PNG, JPEG, GIF and SVG.
///
/// ## Example
/// ```example
/// #figure(
///   image("molecular.jpg", width: 80%),
///   caption: [
///     A step in the molecular testing
///     pipeline of our lab.
///   ],
/// )
/// ```
///
/// Display: Image
/// Category: visualize
#[element(Layout, LocalName, Figurable)]
pub struct ImageElem {
    /// Path to an image file.
    #[required]
    #[parse(
        let Spanned { v: path, span } =
            args.expect::<Spanned<EcoString>>("path to image file")?;
        let path: EcoString = vm.locate(&path).at(span)?.to_string_lossy().into();
        let _ = load(vm.world(), &path).at(span)?;
        path
    )]
    pub path: EcoString,

    /// The width of the image.
    pub width: Smart<Rel<Length>>,

    /// The height of the image.
    pub height: Smart<Rel<Length>>,

    /// How the image should adjust itself to a given area.
    #[default(ImageFit::Cover)]
    pub fit: ImageFit,
}

impl Layout for ImageElem {
    fn layout(
        &self,
        vt: &mut Vt,
        styles: StyleChain,
        regions: Regions,
    ) -> SourceResult<Fragment> {
        let image = load(vt.world, &self.path()).unwrap();
        let sizing = Axes::new(self.width(styles), self.height(styles));
        let region = sizing
            .zip(regions.base())
            .map(|(s, r)| s.map(|v| v.resolve(styles).relative_to(r)))
            .unwrap_or(regions.base());

        let expand = sizing.as_ref().map(Smart::is_custom) | regions.expand;
        let region_ratio = region.x / region.y;

        // Find out whether the image is wider or taller than the target size.
        let pxw = image.width() as f64;
        let pxh = image.height() as f64;
        let px_ratio = pxw / pxh;
        let wide = px_ratio > region_ratio;

        // The space into which the image will be placed according to its fit.
        let target = if expand.x && expand.y {
            region
        } else if expand.x || (!expand.y && wide && region.x.is_finite()) {
            Size::new(region.x, region.y.min(region.x.safe_div(px_ratio)))
        } else if region.y.is_finite() {
            Size::new(region.x.min(region.y * px_ratio), region.y)
        } else {
            Size::new(Abs::pt(pxw), Abs::pt(pxh))
        };

        // Compute the actual size of the fitted image.
        let fit = self.fit(styles);
        let fitted = match fit {
            ImageFit::Cover | ImageFit::Contain => {
                if wide == (fit == ImageFit::Contain) {
                    Size::new(target.x, target.x / px_ratio)
                } else {
                    Size::new(target.y * px_ratio, target.y)
                }
            }
            ImageFit::Stretch => target,
        };

        // First, place the image in a frame of exactly its size and then resize
        // the frame to the target size, center aligning the image in the
        // process.
        let mut frame = Frame::new(fitted);
        frame.push(Point::zero(), FrameItem::Image(image, fitted, self.span()));
        frame.resize(target, Align::CENTER_HORIZON);

        // Create a clipping group if only part of the image should be visible.
        if fit == ImageFit::Cover && !target.fits(fitted) {
            frame.clip();
        }

        // Apply metadata.
        frame.meta(styles, false);

        Ok(Fragment::frame(frame))
    }
}

impl LocalName for ImageElem {
    fn local_name(&self, lang: Lang) -> &'static str {
        match lang {
            Lang::CHINESE => "图",
            Lang::GERMAN => "Abbildung",
            Lang::ITALIAN | Lang::PORTUGUESE => "Figura",
<<<<<<< HEAD
            Lang::RUSSIAN => "Рисунок",
            _ => "Figure",
=======
            Lang::RUSSIAN | Lang::UKRAINIAN => "Рисунок",
            Lang::SPANISH => "Figura",
            Lang::ENGLISH | Lang::FRENCH | _ => "Figure",
>>>>>>> 4f4af02a
        }
    }
}

impl Figurable for ImageElem {
    fn priority(&self, _styles: StyleChain) -> isize {
        1000
    }
}

/// How an image should adjust itself to a given area.
#[derive(Debug, Copy, Clone, Eq, PartialEq, Hash, Cast)]
pub enum ImageFit {
    /// The image should completely cover the area. This is the default.
    Cover,
    /// The image should be fully contained in the area.
    Contain,
    /// The image should be stretched so that it exactly fills the area, even if
    /// this means that the image will be distorted.
    Stretch,
}

/// Load an image from a path.
#[comemo::memoize]
fn load(world: Tracked<dyn World>, full: &str) -> StrResult<Image> {
    let full = Path::new(full);
    let buffer = world.file(full)?;
    let ext = full.extension().and_then(OsStr::to_str).unwrap_or_default();
    let format = match ext.to_lowercase().as_str() {
        "png" => ImageFormat::Raster(RasterFormat::Png),
        "jpg" | "jpeg" => ImageFormat::Raster(RasterFormat::Jpg),
        "gif" => ImageFormat::Raster(RasterFormat::Gif),
        "svg" | "svgz" => ImageFormat::Vector(VectorFormat::Svg),
        _ => return Err("unknown image format".into()),
    };
    Image::new(buffer, format)
}<|MERGE_RESOLUTION|>--- conflicted
+++ resolved
@@ -121,14 +121,9 @@
             Lang::CHINESE => "图",
             Lang::GERMAN => "Abbildung",
             Lang::ITALIAN | Lang::PORTUGUESE => "Figura",
-<<<<<<< HEAD
-            Lang::RUSSIAN => "Рисунок",
-            _ => "Figure",
-=======
             Lang::RUSSIAN | Lang::UKRAINIAN => "Рисунок",
             Lang::SPANISH => "Figura",
-            Lang::ENGLISH | Lang::FRENCH | _ => "Figure",
->>>>>>> 4f4af02a
+            _ => "Figure",
         }
     }
 }
