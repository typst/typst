--- conflicted
+++ resolved
@@ -11,15 +11,11 @@
 ///
 /// Supported formats are PNG, JPEG, GIF and SVG.
 ///
-<<<<<<< HEAD
 /// _Note:_ Work on SVG export is ongoing and there might be visual inaccuracies
 /// in the resulting PDF. Make sure to double-check embedded SVG images. If you
 /// have an issue, also feel free to report it on [GitHub][gh-svg].
 ///
-/// ## Example
-=======
 /// ## Example { #example }
->>>>>>> 85ea0350
 /// ```example
 /// #figure(
 ///   image("molecular.jpg", width: 80%),
