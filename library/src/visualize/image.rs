--- conflicted
+++ resolved
@@ -129,12 +129,7 @@
             Lang::RUSSIAN => "Рисунок",
             Lang::SLOVENIAN => "Slika",
             Lang::SPANISH => "Figura",
-<<<<<<< HEAD
             _ => "Figure",
-=======
-            Lang::UKRAINIAN => "Рисунок",
-            Lang::ENGLISH | _ => "Figure",
->>>>>>> 94e052b8
         }
     }
 }
