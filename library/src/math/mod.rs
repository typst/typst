--- conflicted
+++ resolved
@@ -288,12 +288,8 @@
             Lang::SLOVENIAN => "Enačba",
             Lang::SPANISH => "Ecuación",
             Lang::UKRAINIAN => "Рівняння",
-<<<<<<< HEAD
             _ => "Equation",
-=======
             Lang::VIETNAMESE => "Phương trình",
-            Lang::ENGLISH | _ => "Equation",
->>>>>>> 8300f75f
         }
     }
 }
