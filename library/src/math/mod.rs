//! Mathematical formulas.

#[macro_use]
mod ctx;
mod accent;
mod align;
mod attach;
mod delimited;
mod frac;
mod fragment;
mod matrix;
mod op;
mod root;
mod row;
mod spacing;
mod stretch;
mod style;
mod underover;

pub use self::accent::*;
pub use self::align::*;
pub use self::attach::*;
pub use self::delimited::*;
pub use self::frac::*;
pub use self::matrix::*;
pub use self::op::*;
pub use self::root::*;
pub use self::style::*;
pub use self::underover::*;

use ttf_parser::{GlyphId, Rect};
use typst::eval::{Module, Scope};
use typst::font::{Font, FontWeight};
use typst::model::Guard;
use unicode_math_class::MathClass;

use self::ctx::*;
use self::fragment::*;
use self::row::*;
use self::spacing::*;
use crate::layout::{HElem, ParElem, Spacing};
use crate::meta::Refable;
use crate::meta::{Count, Counter, CounterUpdate, LocalName, Numbering};
use crate::prelude::*;
use crate::text::{
    families, variant, FontFamily, FontList, LinebreakElem, SpaceElem, TextElem, TextSize,
};

/// Create a module with all math definitions.
pub fn module() -> Module {
    let mut math = Scope::deduplicating();
    math.define("equation", EquationElem::func());
    math.define("text", TextElem::func());

    // Grouping.
    math.define("lr", LrElem::func());
    math.define("abs", abs);
    math.define("norm", norm);
    math.define("floor", floor);
    math.define("ceil", ceil);
    math.define("round", round);

    // Attachments and accents.
    math.define("attach", AttachElem::func());
    math.define("scripts", ScriptsElem::func());
    math.define("limits", LimitsElem::func());
    math.define("accent", AccentElem::func());
    math.define("underline", UnderlineElem::func());
    math.define("overline", OverlineElem::func());
    math.define("underbrace", UnderbraceElem::func());
    math.define("overbrace", OverbraceElem::func());
    math.define("underbracket", UnderbracketElem::func());
    math.define("overbracket", OverbracketElem::func());

    // Fractions and matrix-likes.
    math.define("frac", FracElem::func());
    math.define("binom", BinomElem::func());
    math.define("vec", VecElem::func());
    math.define("mat", MatElem::func());
    math.define("cases", CasesElem::func());

    // Roots.
    math.define("sqrt", sqrt);
    math.define("root", RootElem::func());

    // Styles.
    math.define("upright", upright);
    math.define("bold", bold);
    math.define("italic", italic);
    math.define("serif", serif);
    math.define("sans", sans);
    math.define("cal", cal);
    math.define("frak", frak);
    math.define("mono", mono);
    math.define("bb", bb);

    // Text operators.
    math.define("op", OpElem::func());
    op::define(&mut math);

    // Spacings.
    spacing::define(&mut math);

    // Symbols.
    for (name, symbol) in crate::symbols::SYM {
        math.define(*name, symbol.clone());
    }

    Module::new("math").with_scope(math)
}

/// A mathematical equation.
///
/// Can be displayed inline with text or as a separate block.
///
/// ## Example
/// ```example
/// #set text(font: "New Computer Modern")
///
/// Let $a$, $b$, and $c$ be the side
/// lengths of right-angled triangle.
/// Then, we know that:
/// $ a^2 + b^2 = c^2 $
///
/// Prove by induction:
/// $ sum_(k=1)^n k = (n(n+1)) / 2 $
/// ```
///
/// ## Syntax
/// This function also has dedicated syntax: Write mathematical markup within
/// dollar signs to create an equation. Starting and ending the equation with at
/// least one space lifts it into a separate block that is centered
/// horizontally. For more details about math syntax, see the
/// [main math page]($category/math).
///
/// Display: Equation
/// Category: math
#[element(
    Locatable, Synthesize, Show, Finalize, Layout, LayoutMath, Count, LocalName, Refable
)]
pub struct EquationElem {
    /// Whether the equation is displayed as a separate block.
    #[default(false)]
    pub block: bool,

    /// How to [number]($func/numbering) block-level equations.
    ///
    /// ```example
    /// #set math.equation(numbering: "(1)")
    ///
    /// We define:
    /// $ phi.alt := (1 + sqrt(5)) / 2 $ <ratio>
    ///
    /// With @ratio, we get:
    /// $ F_n = floor(1 / sqrt(5) phi.alt^n) $
    /// ```
    pub numbering: Option<Numbering>,

    /// The contents of the equation.
    #[required]
    pub body: Content,
}

impl Synthesize for EquationElem {
    fn synthesize(&mut self, _vt: &mut Vt, styles: StyleChain) -> SourceResult<()> {
        self.push_block(self.block(styles));
        self.push_numbering(self.numbering(styles));
        Ok(())
    }
}

impl Show for EquationElem {
    fn show(&self, _: &mut Vt, styles: StyleChain) -> SourceResult<Content> {
        let mut realized = self.clone().pack().guarded(Guard::Base(Self::func()));
        if self.block(styles) {
            realized = realized.aligned(Axes::with_x(Some(Align::Center.into())))
        }
        Ok(realized)
    }
}

impl Finalize for EquationElem {
    fn finalize(&self, realized: Content, _: StyleChain) -> Content {
        realized
            .styled(TextElem::set_weight(FontWeight::from_number(450)))
            .styled(TextElem::set_font(FontList(vec![FontFamily::new(
                "New Computer Modern Math",
            )])))
    }
}

impl Layout for EquationElem {
    fn layout(
        &self,
        vt: &mut Vt,
        styles: StyleChain,
        regions: Regions,
    ) -> SourceResult<Fragment> {
        const NUMBER_GUTTER: Em = Em::new(0.5);

        let block = self.block(styles);

        // Find a math font.
        let variant = variant(styles);
        let world = vt.world;
        let Some(font) = families(styles)
            .find_map(|family| {
                let id = world.book().select(family.as_str(), variant)?;
                let font = world.font(id)?;
                let _ = font.ttf().tables().math?.constants?;
                Some(font)
            })
        else {
            bail!(self.span(), "current font does not support math");
        };

        let mut ctx = MathContext::new(vt, styles, regions, &font, block);
        let mut frame = ctx.layout_frame(self)?;

        if block {
            if let Some(numbering) = self.numbering(styles) {
                let pod = Regions::one(regions.base(), Axes::splat(false));
                let counter = Counter::of(Self::func())
                    .display(Some(numbering), false)
                    .layout(vt, styles, pod)?
                    .into_frame();

                let width = if regions.size.x.is_finite() {
                    regions.size.x
                } else {
                    frame.width()
                        + 2.0 * (counter.width() + NUMBER_GUTTER.resolve(styles))
                };

                let height = frame.height().max(counter.height());
                frame.resize(Size::new(width, height), Align::CENTER_HORIZON);

                let x = if TextElem::dir_in(styles).is_positive() {
                    frame.width() - counter.width()
                } else {
                    Abs::zero()
                };
                let y = (frame.height() - counter.height()) / 2.0;

                frame.push_frame(Point::new(x, y), counter)
            }
        } else {
            let slack = ParElem::leading_in(styles) * 0.7;
            let top_edge = TextElem::top_edge_in(styles).resolve(styles, font.metrics());
            let bottom_edge =
                -TextElem::bottom_edge_in(styles).resolve(styles, font.metrics());

            let ascent = top_edge.max(frame.ascent() - slack);
            let descent = bottom_edge.max(frame.descent() - slack);
            frame.translate(Point::with_y(ascent - frame.baseline()));
            frame.size_mut().y = ascent + descent;
        }

        // Apply metadata.
        frame.meta(styles, false);

        Ok(Fragment::frame(frame))
    }
}

impl Count for EquationElem {
    fn update(&self) -> Option<CounterUpdate> {
        (self.block(StyleChain::default())
            && self.numbering(StyleChain::default()).is_some())
        .then(|| CounterUpdate::Step(NonZeroUsize::ONE))
    }
}

impl LocalName for EquationElem {
    fn local_name(&self, lang: Lang) -> &'static str {
        match lang {
            Lang::CHINESE => "等式",
            Lang::FRENCH => "Équation",
            Lang::GERMAN => "Gleichung",
            Lang::ITALIAN => "Equazione",
            Lang::PORTUGUESE => "Equação",
            Lang::RUSSIAN => "Уравнение",
<<<<<<< HEAD
            _ => "Equation",
=======
            Lang::SPANISH => "Ecuación",
            Lang::UKRAINIAN => "Рівняння",
            Lang::ENGLISH | _ => "Equation",
>>>>>>> 4f4af02a
        }
    }
}

impl Refable for EquationElem {
    fn reference(
        &self,
        vt: &mut Vt,
        styles: StyleChain,
        supplement: Option<Content>,
    ) -> SourceResult<Content> {
        // first we create the supplement of the heading
        let mut supplement = supplement.unwrap_or_else(|| {
            TextElem::packed(self.local_name(TextElem::lang_in(styles)))
        });

        // we append a space if the supplement is not empty
        if !supplement.is_empty() {
            supplement += TextElem::packed('\u{a0}')
        };

        // we check for a numbering
        let Some(numbering) = self.numbering(styles) else {
            bail!(self.span(), "only numbered equations can be referenced");
        };

        // we get the counter and display it
        let numbers = Counter::of(Self::func())
            .at(vt, self.0.location().expect("missing location"))?
            .display(vt, &numbering.trimmed())?;

        Ok(supplement + numbers)
    }

    fn numbering(&self, styles: StyleChain) -> Option<Numbering> {
        self.numbering(styles)
    }

    fn counter(&self, _: StyleChain) -> Counter {
        Counter::of(Self::func())
    }
}

pub trait LayoutMath {
    fn layout_math(&self, ctx: &mut MathContext) -> SourceResult<()>;
}

impl LayoutMath for EquationElem {
    fn layout_math(&self, ctx: &mut MathContext) -> SourceResult<()> {
        self.body().layout_math(ctx)
    }
}

impl LayoutMath for Content {
    fn layout_math(&self, ctx: &mut MathContext) -> SourceResult<()> {
        if let Some(children) = self.to_sequence() {
            for child in children {
                child.layout_math(ctx)?;
            }
            return Ok(());
        }

        if let Some((elem, styles)) = self.to_styled() {
            if TextElem::font_in(ctx.styles().chain(styles))
                != TextElem::font_in(ctx.styles())
            {
                let frame = ctx.layout_content(self)?;
                ctx.push(FrameFragment::new(ctx, frame).with_spaced(true));
                return Ok(());
            }

            let prev_map = std::mem::replace(&mut ctx.local, styles.clone());
            let prev_size = ctx.size;
            ctx.local.apply(prev_map.clone());
            ctx.size = TextElem::size_in(ctx.styles());
            elem.layout_math(ctx)?;
            ctx.size = prev_size;
            ctx.local = prev_map;
            return Ok(());
        }

        if self.is::<SpaceElem>() {
            ctx.push(MathFragment::Space(ctx.space_width.scaled(ctx)));
            return Ok(());
        }

        if self.is::<LinebreakElem>() {
            ctx.push(MathFragment::Linebreak);
            return Ok(());
        }

        if let Some(elem) = self.to::<HElem>() {
            if let Spacing::Rel(rel) = elem.amount() {
                if rel.rel.is_zero() {
                    ctx.push(MathFragment::Spacing(rel.abs.resolve(ctx.styles())));
                }
            }
            return Ok(());
        }

        if let Some(elem) = self.to::<TextElem>() {
            let fragment = ctx.layout_text(elem)?;
            ctx.push(fragment);
            return Ok(());
        }

        if let Some(elem) = self.with::<dyn LayoutMath>() {
            return elem.layout_math(ctx);
        }

        let mut frame = ctx.layout_content(self)?;
        if !frame.has_baseline() {
            let axis = scaled!(ctx, axis_height);
            frame.set_baseline(frame.height() / 2.0 + axis);
        }
        ctx.push(FrameFragment::new(ctx, frame).with_spaced(true));

        Ok(())
    }
}<|MERGE_RESOLUTION|>--- conflicted
+++ resolved
@@ -280,13 +280,9 @@
             Lang::ITALIAN => "Equazione",
             Lang::PORTUGUESE => "Equação",
             Lang::RUSSIAN => "Уравнение",
-<<<<<<< HEAD
-            _ => "Equation",
-=======
             Lang::SPANISH => "Ecuación",
             Lang::UKRAINIAN => "Рівняння",
-            Lang::ENGLISH | _ => "Equation",
->>>>>>> 4f4af02a
+            _ => "Equation",
         }
     }
 }
