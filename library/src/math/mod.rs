--- conflicted
+++ resolved
@@ -279,11 +279,8 @@
             Lang::FRENCH => "Équation",
             Lang::GERMAN => "Gleichung",
             Lang::ITALIAN => "Equazione",
-<<<<<<< HEAD
             Lang::NYNORSK => "Likning",
-=======
             Lang::POLISH => "Równanie",
->>>>>>> 6f13a3f8
             Lang::PORTUGUESE => "Equação",
             Lang::RUSSIAN => "Уравнение",
             Lang::SPANISH => "Ecuación",
