use typst::font::FontWeight;

use super::{Counter, CounterUpdate, LocalName, Numbering, Refable};
use crate::layout::{BlockElem, HElem, VElem};
use crate::meta::{Count, Supplement};
use crate::prelude::*;
use crate::text::{SpaceElem, TextElem, TextSize};

/// A section heading.
///
/// With headings, you can structure your document into sections. Each heading
/// has a _level,_ which starts at one and is unbounded upwards. This level
/// indicates the logical role of the following content (section, subsection,
/// etc.)  A top-level heading indicates a top-level section of the document
/// (not the document's title).
///
/// Typst can automatically number your headings for you. To enable numbering,
/// specify how you want your headings to be numbered with a
/// [numbering pattern or function]($func/numbering).
///
/// Independently from the numbering, Typst can also automatically generate an
/// [outline]($func/outline) of all headings for you. To exclude one or more
/// headings from this outline, you can set the `outlined` parameter to
/// `{false}`.
///
/// ## Example
/// ```example
/// #set heading(numbering: "1.a)")
///
/// = Introduction
/// In recent years, ...
///
/// == Preliminaries
/// To start, ...
/// ```
///
/// ## Syntax
/// Headings have dedicated syntax: They can be created by starting a line with
/// one or multiple equals signs, followed by a space. The number of equals
/// signs determines the heading's logical nesting depth.
///
/// Display: Heading
/// Category: meta
#[element(Locatable, Synthesize, Count, Show, Finalize, LocalName, Refable)]
pub struct HeadingElem {
    /// The logical nesting depth of the heading, starting from one.
    #[default(NonZeroUsize::ONE)]
    pub level: NonZeroUsize,

    /// How to number the heading. Accepts a
    /// [numbering pattern or function]($func/numbering).
    ///
    /// ```example
    /// #set heading(numbering: "1.a.")
    ///
    /// = A section
    /// == A subsection
    /// === A sub-subsection
    /// ```
    pub numbering: Option<Numbering>,

    /// Whether the heading should appear in the outline.
    ///
    /// ```example
    /// #outline()
    ///
    /// #heading[Normal]
    /// This is a normal heading.
    ///
    /// #heading(outlined: false)[Hidden]
    /// This heading does not appear
    /// in the outline.
    /// ```
    #[default(true)]
    pub outlined: bool,

    /// A supplement for the heading.
    ///
    /// For references to headings, this is added before the
    /// referenced number.
    ///
    /// ```example
    /// #set heading(numbering: "1.", supplement: "Chapter")
    ///
    /// = Introduction <intro>
    /// In @intro, we see how to turn
    /// Sections into Chapters. And
    /// in @intro[Part], it is done
    /// manually.
    /// ```
    #[default(Smart::Auto)]
    pub supplement: Smart<Option<Supplement>>,

    /// The heading's title.
    #[required]
    pub body: Content,
}

impl Synthesize for HeadingElem {
    fn synthesize(&mut self, _vt: &mut Vt, styles: StyleChain) -> SourceResult<()> {
        self.push_level(self.level(styles));
        self.push_numbering(self.numbering(styles));
        self.push_outlined(self.outlined(styles));
        Ok(())
    }
}

impl Show for HeadingElem {
    fn show(&self, _: &mut Vt, styles: StyleChain) -> SourceResult<Content> {
        let mut realized = self.body();
        if let Some(numbering) = self.numbering(styles) {
            realized = Counter::of(Self::func())
                .display(Some(numbering), false)
                .spanned(self.span())
                + HElem::new(Em::new(0.3).into()).with_weak(true).pack()
                + realized;
        }
        Ok(BlockElem::new().with_body(Some(realized)).pack())
    }
}

impl Finalize for HeadingElem {
    fn finalize(&self, realized: Content, styles: StyleChain) -> Content {
        let level = self.level(styles).get();
        let scale = match level {
            1 => 1.4,
            2 => 1.2,
            _ => 1.0,
        };

        let size = Em::new(scale);
        let above = Em::new(if level == 1 { 1.8 } else { 1.44 }) / scale;
        let below = Em::new(0.75) / scale;

        let mut styles = Styles::new();
        styles.set(TextElem::set_size(TextSize(size.into())));
        styles.set(TextElem::set_weight(FontWeight::BOLD));
        styles.set(BlockElem::set_above(VElem::block_around(above.into())));
        styles.set(BlockElem::set_below(VElem::block_around(below.into())));
        styles.set(BlockElem::set_sticky(true));
        realized.styled_with_map(styles)
    }
}

impl Count for HeadingElem {
    fn update(&self) -> Option<CounterUpdate> {
        self.numbering(StyleChain::default())
            .is_some()
            .then(|| CounterUpdate::Step(self.level(StyleChain::default())))
    }
}

cast_from_value! {
    HeadingElem,
    v: Content => v.to::<Self>().ok_or("expected heading")?.clone(),
}

impl Refable for HeadingElem {
    fn reference(
        &self,
        vt: &mut Vt,
        styles: StyleChain,
        supplement: Option<Content>,
    ) -> SourceResult<Content> {
        // Create the supplement of the heading.
        let mut supplement = if let Some(supplement) = supplement {
            supplement
        } else {
            match self.supplement(styles) {
                Smart::Auto => {
                    TextElem::packed(self.local_name(TextElem::lang_in(styles)))
                }
                Smart::Custom(None) => Content::empty(),
                Smart::Custom(Some(supplement)) => {
                    supplement.resolve(vt, std::iter::once(Value::from(self.clone())))?
                }
            }
        };

        // Append a non-breaking space if the supplement is not empty.
        if !supplement.is_empty() {
            supplement += TextElem::packed('\u{a0}')
        };

        // Check for a numbering.
        let Some(numbering) = self.numbering(styles) else {
            bail!(self.span(), "only numbered headings can be referenced");
        };

        // Get the counter and display it.
        let numbers = Counter::of(Self::func())
            .at(vt, self.0.location().unwrap())?
            .display(vt, &numbering.trimmed())?;

        Ok(supplement + numbers)
    }

    fn level(&self, styles: StyleChain) -> usize {
        self.level(styles).get()
    }

    fn numbering(&self, styles: StyleChain) -> Option<Numbering> {
        self.numbering(styles)
    }

    fn counter(&self, _: StyleChain) -> Counter {
        Counter::of(Self::func())
    }

    fn outline(&self, vt: &mut Vt, styles: StyleChain) -> SourceResult<Option<Content>> {
        // Check whether the heading is outlined.
        if !self.outlined(styles) {
            return Ok(None);
        }

        // Build the numbering followed by the title.
        let mut start = self.body();
        if let Some(numbering) = self.numbering(StyleChain::default()) {
            let numbers = Counter::of(HeadingElem::func())
                .at(vt, self.0.location().unwrap())?
                .display(vt, &numbering)?;
            start = numbers + SpaceElem::new().pack() + start;
        };

        Ok(Some(start))
    }
}

impl LocalName for HeadingElem {
    fn local_name(&self, lang: Lang) -> &'static str {
        match lang {
            Lang::CHINESE => "小节",
            Lang::FRENCH => "Chapitre",
            Lang::GERMAN => "Abschnitt",
            Lang::ITALIAN => "Sezione",
            Lang::PORTUGUESE => "Seção",
            Lang::RUSSIAN => "Раздел",
<<<<<<< HEAD
            Lang::SPANISH => "Sección",
=======
            Lang::UKRAINIAN => "Розділ",
>>>>>>> 69ba8884
            Lang::ENGLISH | _ => "Section",
        }
    }
}<|MERGE_RESOLUTION|>--- conflicted
+++ resolved
@@ -235,11 +235,8 @@
             Lang::ITALIAN => "Sezione",
             Lang::PORTUGUESE => "Seção",
             Lang::RUSSIAN => "Раздел",
-<<<<<<< HEAD
             Lang::SPANISH => "Sección",
-=======
             Lang::UKRAINIAN => "Розділ",
->>>>>>> 69ba8884
             Lang::ENGLISH | _ => "Section",
         }
     }
