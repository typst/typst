use typst::font::FontWeight;

use super::{Counter, CounterUpdate, LocalName, Numbering, Refable};
use crate::layout::{BlockElem, HElem, VElem};
use crate::meta::{Count, Supplement};
use crate::prelude::*;
use crate::text::{SpaceElem, TextElem, TextSize};

/// A section heading.
///
/// With headings, you can structure your document into sections. Each heading
/// has a _level,_ which starts at one and is unbounded upwards. This level
/// indicates the logical role of the following content (section, subsection,
/// etc.)  A top-level heading indicates a top-level section of the document
/// (not the document's title).
///
/// Typst can automatically number your headings for you. To enable numbering,
/// specify how you want your headings to be numbered with a
/// [numbering pattern or function]($func/numbering).
///
/// Independently from the numbering, Typst can also automatically generate an
/// [outline]($func/outline) of all headings for you. To exclude one or more
/// headings from this outline, you can set the `outlined` parameter to
/// `{false}`.
///
/// ## Example
/// ```example
/// #set heading(numbering: "1.a)")
///
/// = Introduction
/// In recent years, ...
///
/// == Preliminaries
/// To start, ...
/// ```
///
/// ## Syntax
/// Headings have dedicated syntax: They can be created by starting a line with
/// one or multiple equals signs, followed by a space. The number of equals
/// signs determines the heading's logical nesting depth.
///
/// Display: Heading
/// Category: meta
#[element(Locatable, Synthesize, Count, Show, Finalize, LocalName, Refable)]
pub struct HeadingElem {
    /// The logical nesting depth of the heading, starting from one.
    #[default(NonZeroUsize::ONE)]
    pub level: NonZeroUsize,

    /// How to number the heading. Accepts a
    /// [numbering pattern or function]($func/numbering).
    ///
    /// ```example
    /// #set heading(numbering: "1.a.")
    ///
    /// = A section
    /// == A subsection
    /// === A sub-subsection
    /// ```
    pub numbering: Option<Numbering>,

    /// Whether the heading should appear in the outline.
    ///
    /// ```example
    /// #outline()
    ///
    /// #heading[Normal]
    /// This is a normal heading.
    ///
    /// #heading(outlined: false)[Hidden]
    /// This heading does not appear
    /// in the outline.
    /// ```
    #[default(true)]
    pub outlined: bool,

    /// A supplement for the heading.
    ///
    /// For references to headings, this is added before the
    /// referenced number.
    ///
    /// ```example
    /// #set heading(numbering: "1.", supplement: "Chapter")
    ///
    /// = Introduction <intro>
    /// In @intro, we see how to turn
    /// Sections into Chapters. And
    /// in @intro[Part], it is done
    /// manually.
    /// ```
    #[default(Smart::Auto)]
    pub supplement: Smart<Option<Supplement>>,

    /// The heading's title.
    #[required]
    pub body: Content,
}

impl Synthesize for HeadingElem {
    fn synthesize(&mut self, _vt: &mut Vt, styles: StyleChain) -> SourceResult<()> {
        self.push_level(self.level(styles));
        self.push_numbering(self.numbering(styles));
        self.push_outlined(self.outlined(styles));
        Ok(())
    }
}

impl Show for HeadingElem {
    fn show(&self, _: &mut Vt, styles: StyleChain) -> SourceResult<Content> {
        let mut realized = self.body();
        if let Some(numbering) = self.numbering(styles) {
            realized = Counter::of(Self::func())
                .display(Some(numbering), false)
                .spanned(self.span())
                + HElem::new(Em::new(0.3).into()).with_weak(true).pack()
                + realized;
        }
        Ok(BlockElem::new().with_body(Some(realized)).pack())
    }
}

impl Finalize for HeadingElem {
    fn finalize(&self, realized: Content, styles: StyleChain) -> Content {
        let level = self.level(styles).get();
        let scale = match level {
            1 => 1.4,
            2 => 1.2,
            _ => 1.0,
        };

        let size = Em::new(scale);
        let above = Em::new(if level == 1 { 1.8 } else { 1.44 }) / scale;
        let below = Em::new(0.75) / scale;

        let mut styles = Styles::new();
        styles.set(TextElem::set_size(TextSize(size.into())));
        styles.set(TextElem::set_weight(FontWeight::BOLD));
        styles.set(BlockElem::set_above(VElem::block_around(above.into())));
        styles.set(BlockElem::set_below(VElem::block_around(below.into())));
        styles.set(BlockElem::set_sticky(true));
        realized.styled_with_map(styles)
    }
}

impl Count for HeadingElem {
    fn update(&self) -> Option<CounterUpdate> {
        self.numbering(StyleChain::default())
            .is_some()
            .then(|| CounterUpdate::Step(self.level(StyleChain::default())))
    }
}

cast_from_value! {
    HeadingElem,
    v: Content => v.to::<Self>().ok_or("expected heading")?.clone(),
}

impl Refable for HeadingElem {
    fn reference(
        &self,
        vt: &mut Vt,
        styles: StyleChain,
        supplement: Option<Content>,
    ) -> SourceResult<Content> {
        // Create the supplement of the heading.
        let mut supplement = if let Some(supplement) = supplement {
            supplement
        } else {
            match self.supplement(styles) {
                Smart::Auto => {
                    TextElem::packed(self.local_name(TextElem::lang_in(styles)))
                }
                Smart::Custom(None) => Content::empty(),
                Smart::Custom(Some(supplement)) => {
                    supplement.resolve(vt, std::iter::once(Value::from(self.clone())))?
                }
            }
        };

        // Append a non-breaking space if the supplement is not empty.
        if !supplement.is_empty() {
            supplement += TextElem::packed('\u{a0}')
        };

        // Check for a numbering.
        let Some(numbering) = self.numbering(styles) else {
            bail!(self.span(), "only numbered headings can be referenced");
        };

        // Get the counter and display it.
        let numbers = Counter::of(Self::func())
            .at(vt, self.0.location().unwrap())?
            .display(vt, &numbering.trimmed())?;

        Ok(supplement + numbers)
    }

    fn level(&self, styles: StyleChain) -> usize {
        self.level(styles).get()
    }

    fn numbering(&self, styles: StyleChain) -> Option<Numbering> {
        self.numbering(styles)
    }

    fn counter(&self, _: StyleChain) -> Counter {
        Counter::of(Self::func())
    }

    fn outline(&self, vt: &mut Vt, styles: StyleChain) -> SourceResult<Option<Content>> {
        // Check whether the heading is outlined.
        if !self.outlined(styles) {
            return Ok(None);
        }

        // Build the numbering followed by the title.
        let mut start = self.body();
        if let Some(numbering) = self.numbering(StyleChain::default()) {
            let numbers = Counter::of(HeadingElem::func())
                .at(vt, self.0.location().unwrap())?
                .display(vt, &numbering)?;
            start = numbers + SpaceElem::new().pack() + start;
        };

        Ok(Some(start))
    }
}

impl LocalName for HeadingElem {
    fn local_name(&self, lang: Lang) -> &'static str {
        match lang {
            Lang::BOKMÅL => "Kapittel",
            Lang::CHINESE => "小节",
            Lang::FRENCH => "Chapitre",
            Lang::GERMAN => "Abschnitt",
            Lang::ITALIAN => "Sezione",
<<<<<<< HEAD
            Lang::NYNORSK => "Kapittel",
=======
            Lang::POLISH => "Sekcja",
>>>>>>> 6f13a3f8
            Lang::PORTUGUESE => "Seção",
            Lang::RUSSIAN => "Раздел",
            Lang::SPANISH => "Sección",
            Lang::SLOVENIAN => "Poglavje",
            Lang::UKRAINIAN => "Розділ",
            Lang::ENGLISH | _ => "Section",
        }
    }
}<|MERGE_RESOLUTION|>--- conflicted
+++ resolved
@@ -234,11 +234,8 @@
             Lang::FRENCH => "Chapitre",
             Lang::GERMAN => "Abschnitt",
             Lang::ITALIAN => "Sezione",
-<<<<<<< HEAD
             Lang::NYNORSK => "Kapittel",
-=======
             Lang::POLISH => "Sekcja",
->>>>>>> 6f13a3f8
             Lang::PORTUGUESE => "Seção",
             Lang::RUSSIAN => "Раздел",
             Lang::SPANISH => "Sección",
