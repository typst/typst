--- conflicted
+++ resolved
@@ -242,12 +242,8 @@
             Lang::SLOVENIAN => "Poglavje",
             Lang::SPANISH => "Sección",
             Lang::UKRAINIAN => "Розділ",
-<<<<<<< HEAD
+            Lang::VIETNAMESE => "Phần", // TODO: This may be wrong.
             _ => "Section",
-=======
-            Lang::VIETNAMESE => "Phần", // TODO: This may be wrong.
-            Lang::ENGLISH | _ => "Section",
->>>>>>> 8300f75f
         }
     }
 }