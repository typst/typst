--- conflicted
+++ resolved
@@ -205,12 +205,8 @@
             Lang::GERMAN | Lang::FRENCH => "Bibliographie",
             Lang::CHINESE => "参考文献",
             Lang::ITALIAN => "Bibliografia",
-<<<<<<< HEAD
             Lang::NYNORSK => "Bibliografi",
-            Lang::PORTUGUESE => "Bibliografia",
-=======
             Lang::POLISH | Lang::PORTUGUESE => "Bibliografia",
->>>>>>> 6f13a3f8
             Lang::RUSSIAN => "Библиография",
             Lang::SPANISH => "Bibliografía",
             Lang::SLOVENIAN => "Literatura",
