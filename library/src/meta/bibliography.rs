--- conflicted
+++ resolved
@@ -206,13 +206,9 @@
             Lang::ITALIAN => "Bibliografia",
             Lang::PORTUGUESE => "Bibliografia",
             Lang::RUSSIAN => "Библиография",
-<<<<<<< HEAD
-            _ => "Bibliography",
-=======
             Lang::SPANISH => "Bibliografía",
             Lang::UKRAINIAN => "Бібліографія",
-            Lang::ENGLISH | _ => "Bibliography",
->>>>>>> 4f4af02a
+            _ => "Bibliography",
         }
     }
 }
