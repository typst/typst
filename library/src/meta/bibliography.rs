use std::collections::HashMap;
use std::ffi::OsStr;
use std::path::Path;
use std::sync::Arc;

use ecow::{eco_vec, EcoVec};
use hayagriva::io::{BibLaTeXError, YamlBibliographyError};
use hayagriva::style::{self, Brackets, Citation, Database, DisplayString, Formatting};
use hayagriva::Entry;

use super::{LinkElem, LocalName, RefElem};
use crate::layout::{BlockElem, GridElem, ParElem, Sizing, TrackSizings, VElem};
use crate::meta::HeadingElem;
use crate::prelude::*;
use crate::text::TextElem;

/// A bibliography / reference listing.
///
/// You can create a new bibliography by calling this function with a path
/// to a bibliography file in either one of two formats:
///
/// - A Hayagriva `.yml` file. Hayagriva is a new bibliography file format
///   designed for use with Typst. Visit its
///   [documentation](https://github.com/typst/hayagriva/blob/main/docs/file-format.md)
///   for more details.
/// - A BibLaTeX `.bib` file.
///
/// As soon as you add a bibliography somewhere in your document, you can start
/// citing things with reference syntax (`[@key]`) or explicit calls to the
/// [citation]($func/cite) function (`[#cite("key")]`). The bibliography will
/// only show entries for works that were referenced in the document.
///
/// # Example
/// ```example
/// This was already noted by
/// pirates long ago. @arrgh
///
/// Multiple sources say ...
/// #cite("arrgh", "netwok").
///
/// #bibliography("works.bib")
/// ```
///
/// Display: Bibliography
/// Category: meta
#[element(Locatable, Synthesize, Show, LocalName)]
pub struct BibliographyElem {
    /// Path to a Hayagriva `.yml` or BibLaTeX `.bib` file.
    #[required]
    #[parse(
        let Spanned { v: mut paths, span } =
            args.expect::<Spanned<BibPaths>>("path to bibliography file")?;
        for path in &mut paths.0 {
            // resolve paths
            *path = vm.locate(path).at(span)?.to_string_lossy().into();
        }
        // check that parsing works
        let _ = load(vm.world(), &paths).at(span)?;
        paths
    )]
    pub path: BibPaths,

    /// The title of the bibliography.
    ///
    /// - When set to `{auto}`, an appropriate title for the [text
    ///   language]($func/text.lang) will be used. This is the default.
    /// - When set to `{none}`, the bibliography will not have a title.
    /// - A custom title can be set by passing content.
    #[default(Some(Smart::Auto))]
    pub title: Option<Smart<Content>>,

    /// The bibliography style.
    #[default(BibliographyStyle::Ieee)]
    pub style: BibliographyStyle,
}

/// A list of bib file paths.
#[derive(Debug, Default, Clone, Hash)]
pub struct BibPaths(Vec<EcoString>);

cast_from_value! {
    BibPaths,
    v: EcoString => Self(vec![v]),
    v: Array => Self(v.into_iter().map(Value::cast).collect::<StrResult<_>>()?),
}

cast_to_value! {
    v: BibPaths => v.0.into()
}

impl BibliographyElem {
    /// Find the document's bibliography.
    pub fn find(introspector: Tracked<Introspector>) -> StrResult<Self> {
        let mut iter = introspector.query(&Self::func().select()).into_iter();
        let Some(elem) = iter.next() else {
            return Err("the document does not contain a bibliography".into());
        };

        if iter.next().is_some() {
            Err("multiple bibliographies are not supported")?;
        }

        Ok(elem.to::<Self>().unwrap().clone())
    }

    /// Whether the bibliography contains the given key.
    pub fn has(vt: &Vt, key: &str) -> bool {
        vt.introspector
            .query(&Self::func().select())
            .into_iter()
            .flat_map(|elem| load(vt.world, &elem.to::<Self>().unwrap().path()))
            .flatten()
            .any(|entry| entry.key() == key)
    }

    /// Find all bibliography keys.
    pub fn keys(
        world: Tracked<dyn World>,
        introspector: Tracked<Introspector>,
    ) -> Vec<(EcoString, Option<EcoString>)> {
        Self::find(introspector)
            .and_then(|elem| load(world, &elem.path()))
            .into_iter()
            .flatten()
            .map(|entry| {
                let key = entry.key().into();
                let detail =
                    entry.title().map(|title| title.canonical.value.as_str().into());
                (key, detail)
            })
            .collect()
    }
}

impl Synthesize for BibliographyElem {
    fn synthesize(&mut self, _vt: &mut Vt, styles: StyleChain) -> SourceResult<()> {
        self.push_style(self.style(styles));
        Ok(())
    }
}

impl Show for BibliographyElem {
    fn show(&self, vt: &mut Vt, styles: StyleChain) -> SourceResult<Content> {
        const COLUMN_GUTTER: Em = Em::new(0.65);
        const INDENT: Em = Em::new(1.5);

        let mut seq = vec![];
        if let Some(title) = self.title(styles) {
            let title = title.unwrap_or_else(|| {
                TextElem::packed(self.local_name(TextElem::lang_in(styles)))
                    .spanned(self.span())
            });

            seq.push(
                HeadingElem::new(title)
                    .with_level(NonZeroUsize::ONE)
                    .with_numbering(None)
                    .pack(),
            );
        }

        if !vt.introspector.init() {
            return Ok(Content::sequence(seq));
        }

        let works = Works::new(vt).at(self.span())?;

        let row_gutter = BlockElem::below_in(styles).amount();
        if works.references.iter().any(|(prefix, _)| prefix.is_some()) {
            let mut cells = vec![];
            for (prefix, reference) in &works.references {
                cells.push(prefix.clone().unwrap_or_default());
                cells.push(reference.clone());
            }

            seq.push(VElem::new(row_gutter).with_weakness(3).pack());
            seq.push(
                GridElem::new(cells)
                    .with_columns(TrackSizings(vec![Sizing::Auto; 2]))
                    .with_column_gutter(TrackSizings(vec![COLUMN_GUTTER.into()]))
                    .with_row_gutter(TrackSizings(vec![row_gutter.into()]))
                    .pack(),
            );
        } else {
            let mut entries = vec![];
            for (_, reference) in &works.references {
                entries.push(VElem::new(row_gutter).with_weakness(3).pack());
                entries.push(reference.clone());
            }

            seq.push(
                Content::sequence(entries)
                    .styled(ParElem::set_hanging_indent(INDENT.into())),
            );
        }

        Ok(Content::sequence(seq))
    }
}

impl LocalName for BibliographyElem {
    fn local_name(&self, lang: Lang) -> &'static str {
        match lang {
            Lang::ARABIC => "المراجع",
            Lang::BOKMÅL => "Bibliografi",
            Lang::CHINESE => "参考文献",
            Lang::CZECH => "Bibliografie",
            Lang::FRENCH => "Bibliographie",
            Lang::GERMAN => "Bibliographie",
            Lang::ITALIAN => "Bibliografia",
            Lang::NYNORSK => "Bibliografi",
            Lang::POLISH => "Bibliografia",
            Lang::PORTUGUESE => "Bibliografia",
            Lang::RUSSIAN => "Библиография",
            Lang::SLOVENIAN => "Literatura",
            Lang::SPANISH => "Bibliografía",
            Lang::UKRAINIAN => "Бібліографія",
<<<<<<< HEAD
            _ => "Bibliography",
=======
            Lang::VIETNAMESE => "Tài liệu tham khảo",
            Lang::ENGLISH | _ => "Bibliography",
>>>>>>> 8300f75f
        }
    }
}

/// A bibliography style.
#[derive(Debug, Copy, Clone, Eq, PartialEq, Hash, Cast)]
pub enum BibliographyStyle {
    /// Follows guidance of the American Psychological Association. Based on the
    /// 7th edition of the APA Publication Manual.
    Apa,
    /// The Chicago Author Date style. Based on the 17th edition of the Chicago
    /// Manual of Style, Chapter 15.
    ChicagoAuthorDate,
    /// The style of the Institute of Electrical and Electronics Engineers.
    /// Based on the 2018 IEEE Reference Guide.
    Ieee,
    /// Follows guidance of the Modern Language Association. Based on the 8th
    /// edition of the MLA Handbook.
    Mla,
}

impl BibliographyStyle {
    /// The default citation style for this bibliography style.
    pub fn default_citation_style(self) -> CitationStyle {
        match self {
            Self::Apa => CitationStyle::ChicagoAuthorDate,
            Self::ChicagoAuthorDate => CitationStyle::ChicagoAuthorDate,
            Self::Ieee => CitationStyle::Numerical,
            Self::Mla => CitationStyle::ChicagoAuthorDate,
        }
    }
}

/// Cite a work from the bibliography.
///
/// Before you starting citing, you need to add a
/// [bibliography]($func/bibliography) somewhere in your document.
///
/// # Example
/// ```example
/// This was already noted by
/// pirates long ago. @arrgh
///
/// Multiple sources say ...
/// #cite("arrgh", "netwok").
///
/// #bibliography("works.bib")
/// ```
///
/// # Syntax
/// This function indirectly has dedicated syntax. [References]($func/ref)
/// can be used to cite works from the bibliography. The label then
/// corresponds to the citation key.
///
/// Display: Citation
/// Category: meta
#[element(Locatable, Synthesize, Show)]
pub struct CiteElem {
    /// The citation keys that identify the elements that shall be cited in
    /// the bibliography.
    ///
    /// Reference syntax supports only a single key.
    #[variadic]
    pub keys: Vec<EcoString>,

    /// A supplement for the citation such as page or chapter number.
    ///
    /// In reference syntax, the supplement can be added in square brackets:
    ///
    /// ```example
    /// This has been proven over and
    /// over again. @distress[p.~7]
    ///
    /// #bibliography("works.bib")
    /// ```
    #[positional]
    pub supplement: Option<Content>,

    /// Whether the citation should include brackets.
    ///
    /// ```example
    /// #set cite(brackets: false)
    ///
    /// @netwok follow these methods
    /// in their work ...
    ///
    /// #bibliography(
    ///   "works.bib",
    ///   style: "chicago-author-date",
    /// )
    /// ```
    #[default(true)]
    pub brackets: bool,

    /// The citation style.
    ///
    /// When set to `{auto}`, automatically picks the preferred citation style
    /// for the bibliography's style.
    ///
    /// ```example
    /// #set cite(style: "alphanumerical")
    /// Alphanumerical references.
    /// @netwok
    ///
    /// #bibliography("works.bib")
    /// ```
    pub style: Smart<CitationStyle>,
}

impl Synthesize for CiteElem {
    fn synthesize(&mut self, _vt: &mut Vt, styles: StyleChain) -> SourceResult<()> {
        self.push_supplement(self.supplement(styles));
        self.push_brackets(self.brackets(styles));
        self.push_style(self.style(styles));
        Ok(())
    }
}

impl Show for CiteElem {
    fn show(&self, vt: &mut Vt, _: StyleChain) -> SourceResult<Content> {
        if !vt.introspector.init() {
            return Ok(Content::empty());
        }

        let works = Works::new(vt).at(self.span())?;
        let location = self.0.location().unwrap();
        works
            .citations
            .get(&location)
            .cloned()
            .flatten()
            .ok_or("bibliography does not contain this key")
            .at(self.span())
    }
}

cast_from_value! {
    CiteElem,
    v: Content => v.to::<Self>().cloned().ok_or("expected citation")?,
}

/// A citation style.
#[derive(Debug, Copy, Clone, Eq, PartialEq, Hash, Cast)]
pub enum CitationStyle {
    /// IEEE-style numerical reference markers.
    Numerical,
    /// A simple alphanumerical style. For example, the output could be Rass97
    /// or MKG+21.
    Alphanumerical,
    /// Citations that just consist of the entry keys.
    Keys,
    /// The Chicago Author Date style. Based on the 17th edition of the Chicago
    /// Manual of Style, Chapter 15.
    ChicagoAuthorDate,
    /// The Chicago-like author-title format. Results could look like this:
    /// Prokopov, “It Is Fast or It Is Wrong”.
    ChicagoAuthorTitle,
}

impl CitationStyle {
    fn is_short(self) -> bool {
        matches!(self, Self::Numerical | Self::Alphanumerical | Self::Keys)
    }
}

/// Fully formatted citations and references.
#[derive(Default)]
struct Works {
    citations: HashMap<Location, Option<Content>>,
    references: Vec<(Option<Content>, Content)>,
}

impl Works {
    /// Prepare all things need to cite a work or format a bibliography.
    fn new(vt: &Vt) -> StrResult<Arc<Self>> {
        let bibliography = BibliographyElem::find(vt.introspector)?;
        let citations = vt
            .introspector
            .query(&Selector::Or(eco_vec![
                RefElem::func().select(),
                CiteElem::func().select(),
            ]))
            .into_iter()
            .map(|elem| match elem.to::<RefElem>() {
                Some(reference) => reference.citation().unwrap(),
                _ => elem.to::<CiteElem>().unwrap().clone(),
            })
            .collect();
        Ok(create(vt.world, bibliography, citations))
    }
}

/// Generate all citations and the whole bibliography.
#[comemo::memoize]
fn create(
    world: Tracked<dyn World>,
    bibliography: BibliographyElem,
    citations: Vec<CiteElem>,
) -> Arc<Works> {
    let span = bibliography.span();
    let entries = load(world, &bibliography.path()).unwrap();
    let style = bibliography.style(StyleChain::default());
    let bib_location = bibliography.0.location().unwrap();
    let ref_location = |target: &Entry| {
        let i = entries
            .iter()
            .position(|entry| entry.key() == target.key())
            .unwrap_or_default();
        bib_location.variant(i)
    };

    let mut db = Database::new();
    let mut ids = HashMap::new();
    let mut preliminary = vec![];

    for citation in citations {
        let cite_id = citation.0.location().unwrap();
        let entries = citation
            .keys()
            .into_iter()
            .map(|key| {
                let entry = entries.iter().find(|entry| entry.key() == key)?;
                ids.entry(entry.key()).or_insert(cite_id);
                db.push(entry);
                Some(entry)
            })
            .collect::<Option<Vec<_>>>();
        preliminary.push((citation, entries));
    }

    let mut current = CitationStyle::Numerical;
    let mut citation_style: Box<dyn style::CitationStyle> =
        Box::new(style::Numerical::new());

    let citations = preliminary
        .into_iter()
        .map(|(citation, cited)| {
            let location = citation.0.location().unwrap();
            let Some(cited) = cited else { return (location, None) };

            let mut supplement = citation.supplement(StyleChain::default());
            let brackets = citation.brackets(StyleChain::default());
            let style = citation
                .style(StyleChain::default())
                .unwrap_or(style.default_citation_style());

            if style != current {
                current = style;
                citation_style = match style {
                    CitationStyle::Numerical => Box::new(style::Numerical::new()),
                    CitationStyle::Alphanumerical => {
                        Box::new(style::Alphanumerical::new())
                    }
                    CitationStyle::ChicagoAuthorDate => {
                        Box::new(style::ChicagoAuthorDate::new())
                    }
                    CitationStyle::ChicagoAuthorTitle => {
                        Box::new(style::AuthorTitle::new())
                    }
                    CitationStyle::Keys => Box::new(style::Keys::new()),
                };
            }

            let len = cited.len();
            let mut content = Content::empty();
            for (i, entry) in cited.into_iter().enumerate() {
                let supplement = if i + 1 == len { supplement.take() } else { None };
                let mut display = db
                    .citation(
                        &mut *citation_style,
                        &[Citation {
                            entry,
                            supplement: supplement.is_some().then_some(SUPPLEMENT),
                        }],
                    )
                    .display;

                if style.is_short() {
                    display.value = display.value.replace(' ', "\u{a0}");
                }

                if brackets && len == 1 {
                    display = display.with_default_brackets(&*citation_style);
                }

                if i > 0 {
                    content += TextElem::packed(",\u{a0}");
                }

                // Format and link to the reference entry.
                content += format_display_string(&display, supplement, citation.span())
                    .linked(Destination::Location(ref_location(entry)));
            }

            if brackets && len > 1 {
                content = match citation_style.brackets() {
                    Brackets::None => content,
                    Brackets::Round => {
                        TextElem::packed('(') + content + TextElem::packed(')')
                    }
                    Brackets::Square => {
                        TextElem::packed('[') + content + TextElem::packed(']')
                    }
                };
            }

            (location, Some(content))
        })
        .collect();

    let bibliography_style: Box<dyn style::BibliographyStyle> = match style {
        BibliographyStyle::Apa => Box::new(style::Apa::new()),
        BibliographyStyle::ChicagoAuthorDate => Box::new(style::ChicagoAuthorDate::new()),
        BibliographyStyle::Ieee => Box::new(style::Ieee::new()),
        BibliographyStyle::Mla => Box::new(style::Mla::new()),
    };

    let references = db
        .bibliography(&*bibliography_style, None)
        .into_iter()
        .map(|reference| {
            // Make link from citation to here work.
            let backlink = {
                let mut content = Content::empty();
                content.set_location(ref_location(reference.entry));
                MetaElem::set_data(vec![Meta::Elem(content)])
            };

            let prefix = reference.prefix.map(|prefix| {
                // Format and link to first citation.
                let bracketed = prefix.with_default_brackets(&*citation_style);
                format_display_string(&bracketed, None, span)
                    .linked(Destination::Location(ids[reference.entry.key()]))
                    .styled(backlink.clone())
            });

            let mut reference = format_display_string(&reference.display, None, span);
            if prefix.is_none() {
                reference = reference.styled(backlink);
            }

            (prefix, reference)
        })
        .collect();

    Arc::new(Works { citations, references })
}

/// Load bibliography entries from a path.
#[comemo::memoize]
fn load(
    world: Tracked<dyn World>,
    paths: &BibPaths,
) -> StrResult<EcoVec<hayagriva::Entry>> {
    let mut result = EcoVec::new();

    // We might have multiple bib/yaml files
    for path in &paths.0 {
        let buffer = world.file(Path::new(path.as_str()))?;
        let src = std::str::from_utf8(&buffer).map_err(|_| "file is not valid utf-8")?;
        let entries = parse_bib(path, src)?;
        result.extend(entries);
    }

    // Biblatex only checks for duplicate keys within files
    // -> We have to do this between files again
    let mut keys = result.iter().map(|r| r.key()).collect::<Vec<_>>();
    keys.sort_unstable();
    // Waiting for `slice_partition_dedup` #54279
    let mut duplicates = Vec::new();
    for pair in keys.windows(2) {
        if pair[0] == pair[1] {
            duplicates.push(pair[0]);
        }
    }

    if !duplicates.is_empty() {
        Err(eco_format!("duplicate bibliography keys: {}", duplicates.join(", ")))
    } else {
        Ok(result)
    }
}

/// Parse a bibliography file (bib/yml)
fn parse_bib(path_str: &str, src: &str) -> StrResult<Vec<hayagriva::Entry>> {
    let path = Path::new(path_str);
    let ext = path.extension().and_then(OsStr::to_str).unwrap_or_default();
    match ext.to_lowercase().as_str() {
        "yml" => hayagriva::io::from_yaml_str(src).map_err(format_hayagriva_error),
        "bib" => hayagriva::io::from_biblatex_str(src).map_err(|err| {
            err.into_iter()
                .next()
                .map(|error| format_biblatex_error(path_str, src, error))
                .unwrap_or_else(|| eco_format!("failed to parse {path_str}"))
        }),
        _ => Err("unknown bibliography format".into()),
    }
}

/// Format a Hayagriva loading error.
fn format_hayagriva_error(error: YamlBibliographyError) -> EcoString {
    eco_format!("{error}")
}

/// Format a BibLaTeX loading error.
fn format_biblatex_error(path: &str, src: &str, error: BibLaTeXError) -> EcoString {
    let (span, msg) = match error {
        BibLaTeXError::Parse(error) => (error.span, error.kind.to_string()),
        BibLaTeXError::Type(error) => (error.span, error.kind.to_string()),
    };
    let line = src.get(..span.start).unwrap_or_default().lines().count();
    eco_format!("parsing failed at {path}:{line}: {msg}")
}

/// Hayagriva only supports strings, but we have a content supplement. To deal
/// with this, we pass this string to hayagriva instead of our content, find it
/// in the output and replace it with the content.
const SUPPLEMENT: &str = "cdc579c45cf3d648905c142c7082683f";

/// Format a display string into content.
fn format_display_string(
    string: &DisplayString,
    mut supplement: Option<Content>,
    span: Span,
) -> Content {
    let mut stops: Vec<_> = string
        .formatting
        .iter()
        .flat_map(|(range, _)| [range.start, range.end])
        .collect();

    if let Some(i) = string.value.find(SUPPLEMENT) {
        stops.push(i);
        stops.push(i + SUPPLEMENT.len());
    }

    stops.sort();
    stops.dedup();
    stops.push(string.value.len());

    let mut start = 0;
    let mut seq = vec![];
    for stop in stops {
        let segment = string.value.get(start..stop).unwrap_or_default();
        if segment.is_empty() {
            continue;
        }

        let mut content = if segment == SUPPLEMENT && supplement.is_some() {
            supplement.take().unwrap_or_default()
        } else {
            TextElem::packed(segment).spanned(span)
        };

        for (range, fmt) in &string.formatting {
            if !range.contains(&start) {
                continue;
            }

            content = match fmt {
                Formatting::Bold => content.strong(),
                Formatting::Italic => content.emph(),
                Formatting::Link(link) => {
                    LinkElem::new(Destination::Url(link.as_str().into()).into(), content)
                        .pack()
                }
            };
        }

        seq.push(content);
        start = stop;
    }

    Content::sequence(seq)
}<|MERGE_RESOLUTION|>--- conflicted
+++ resolved
@@ -215,12 +215,8 @@
             Lang::SLOVENIAN => "Literatura",
             Lang::SPANISH => "Bibliografía",
             Lang::UKRAINIAN => "Бібліографія",
-<<<<<<< HEAD
+            Lang::VIETNAMESE => "Tài liệu tham khảo",
             _ => "Bibliography",
-=======
-            Lang::VIETNAMESE => "Tài liệu tham khảo",
-            Lang::ENGLISH | _ => "Bibliography",
->>>>>>> 8300f75f
         }
     }
 }
