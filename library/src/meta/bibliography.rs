--- conflicted
+++ resolved
@@ -206,11 +206,8 @@
             Lang::ITALIAN => "Bibliografia",
             Lang::PORTUGUESE => "Bibliografia",
             Lang::RUSSIAN => "Библиография",
-<<<<<<< HEAD
             Lang::SPANISH => "Bibliografía",
-=======
             Lang::UKRAINIAN => "Бібліографія",
->>>>>>> 69ba8884
             Lang::ENGLISH | _ => "Bibliography",
         }
     }
