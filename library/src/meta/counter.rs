use std::fmt::{self, Debug, Formatter, Write};
use std::str::FromStr;

use ecow::{eco_vec, EcoVec};
use smallvec::{smallvec, SmallVec};
use typst::eval::Tracer;

use super::{FigureElem, HeadingElem, Numbering, NumberingPattern};
use crate::layout::PageElem;
use crate::math::EquationElem;
use crate::prelude::*;

/// Count through pages, elements, and more.
///
/// With the counter function, you can access and modify counters for pages,
/// headings, figures, and more. Moreover, you can define custom counters for
/// other things you want to count.
<<<<<<< HEAD
///
/// ## Counter initial value
/// All counters start at zero by default, with the exception of the page counter
/// as pages always start at one. This means that if, in your application, your counter
/// should start at one. You can do this in one of two ways:
/// 1. You can set the counter to one before you start counting: `#counter("my_counter").update(1)`.
/// 2. You can increment the counter by one before your start counting: `#counter("my_counter").step(1)`.
///
/// This is done so that, when using a counter to count the number of a certain type of elements, it will
/// return zero if there are no elements of this type. For example, if you want to count the number of
/// figures in a document, you can do this:
/// ```example
/// The number of figures in this document is #locate(loc => {
///   counter(figure).at(loc)
/// })
/// ```
=======
>>>>>>> 2c735294
///
/// ## Displaying a counter
/// To display the current value of the heading counter, you call the `counter`
/// function with the `key` set to `heading` and then call the `display` method
/// on the counter. To see any output, you also have to enable heading
/// [numbering]($func/heading.numbering).
///
/// The display function optionally takes an argument telling it how to
/// format the counter. This can be a
/// [numbering pattern or a function]($func/numbering).
///
/// ```example
/// #set heading(numbering: "1.")
///
/// = Introduction
/// Some text here.
///
/// = Background
/// The current value is:
/// #counter(heading).display()
///
/// Or in roman numerals:
/// #counter(heading).display("I")
/// ```
///
/// ## Modifying a counter
/// To modify a counter, you can use the `step` and `update` methods:
///
/// - The `step` method increases the value of the counter by one. Because
///   counters can have multiple levels (in the case of headings for sections,
///   subsections, and so on), the `step` method optionally takes a `level`
///   argument. If given, the counter steps at the given depth.
///
/// - The `update` method allows you to arbitrarily modify the counter. In its
///   basic form, you give it an integer (or multiple for multiple levels). For
///   more flexibility, you can instead also give it a function that gets the
///   current value and returns a new value.
///
/// The heading counter is stepped before the heading is displayed, so
/// `Analysis` gets the number seven even though the counter is at six after the
/// second update.
///
/// ```example
/// #set heading(numbering: "1.")
///
/// = Introduction
/// #counter(heading).step()
///
/// = Background
/// #counter(heading).update(3)
/// #counter(heading).update(n => n * 2)
///
/// = Analysis
/// Let's skip 7.1.
/// #counter(heading).step(level: 2)
///
/// == Analysis
/// Still at #counter(heading).display().
/// ```
///
/// ## Custom counters
/// To define your own counter, call the `counter` function with a string as a
/// key. This key identifies the counter globally.
///
/// ```example
/// #let mine = counter("mycounter")
/// #mine.display() \
/// #mine.step()
/// #mine.display() \
/// #mine.update(c => c * 3)
/// #mine.display() \
/// ```
///
/// ## How to step
/// When you define and use a custom counter, in general, you should first step
/// the counter and then display it. This way, the stepping behaviour of a
/// counter can depend on the element it is stepped for. If you were writing a
/// counter for, let's say, theorems, your theorem's definition would thus first
/// include the counter step and only then display the counter and the theorem's
/// contents.
///
/// ```example
/// #let c = counter("theorem")
/// #let theorem(it) = block[
///   #c.step()
///   *Theorem #c.display():* #it
/// ]
///
/// #theorem[$1 = 1$]
/// #theorem[$2 < 3$]
/// ```
///
/// The rationale behind this is best explained on the example of the heading
/// counter: An update to the heading counter depends on the heading's level.
/// By stepping directly before the heading, we can correctly step from `1` to
/// `1.1` when encountering a level 2 heading. If we were to step after the
/// heading, we wouldn't know what to step to.
///
/// Because counters should always be stepped before the elements they count,
/// they always start at zero. This way, they are at one for the first display
/// (which happens after the first step).
///
/// ## Page counter
/// The page counter is special. It is automatically stepped at each pagebreak.
/// But like other counters, you can also step it manually. For example, you
/// could have Roman page numbers for your preface, then switch to Arabic page
/// numbers for your main content and reset the page counter to one.
///
/// ```example
/// >>> #set page(
/// >>>   height: 100pt,
/// >>>   margin: (bottom: 24pt, rest: 16pt),
/// >>> )
/// #set page(numbering: "(i)")
///
/// = Preface
/// The preface is numbered with
/// roman numerals.
///
/// #set page(numbering: "1 / 1")
/// #counter(page).update(1)
///
/// = Main text
/// Here, the counter is reset to one.
/// We also display both the current
/// page and total number of pages in
/// Arabic numbers.
/// ```
///
/// ## Time travel
/// Counters can travel through time! You can find out the final value of the
/// counter before it is reached and even determine what the value was at any
/// particular location in the document.
///
/// ```example
/// #let mine = counter("mycounter")
///
/// = Values
/// #locate(loc => {
///   let start-val = mine.at(loc)
///   let elements = query(<intro>, loc)
///   let intro-val = mine.at(
///     elements.first().location()
///   )
///   let final-val = mine.final(loc)
///   [Starts as: #start-val \
///    Value at intro is: #intro-val \
///    Final value is: #final-val \ ]
/// })
///
/// #mine.update(n => n + 3)
///
/// = Introduction <intro>
/// #lorem(10)
///
/// #mine.step()
/// #mine.step()
/// ```
///
/// Let's dissect what happens in the example above:
///
/// - We call [`locate`]($func/locate) to get access to the current location in
///   the document. We then pass this location to our counter's `at` method to
///   get its value at the current location. The `at` method always returns an
///   array because counters can have multiple levels. As the counter starts at
///   one, the first value is thus `{(1,)}`.
///
/// - We now [`query`]($func/query) the document for all elements with the
///   `{<intro>}` label. The result is an array from which we extract the first
///   (and only) element's [location]($type/content.location). We then look up
///   the value of the counter at that location. The first update to the counter
///   sets it to `{1 + 3 = 4}`. At the introduction heading, the value is thus
///   `{(4,)}`.
///
/// - Last but not least, we call the `final` method on the counter. It tells us
///   what the counter's value will be at the end of the document. We also need
///   to give it a location to prove that we are inside of a `locate` call, but
///   which one doesn't matter. After the heading follow two calls to `step()`,
///   so the final value is `{(6,)}`.
///
/// ## Other kinds of state
/// The `counter` function is closely related to [state]($func/state) function.
/// Read its documentation for more details on state management in Typst and
/// why it doesn't just use normal variables for counters.
///
/// ## Methods
/// ### display()
/// Display the value of the counter.
///
/// - numbering: string or function (positional)
///   A [numbering pattern or a function]($func/numbering), which specifies how
///   to display the counter. If given a function, that function receives each
///   number of the counter as a separate argument. If the amount of numbers
///   varies, e.g. for the heading argument, you can use an
///   [argument sink]($type/arguments).
///
///   If this is omitted, displays the counter with the numbering style for the
///   counted element or with the pattern `{"1.1"}` if no such style exists.
///
/// - returns: content
///
/// ### step()
/// Increase the value of the counter by one.
///
/// The update will be in effect at the position where the returned content is
/// inserted into the document. If you don't put the output into the document,
/// nothing happens! This would be the case, for example, if you write
/// `{let _ = counter(page).step()}`. Counter updates are always applied in
/// layout order and in that case, Typst wouldn't know when to step the counter.
///
/// - level: integer (named)
///   The depth at which to step the counter. Defaults to `{1}`.
///
/// - returns: content
///
/// ### update()
/// Update the value of the counter.
///
/// Just like with `step`, the update only occurs if you put the resulting
/// content into the document.
///
/// - value: integer or array or function (positional, required)
///   If given an integer or array of integers, sets the counter to that value.
///   If given a function, that function receives the previous counter value
///   (with each number as a separate argument) and has to return the new
///   value (integer or array).
///
/// - returns: content
///
/// ### at()
/// Get the value of the counter at the given location. Always returns an
/// array of integers, even if the counter has just one number.
///
/// - location: location (positional, required)
///   The location at which the counter value should be retrieved. A suitable
///   location can be retrieved from [`locate`]($func/locate) or
///   [`query`]($func/query).
///
/// - returns: array
///
/// ### final()
/// Get the value of the counter at the end of the document. Always returns an
/// array of integers, even if the counter has just one number.
///
/// - location: location (positional, required)
///   Can be any location. Why is it required then? Typst has to evaluate parts
///   of your code multiple times to determine all counter values. By only
///   allowing this method within [`locate`]($func/locate) calls, the amount of
///   code that can depend on the method's result is reduced. If you could call
///   `final` directly at the top level of a module, the evaluation of the whole
///   module and its exports could depend on the counter's value.
///
/// - returns: array
///
/// Display: Counter
/// Category: meta
/// Returns: counter
#[func]
pub fn counter(
    /// The key that identifies this counter.
    ///
    /// - If this is the [`page`]($func/page) function, counts through pages.
    /// - If this is any other element function, counts through its elements.
    /// - If it is a string, creates a custom counter that is only affected by
    ///   manual updates.
    key: CounterKey,
) -> Value {
    Value::dynamic(Counter::new(key))
}

/// Counts through pages, elements, and more.
#[derive(Clone, PartialEq, Hash)]
pub struct Counter(CounterKey);

impl Counter {
    /// Create a new counter from a key.
    pub fn new(key: CounterKey) -> Self {
        Self(key)
    }

    /// The counter for the given element.
    pub fn of(func: ElemFunc) -> Self {
        Self::new(CounterKey::Selector(Selector::Elem(func, None)))
    }

    /// Call a method on counter.
    pub fn call_method(
        self,
        vm: &mut Vm,
        method: &str,
        mut args: Args,
        span: Span,
    ) -> SourceResult<Value> {
        let value = match method {
            "display" => {
                self.display(args.eat()?, args.named("both")?.unwrap_or(false)).into()
            }
            "step" => self
                .update(CounterUpdate::Step(
                    args.named("level")?.unwrap_or(NonZeroUsize::ONE),
                ))
                .into(),
            "update" => self.update(args.expect("value or function")?).into(),
            "at" => self.at(&mut vm.vt, args.expect("location")?)?.into(),
            "final" => self.final_(&mut vm.vt, args.expect("location")?)?.into(),
            _ => bail!(span, "type counter has no method `{}`", method),
        };
        args.finish()?;
        Ok(value)
    }

    /// Display the current value of the counter.
    pub fn display(self, numbering: Option<Numbering>, both: bool) -> Content {
        DisplayElem::new(self, numbering, both).pack()
    }

    /// Get the value of the state at the given location.
    pub fn at(&self, vt: &mut Vt, location: Location) -> SourceResult<CounterState> {
        let sequence = self.sequence(vt)?;
        let offset = vt.introspector.query_before(self.selector(), location).len();
        let (mut state, page) = sequence[offset].clone();
        if self.is_page() {
            let delta = vt.introspector.page(location).get().saturating_sub(page.get());
            state.step(NonZeroUsize::ONE, delta);
        }

        Ok(state)
    }

    /// Get the value of the state at the final location.
    pub fn final_(&self, vt: &mut Vt, _: Location) -> SourceResult<CounterState> {
        let sequence = self.sequence(vt)?;
        let (mut state, page) = sequence.last().unwrap().clone();
        if self.is_page() {
            let delta = vt.introspector.pages().get().saturating_sub(page.get());
            state.step(NonZeroUsize::ONE, delta);
        }
        Ok(state)
    }

    /// Get the current and final value of the state combined in one state.
    pub fn both(&self, vt: &mut Vt, location: Location) -> SourceResult<CounterState> {
        let sequence = self.sequence(vt)?;
        let offset = vt.introspector.query_before(self.selector(), location).len();
        let (mut at_state, at_page) = sequence[offset].clone();
        let (mut final_state, final_page) = sequence.last().unwrap().clone();
        if self.is_page() {
            let at_delta =
                vt.introspector.page(location).get().saturating_sub(at_page.get());
            at_state.step(NonZeroUsize::ONE, at_delta);
            let final_delta =
                vt.introspector.pages().get().saturating_sub(final_page.get());
            final_state.step(NonZeroUsize::ONE, final_delta);
        }
        Ok(CounterState(smallvec![at_state.first(), final_state.first()]))
    }

    /// Produce content that performs a state update.
    pub fn update(self, update: CounterUpdate) -> Content {
        UpdateElem::new(self, update).pack()
    }

    /// Produce the whole sequence of counter states.
    ///
    /// This has to happen just once for all counters, cutting down the number
    /// of counter updates from quadratic to linear.
    fn sequence(
        &self,
        vt: &mut Vt,
    ) -> SourceResult<EcoVec<(CounterState, NonZeroUsize)>> {
        self.sequence_impl(
            vt.world,
            TrackedMut::reborrow_mut(&mut vt.tracer),
            TrackedMut::reborrow_mut(&mut vt.provider),
            vt.introspector,
        )
    }

    /// Memoized implementation of `sequence`.
    #[comemo::memoize]
    fn sequence_impl(
        &self,
        world: Tracked<dyn World>,
        tracer: TrackedMut<Tracer>,
        provider: TrackedMut<StabilityProvider>,
        introspector: Tracked<Introspector>,
    ) -> SourceResult<EcoVec<(CounterState, NonZeroUsize)>> {
        let mut vt = Vt { world, tracer, provider, introspector };
        let mut state = CounterState(match &self.0 {
            // special case, because pages always start at one.
            CounterKey::Page => smallvec![1],
            _ => smallvec![0],
        });
        let mut page = NonZeroUsize::ONE;
        let mut stops = eco_vec![(state.clone(), page)];

        for elem in introspector.query(self.selector()) {
            if self.is_page() {
                let location = elem.location().unwrap();
                let prev = page;
                page = introspector.page(location);

                let delta = page.get() - prev.get();
                if delta > 0 {
                    state.step(NonZeroUsize::ONE, delta);
                }
            }

            if let Some(update) = match elem.to::<UpdateElem>() {
                Some(elem) => Some(elem.update()),
                None => match elem.with::<dyn Count>() {
                    Some(countable) => countable.update(),
                    None => Some(CounterUpdate::Step(NonZeroUsize::ONE)),
                },
            } {
                state.update(&mut vt, update)?;
            }

            stops.push((state.clone(), page));
        }

        Ok(stops)
    }

    /// The selector relevant for this counter's updates.
    fn selector(&self) -> Selector {
        let mut selector =
            Selector::Elem(UpdateElem::func(), Some(dict! { "counter" => self.clone() }));

        if let CounterKey::Selector(key) = &self.0 {
            selector = Selector::Any(eco_vec![selector, key.clone()]);
        }

        selector
    }

    /// Whether this is the page counter.
    fn is_page(&self) -> bool {
        self.0 == CounterKey::Page
    }
}

impl Debug for Counter {
    fn fmt(&self, f: &mut Formatter) -> fmt::Result {
        f.write_str("counter(")?;
        self.0.fmt(f)?;
        f.write_char(')')
    }
}

cast_from_value! {
    Counter: "counter",
}

/// Identifies a counter.
#[derive(Clone, PartialEq, Hash)]
pub enum CounterKey {
    /// The page counter.
    Page,
    /// Counts elements matching the given selectors. Only works for locatable
    /// elements or labels.
    Selector(Selector),
    /// Counts through manual counters with the same key.
    Str(Str),
}

cast_from_value! {
    CounterKey,
    v: Str => Self::Str(v),
    label: Label => Self::Selector(Selector::Label(label)),
    element: ElemFunc => {
        if element == PageElem::func() {
            return Ok(Self::Page);
        }

        if !Content::new(element).can::<dyn Locatable>() {
            Err(eco_format!("cannot count through {}s", element.name()))?;
        }

        Self::Selector(Selector::Elem(element, None))
    },
    selector: Selector => {
        Self::Selector(selector)
    }
}

impl Debug for CounterKey {
    fn fmt(&self, f: &mut Formatter) -> fmt::Result {
        match self {
            Self::Page => f.pad("page"),
            Self::Selector(selector) => selector.fmt(f),
            Self::Str(str) => str.fmt(f),
        }
    }
}

/// An update to perform on a counter.
#[derive(Clone, PartialEq, Hash)]
pub enum CounterUpdate {
    /// Set the counter to the specified state.
    Set(CounterState),
    /// Increase the number for the given level by one.
    Step(NonZeroUsize),
    /// Apply the given function to the counter's state.
    Func(Func),
}

impl Debug for CounterUpdate {
    fn fmt(&self, f: &mut Formatter) -> fmt::Result {
        f.pad("..")
    }
}

cast_from_value! {
    CounterUpdate: "counter update",
    v: CounterState => Self::Set(v),
    v: Func => Self::Func(v),
}

/// Elements that have special counting behaviour.
pub trait Count {
    /// Get the counter update for this element.
    fn update(&self) -> Option<CounterUpdate>;
}

/// Counts through elements with different levels.
#[derive(Debug, Clone, PartialEq, Hash)]
pub struct CounterState(pub SmallVec<[usize; 3]>);

impl CounterState {
    /// Advance the counter and return the numbers for the given heading.
    pub fn update(&mut self, vt: &mut Vt, update: CounterUpdate) -> SourceResult<()> {
        match update {
            CounterUpdate::Set(state) => *self = state,
            CounterUpdate::Step(level) => self.step(level, 1),
            CounterUpdate::Func(func) => {
                *self = func
                    .call_vt(vt, self.0.iter().copied().map(Into::into))?
                    .cast()
                    .at(func.span())?
            }
        }
        Ok(())
    }

    /// Advance the number of the given level by the specified amount.
    pub fn step(&mut self, level: NonZeroUsize, by: usize) {
        let level = level.get();

        if self.0.len() >= level {
            self.0[level - 1] = self.0[level - 1].saturating_add(by);
            self.0.truncate(level);
        }

        while self.0.len() < level {
            self.0.push(1);
        }
    }

    /// Get the first number of the state.
    pub fn first(&self) -> usize {
        self.0.first().copied().unwrap_or(1)
    }

    /// Display the counter state with a numbering.
    pub fn display(&self, vt: &mut Vt, numbering: &Numbering) -> SourceResult<Content> {
        Ok(numbering.apply_vt(vt, &self.0)?.display())
    }
}

cast_from_value! {
    CounterState,
    num: usize => Self(smallvec![num]),
    array: Array => Self(array
        .into_iter()
        .map(Value::cast)
        .collect::<StrResult<_>>()?),
}

cast_to_value! {
    v: CounterState => Value::Array(v.0.into_iter().map(Into::into).collect())
}

/// Executes a display of a state.
///
/// Display: State
/// Category: special
#[element(Locatable, Show)]
struct DisplayElem {
    /// The counter.
    #[required]
    counter: Counter,

    /// The numbering to display the counter with.
    #[required]
    numbering: Option<Numbering>,

    /// Whether to display both the current and final value.
    #[required]
    both: bool,
}

impl Show for DisplayElem {
    fn show(&self, vt: &mut Vt, styles: StyleChain) -> SourceResult<Content> {
        if !vt.introspector.init() {
            return Ok(Content::empty());
        }

        let location = self.0.location().unwrap();
        let counter = self.counter();
        let numbering = self
            .numbering()
            .or_else(|| {
                let CounterKey::Selector(Selector::Elem(func, _)) = counter.0 else {
                return None;
            };

                if func == HeadingElem::func() {
                    HeadingElem::numbering_in(styles)
                } else if func == FigureElem::func() {
                    FigureElem::numbering_in(styles)
                } else if func == EquationElem::func() {
                    EquationElem::numbering_in(styles)
                } else {
                    None
                }
            })
            .unwrap_or_else(|| NumberingPattern::from_str("1.1").unwrap().into());

        let state = if self.both() {
            counter.both(vt, location)?
        } else {
            counter.at(vt, location)?
        };
        state.display(vt, &numbering)
    }
}

/// Executes a display of a state.
///
/// Display: State
/// Category: special
#[element(Locatable, Show)]
struct UpdateElem {
    /// The counter.
    #[required]
    counter: Counter,

    /// The update to perform on the counter.
    #[required]
    update: CounterUpdate,
}

impl Show for UpdateElem {
    fn show(&self, _: &mut Vt, _: StyleChain) -> SourceResult<Content> {
        Ok(Content::empty())
    }
}<|MERGE_RESOLUTION|>--- conflicted
+++ resolved
@@ -15,25 +15,6 @@
 /// With the counter function, you can access and modify counters for pages,
 /// headings, figures, and more. Moreover, you can define custom counters for
 /// other things you want to count.
-<<<<<<< HEAD
-///
-/// ## Counter initial value
-/// All counters start at zero by default, with the exception of the page counter
-/// as pages always start at one. This means that if, in your application, your counter
-/// should start at one. You can do this in one of two ways:
-/// 1. You can set the counter to one before you start counting: `#counter("my_counter").update(1)`.
-/// 2. You can increment the counter by one before your start counting: `#counter("my_counter").step(1)`.
-///
-/// This is done so that, when using a counter to count the number of a certain type of elements, it will
-/// return zero if there are no elements of this type. For example, if you want to count the number of
-/// figures in a document, you can do this:
-/// ```example
-/// The number of figures in this document is #locate(loc => {
-///   counter(figure).at(loc)
-/// })
-/// ```
-=======
->>>>>>> 2c735294
 ///
 /// ## Displaying a counter
 /// To display the current value of the heading counter, you call the `counter`
