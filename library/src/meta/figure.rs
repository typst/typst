--- conflicted
+++ resolved
@@ -88,11 +88,8 @@
         match lang {
             Lang::GERMAN => "Abbildung",
             Lang::ITALIAN => "Figura",
-<<<<<<< HEAD
             Lang::CHINESE => "图",
-=======
             Lang::RUSSIAN => "Рисунок",
->>>>>>> 00f11ae5
             Lang::ENGLISH | _ => "Figure",
         }
     }
