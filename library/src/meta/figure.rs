use std::str::FromStr;

use super::{
    Count, Counter, CounterKey, CounterUpdate, LocalName, Numbering, NumberingPattern,
};
use crate::layout::{BlockElem, VElem};
use crate::meta::{Refable, Supplement};
use crate::prelude::*;
use crate::text::TextElem;

/// A figure with an optional caption.
///
/// Automatically detects its contents to select the correct counting track.
/// For example, figures containing images will be numbered separately from
/// figures containing tables.
///
/// ## Examples
/// The example below shows a basic figure with an image:
/// ```example
/// @glacier shows a glacier. Glaciers
/// are complex systems.
///
/// #figure(
///   image("glacier.jpg", width: 80%),
///   caption: [A curious figure.],
/// ) <glacier>
/// ```
///
/// You can also insert [tables]($func/table) into figures to give them a
/// caption. The figure will detect this and automatically use a separate
/// counter.
///
/// ```example
/// #figure(
///   table(
///     columns: 4,
///     [t], [1], [2], [3],
///     [y], [0.3s], [0.4s], [0.8s],
///   ),
///   caption: [Timing results],
/// )
/// ```
///
/// This behaviour can be overridden by explictly specifying the figure's
/// `kind`. All figures of the same kind share a common counter.
///
/// ## Modifying the appearance
/// You can completely customize the look of your figures with a [show
/// rule]($styling/#show-rules). In the example below, we show the figure's
/// caption above its body and display its supplement and counter after the
/// caption.
///
/// ```example
/// #show figure: it => align(center)[
///   #it.caption |
///   #emph[
///     #it.supplement
///     #it.counter.display(it.numbering)
///   ]
///   #v(10pt, weak: true)
///   #it.body
/// ]
///
/// #figure(
///   image("molecular.jpg", width: 80%),
///   caption: [
///     The molecular testing pipeline.
///   ],
/// )
/// ```
///
/// Display: Figure
/// Category: meta
#[element(Locatable, Synthesize, Count, Show, Refable)]
pub struct FigureElem {
    /// The content of the figure. Often, an [image]($func/image).
    #[required]
    pub body: Content,

    /// The figure's caption.
    pub caption: Option<Content>,

    /// The kind of the figure this is.
    ///
    /// If set to `{auto}`, the figure will try to automatically determine its
    /// kind. All figures of the same kind share a common counter.
    ///
    /// Setting this to something other than `{auto}` will override the
    /// automatic detection. This can be useful if
    /// - you wish to create a custom figure type that is not an
    ///   [image]($func/image), a [table]($func/table) or [code]($func/raw),
    /// - you want to force the figure to use a counter regardless of its
    ///   content.
    ///
    /// You can set the kind to be an element function or a string. If you set
    /// it to an element function that is not supported by the figure, you will
    /// need to manually specify the figure's supplement.
    ///
    /// The figure's automatic detection is based on a priority list to select
    /// the element that is likely to be the most important one. If the figure's
    /// body contains multiple valid elements, the one with the highest priority
    /// is selected. The priority list is as follows:
    /// - [image]($func/image) is the most important,
    /// - [code]($func/raw) is the second most important,
    /// - [table]($func/table) is the least important one.
    ///
    /// ```example
    /// #figure(
    ///   circle(radius: 10pt),
    ///   caption: [A curious atom.],
    ///   kind: "atom",
    ///   supplement: [Atom],
    /// )
    /// ```
    #[default(Smart::Auto)]
    pub kind: Smart<FigureKind>,

    /// The figure's supplement.
    ///
    /// If set to `{auto}`, the figure will try to automatically determine the
    /// correct supplement based on the `kind` and the active [text
    /// language]($func/text.lang). If you are using a custom figure type, you
    /// will need to manually specify the supplement.
    ///
    /// This can also be set to a function that receives the figure's body to
    /// select the supplement based on the figure's contents.
    ///
    /// ```example
    /// #figure(
    ///   [The contents of my figure!],
    ///   caption: [My custom figure],
    ///   supplement: [Bar],
    ///   kind: "foo",
    /// )
    /// ```
    #[default(Smart::Auto)]
    pub supplement: Smart<Supplement>,

    /// How to number the figure. Accepts a
    /// [numbering pattern or function]($func/numbering).
    ///
    /// Defaults to `{"1"}`.
    #[default(Some(NumberingPattern::from_str("1").unwrap().into()))]
    pub numbering: Option<Numbering>,

    /// The vertical gap between the body and caption.
    #[default(Em::new(0.65).into())]
    pub gap: Length,

    /// Whether the figure should appear in an [`outline`]($func/outline)
    /// of figures.
    ///
    /// Defaults to `{true}`.
    #[default(true)]
    pub outlined: bool,

    /// Convenience field to get access to the counter for this figure.
    ///
    /// The counter only depends on the `kind`:
    /// - For (tables)[$func/table]: `{counter(figure.where(kind: table))}`
    /// - For (images)[$func/image]: `{counter(figure.where(kind: image))}`
    /// - For a custom kind: `{counter(figure.where(kind: kind))}`
    ///
    /// These are the counters you'll need to modify if you want to skip a
    /// number or reset the counter.
    #[synthesized]
    pub counter: Option<Counter>,
}

impl Synthesize for FigureElem {
    fn synthesize(&mut self, vt: &mut Vt, styles: StyleChain) -> SourceResult<()> {
        // Determine the figure's kind.
        let kind = match self.kind(styles) {
            Smart::Auto => self
                .find_figurable(styles)
                .map(|elem| FigureKind::Elem(elem.func()))
                .ok_or(
                    "unable to determine the figure's `kind`, please specify it manually",
                )
                .at(self.span())?,
            Smart::Custom(kind) => kind,
        };

        let content = match &kind {
            FigureKind::Elem(func) => self.find_of_elem(*func),
            FigureKind::Name(_) => None,
        }
        .unwrap_or_else(|| self.body());

        // We get the supplement or `None`. The supplement must either be set
        // manually or the content identification must have succeeded.
        let supplement = match self.supplement(styles) {
            Smart::Auto => match &kind {
                FigureKind::Elem(func) => Content::new(*func)
                    .with::<dyn LocalName>()
                    .map(|c| TextElem::packed(c.local_name(TextElem::lang_in(styles))))
                    .ok_or("unable to determine the figure's `supplement`, please specify it manually")
                    .at(self.span())?,
                FigureKind::Name(_) => bail!(self.span(), "please specify the figure's supplement"),
            },
            Smart::Custom(supp) => supp.resolve(vt, [content.into()])?,
        };

        // Construct the figure's counter.
        let counter = Counter::new(CounterKey::Selector(Selector::Elem(
            Self::func(),
            Some(dict! {
                "kind" => kind.clone(),
            }),
        )));

        self.push_kind(Smart::Custom(kind));
        self.push_supplement(Smart::Custom(Supplement::Content(supplement)));
        self.push_numbering(self.numbering(styles));
        self.push_counter(Some(counter));

        Ok(())
    }
}

impl Show for FigureElem {
    fn show(&self, vt: &mut Vt, styles: StyleChain) -> SourceResult<Content> {
        // We build the body of the figure.
        let mut realized = self.body();

        // We build the caption, if any.
        if self.caption(styles).is_some() {
            realized += VElem::weak(self.gap(styles).into()).pack();
            realized += self.show_caption(vt, styles)?;
        }

        // We wrap the contents in a block.
        Ok(BlockElem::new()
            .with_body(Some(realized))
            .with_breakable(false)
            .pack()
            .aligned(Axes::with_x(Some(Align::Center.into()))))
    }
}

impl Count for FigureElem {
    fn update(&self) -> Option<CounterUpdate> {
        // If the figure is numbered, step the counter by one.
        // This steps the `counter(figure)` which is global to all numbered figures.
        self.numbering(StyleChain::default())
            .is_some()
            .then(|| CounterUpdate::Step(NonZeroUsize::ONE))
    }
}

<<<<<<< HEAD
impl LocalName for FigureElem {
    fn local_name(&self, lang: Lang) -> &'static str {
        match lang {
            Lang::CHINESE => "图",
            Lang::GERMAN => "Abbildung",
            Lang::ITALIAN => "Figura",
            Lang::PORTUGUESE => "Figura",
            Lang::RUSSIAN => "Рисунок",
            Lang::SPANISH => "Figura",
            Lang::ENGLISH | Lang::FRENCH | _ => "Figure",
=======
impl Refable for FigureElem {
    fn reference(
        &self,
        vt: &mut Vt,
        styles: StyleChain,
        supplement: Option<Content>,
    ) -> SourceResult<Content> {
        // If the figure is not numbered, we cannot reference it.
        // Otherwise we build the supplement and numbering scheme.
        let Some(desc) = self.show_supplement_and_numbering(vt, styles, supplement)? else {
            bail!(self.span(), "cannot reference unnumbered figure")
        };

        Ok(desc)
    }

    fn outline(&self, vt: &mut Vt, styles: StyleChain) -> SourceResult<Option<Content>> {
        // If the figure is not outlined, it is not referenced.
        if !self.outlined(styles) {
            return Ok(None);
>>>>>>> 69ba8884
        }

        self.show_caption(vt, styles).map(Some)
    }

    fn numbering(&self, styles: StyleChain) -> Option<Numbering> {
        self.numbering(styles)
    }

    fn counter(&self, _: StyleChain) -> Counter {
        self.counter().unwrap_or_else(|| Counter::of(Self::func()))
    }
}

impl FigureElem {
    /// Determines the type of the figure by looking at the content, finding all
    /// [`Figurable`] elements and sorting them by priority then returning the highest.
    pub fn find_figurable(&self, styles: StyleChain) -> Option<Content> {
        self.body()
            .query(Selector::can::<dyn Figurable>())
            .into_iter()
            .max_by_key(|elem| elem.with::<dyn Figurable>().unwrap().priority(styles))
            .cloned()
    }

    /// Finds the element with the given function in the figure's content.
    /// Returns `None` if no element with the given function is found.
    pub fn find_of_elem(&self, func: ElemFunc) -> Option<Content> {
        self.body()
            .query(Selector::Elem(func, None))
            .into_iter()
            .next()
            .cloned()
    }

    /// Builds the supplement and numbering of the figure.
    /// If there is no numbering, returns [`None`].
    ///
    /// # Errors
    /// If a numbering is specified but the [`Self::data()`] is `None`.
    pub fn show_supplement_and_numbering(
        &self,
        vt: &mut Vt,
        styles: StyleChain,
        external_supplement: Option<Content>,
    ) -> SourceResult<Option<Content>> {
        if let (Some(numbering), Some(supplement), Some(counter)) = (
            self.numbering(styles),
            self.supplement(styles).as_custom().and_then(|s| s.as_content()),
            self.counter(),
        ) {
            let mut name = external_supplement.unwrap_or(supplement);
            if !name.is_empty() {
                name += TextElem::packed("\u{a0}");
            }

            let number = counter
                .at(vt, self.0.location().unwrap())?
                .display(vt, &numbering)?
                .spanned(self.span());

            Ok(Some(name + number))
        } else {
            Ok(None)
        }
    }

    /// Builds the caption for the figure.
    /// If there is a numbering, will also try to show the supplement and the numbering.
    ///
    /// # Errors
    /// If a numbering is specified but the [`Self::element`] is `None`.
    pub fn show_caption(&self, vt: &mut Vt, styles: StyleChain) -> SourceResult<Content> {
        let Some(mut caption) = self.caption(styles) else {
            return Ok(Content::empty());
        };

        if let Some(sup_and_num) = self.show_supplement_and_numbering(vt, styles, None)? {
            caption = sup_and_num + TextElem::packed(": ") + caption;
        }

        Ok(caption)
    }
}

/// The `kind` parameter of a [`FigureElem`].
#[derive(Debug, Clone)]
pub enum FigureKind {
    /// The kind is an element function.
    Elem(ElemFunc),
    /// The kind is a name.
    Name(EcoString),
}

cast_from_value! {
    FigureKind,
    v: ElemFunc => Self::Elem(v),
    v: EcoString => Self::Name(v),
}

cast_to_value! {
    v: FigureKind => match v {
        FigureKind::Elem(v) => v.into(),
        FigureKind::Name(v) => v.into(),
    }
}

/// An element that can be auto-detected in a figure.
///
/// This trait is used to determine the type of a figure. The element chosen as
/// the figure's content is the figurable descendant with the highest priority.
pub trait Figurable: LocalName {
    /// The priority of this element.
    fn priority(&self, styles: StyleChain) -> isize;
}<|MERGE_RESOLUTION|>--- conflicted
+++ resolved
@@ -248,7 +248,6 @@
     }
 }
 
-<<<<<<< HEAD
 impl LocalName for FigureElem {
     fn local_name(&self, lang: Lang) -> &'static str {
         match lang {
@@ -259,7 +258,10 @@
             Lang::RUSSIAN => "Рисунок",
             Lang::SPANISH => "Figura",
             Lang::ENGLISH | Lang::FRENCH | _ => "Figure",
-=======
+        }
+    }
+}
+
 impl Refable for FigureElem {
     fn reference(
         &self,
@@ -280,7 +282,6 @@
         // If the figure is not outlined, it is not referenced.
         if !self.outlined(styles) {
             return Ok(None);
->>>>>>> 69ba8884
         }
 
         self.show_caption(vt, styles).map(Some)
