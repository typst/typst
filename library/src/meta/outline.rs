--- conflicted
+++ resolved
@@ -258,13 +258,9 @@
             Lang::ITALIAN => "Indice",
             Lang::PORTUGUESE => "Sumário",
             Lang::RUSSIAN => "Содержание",
-<<<<<<< HEAD
-            _ => "Contents",
-=======
             Lang::SPANISH => "Índice",
             Lang::UKRAINIAN => "Зміст",
-            Lang::ENGLISH | _ => "Contents",
->>>>>>> 4f4af02a
+            _ => "Contents",
         }
     }
 }