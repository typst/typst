use once_cell::sync::Lazy;
use syntect::highlighting as synt;
use typst::syntax::{self, LinkedNode};

use super::{
    FontFamily, FontList, Hyphenate, LinebreakElem, SmartQuoteElem, TextElem, TextSize,
};
use crate::layout::BlockElem;
use crate::meta::{Figurable, LocalName};
use crate::prelude::*;

/// Raw text with optional syntax highlighting.
///
/// Displays the text verbatim and in a monospace font. This is typically used
/// to embed computer code into your document.
///
/// ## Syntax
/// This function also has dedicated syntax. You can enclose text in 1 or 3+
/// backticks (`` ` ``) to make it raw. Two backticks produce empty raw text.
/// When you use three or more backticks, you can additionally specify a
/// language tag for syntax highlighting directly after the opening backticks.
/// Within raw blocks, everything is rendered as is, in particular, there are no
/// escape sequences.
///
/// ## Example
/// ````example
/// Adding `rbx` to `rcx` gives
/// the desired result.
///
/// ```rust
/// fn main() {
///     println!("Hello World!");
/// }
/// ```
/// ````
///
/// Display: Raw Text / Code
/// Category: text
#[element(Synthesize, Show, Finalize, LocalName, Figurable)]
pub struct RawElem {
    /// The raw text.
    ///
    /// You can also use raw blocks creatively to create custom syntaxes for
    /// your automations.
    ///
    /// ````example
    /// // Parse numbers in raw blocks with the
    /// // `mydsl` tag and sum them up.
    /// #show raw.where(lang: "mydsl"): it => {
    ///   let sum = 0
    ///   for part in it.text.split("+") {
    ///     sum += int(part.trim())
    ///   }
    ///   sum
    /// }
    ///
    /// ```mydsl
    /// 1 + 2 + 3 + 4 + 5
    /// ```
    /// ````
    #[required]
    pub text: EcoString,

    /// Whether the raw text is displayed as a separate block.
    ///
    /// ````example
    /// // Display inline code in a small box
    /// // that retains the correct baseline.
    /// #show raw.where(block: false): box.with(
    ///   fill: luma(240),
    ///   inset: (x: 3pt, y: 0pt),
    ///   outset: (y: 3pt),
    ///   radius: 2pt,
    /// )
    ///
    /// // Display block code in a larger block
    /// // with more padding.
    /// #show raw.where(block: true): block.with(
    ///   fill: luma(240),
    ///   inset: 10pt,
    ///   radius: 4pt,
    /// )
    ///
    /// With `rg`, you can search through your files quickly.
    ///
    /// ```bash
    /// rg "Hello World"
    /// ```
    /// ````
    #[default(false)]
    pub block: bool,

    /// The language to syntax-highlight in.
    ///
    /// Apart from typical language tags known from Markdown, this supports the
    /// `{"typ"}` and `{"typc"}` tags for Typst markup and Typst code,
    /// respectively.
    ///
    /// ````example
    /// ```typ
    /// This is *Typst!*
    /// ```
    /// ````
    pub lang: Option<EcoString>,
}

impl RawElem {
    /// The supported language names and tags.
    pub fn languages() -> Vec<(&'static str, Vec<&'static str>)> {
        SYNTAXES
            .syntaxes()
            .iter()
            .map(|syntax| {
                (
                    syntax.name.as_str(),
                    syntax.file_extensions.iter().map(|s| s.as_str()).collect(),
                )
            })
            .chain([("Typst", vec!["typ"]), ("Typst (code)", vec!["typc"])])
            .collect()
    }
}

impl Synthesize for RawElem {
    fn synthesize(&mut self, _vt: &mut Vt, styles: StyleChain) -> SourceResult<()> {
        self.push_lang(self.lang(styles));
        Ok(())
    }
}

impl Show for RawElem {
    fn show(&self, _: &mut Vt, styles: StyleChain) -> SourceResult<Content> {
        let text = self.text();
        let lang = self.lang(styles).as_ref().map(|s| s.to_lowercase());
        let foreground = THEME
            .settings
            .foreground
            .map(to_typst)
            .map_or(Color::BLACK, Color::from);

        let mut realized = if matches!(lang.as_deref(), Some("typ" | "typst" | "typc")) {
            let root = match lang.as_deref() {
                Some("typc") => syntax::parse_code(&text),
                _ => syntax::parse(&text),
            };

            let mut seq = vec![];
            let highlighter = synt::Highlighter::new(&THEME);
            highlight_themed(
                &LinkedNode::new(&root),
                vec![],
                &highlighter,
                &mut |node, style| {
                    seq.push(styled(&text[node.range()], foreground.into(), style));
                },
            );

            Content::sequence(seq)
        } else if let Some(syntax) =
            lang.and_then(|token| SYNTAXES.find_syntax_by_token(&token))
        {
            let mut seq = vec![];
            let mut highlighter = syntect::easy::HighlightLines::new(syntax, &THEME);
            for (i, line) in text.lines().enumerate() {
                if i != 0 {
                    seq.push(LinebreakElem::new().pack());
                }

                for (style, piece) in
                    highlighter.highlight_line(line, &SYNTAXES).into_iter().flatten()
                {
                    seq.push(styled(piece, foreground.into(), style));
                }
            }

            Content::sequence(seq)
        } else {
            TextElem::packed(text)
        };

        if self.block(styles) {
            realized = BlockElem::new().with_body(Some(realized)).pack();
        }

        Ok(realized)
    }
}

impl Finalize for RawElem {
    fn finalize(&self, realized: Content, _: StyleChain) -> Content {
        let mut styles = Styles::new();
        styles.set(TextElem::set_overhang(false));
        styles.set(TextElem::set_hyphenate(Hyphenate(Smart::Custom(false))));
        styles.set(TextElem::set_size(TextSize(Em::new(0.8).into())));
        styles
            .set(TextElem::set_font(FontList(vec![FontFamily::new("DejaVu Sans Mono")])));
        styles.set(SmartQuoteElem::set_enabled(false));
        realized.styled_with_map(styles)
    }
}

impl LocalName for RawElem {
    fn local_name(&self, lang: Lang) -> &'static str {
        match lang {
            Lang::ARABIC => "قائمة",
            Lang::BOKMÅL => "Utskrift",
            Lang::CHINESE => "代码",
            Lang::CZECH => "Seznam",
            Lang::FRENCH => "Liste",
            Lang::GERMAN => "Listing",
            Lang::ITALIAN => "Codice",
            Lang::NYNORSK => "Utskrift",
            Lang::POLISH => "Program",
            Lang::RUSSIAN => "Листинг",
            Lang::SLOVENIAN => "Program",
            Lang::UKRAINIAN => "Лістинг",
<<<<<<< HEAD
            _ => "Listing",
=======
            Lang::VIETNAMESE => "Chương trình", // TODO: This may be wrong.
            Lang::ENGLISH | _ => "Listing",
>>>>>>> 8300f75f
        }
    }
}

impl Figurable for RawElem {
    fn priority(&self, _styles: StyleChain) -> isize {
        500
    }
}

/// Highlight a syntax node in a theme by calling `f` with ranges and their
/// styles.
fn highlight_themed<F>(
    node: &LinkedNode,
    scopes: Vec<syntect::parsing::Scope>,
    highlighter: &synt::Highlighter,
    f: &mut F,
) where
    F: FnMut(&LinkedNode, synt::Style),
{
    if node.children().len() == 0 {
        let style = highlighter.style_for_stack(&scopes);
        f(node, style);
        return;
    }

    for child in node.children() {
        let mut scopes = scopes.clone();
        if let Some(tag) = typst::ide::highlight(&child) {
            scopes.push(syntect::parsing::Scope::new(tag.tm_scope()).unwrap())
        }
        highlight_themed(&child, scopes, highlighter, f);
    }
}

/// Style a piece of text with a syntect style.
fn styled(piece: &str, foreground: Paint, style: synt::Style) -> Content {
    let mut body = TextElem::packed(piece);

    let paint = to_typst(style.foreground).into();
    if paint != foreground {
        body = body.styled(TextElem::set_fill(paint));
    }

    if style.font_style.contains(synt::FontStyle::BOLD) {
        body = body.strong();
    }

    if style.font_style.contains(synt::FontStyle::ITALIC) {
        body = body.emph();
    }

    if style.font_style.contains(synt::FontStyle::UNDERLINE) {
        body = body.underlined();
    }

    body
}

fn to_typst(synt::Color { r, g, b, a }: synt::Color) -> RgbaColor {
    RgbaColor { r, g, b, a }
}

fn to_syn(RgbaColor { r, g, b, a }: RgbaColor) -> synt::Color {
    synt::Color { r, g, b, a }
}

/// The syntect syntax definitions.
static SYNTAXES: Lazy<syntect::parsing::SyntaxSet> =
    Lazy::new(syntect::parsing::SyntaxSet::load_defaults_nonewlines);

/// The default theme used for syntax highlighting.
pub static THEME: Lazy<synt::Theme> = Lazy::new(|| synt::Theme {
    name: Some("Typst Light".into()),
    author: Some("The Typst Project Developers".into()),
    settings: synt::ThemeSettings::default(),
    scopes: vec![
        item("comment", Some("#8a8a8a"), None),
        item("constant.character.escape", Some("#1d6c76"), None),
        item("markup.bold", None, Some(synt::FontStyle::BOLD)),
        item("markup.italic", None, Some(synt::FontStyle::ITALIC)),
        item("markup.underline", None, Some(synt::FontStyle::UNDERLINE)),
        item("markup.raw", Some("#818181"), None),
        item("string.other.math.typst", None, None),
        item("punctuation.definition.math", Some("#298e0d"), None),
        item("keyword.operator.math", Some("#1d6c76"), None),
        item("markup.heading, entity.name.section", None, Some(synt::FontStyle::BOLD)),
        item(
            "markup.heading.typst",
            None,
            Some(synt::FontStyle::BOLD | synt::FontStyle::UNDERLINE),
        ),
        item("punctuation.definition.list", Some("#8b41b1"), None),
        item("markup.list.term", None, Some(synt::FontStyle::BOLD)),
        item("entity.name.label, markup.other.reference", Some("#1d6c76"), None),
        item("keyword, constant.language, variable.language", Some("#d73a49"), None),
        item("storage.type, storage.modifier", Some("#d73a49"), None),
        item("constant", Some("#b60157"), None),
        item("string", Some("#298e0d"), None),
        item("entity.name, variable.function, support", Some("#4b69c6"), None),
        item("support.macro", Some("#16718d"), None),
        item("meta.annotation", Some("#301414"), None),
        item("entity.other, meta.interpolation", Some("#8b41b1"), None),
    ],
});

/// Create a syntect theme item.
fn item(
    scope: &str,
    color: Option<&str>,
    font_style: Option<synt::FontStyle>,
) -> synt::ThemeItem {
    synt::ThemeItem {
        scope: scope.parse().unwrap(),
        style: synt::StyleModifier {
            foreground: color.map(|s| to_syn(s.parse::<RgbaColor>().unwrap())),
            background: None,
            font_style,
        },
    }
}<|MERGE_RESOLUTION|>--- conflicted
+++ resolved
@@ -214,12 +214,8 @@
             Lang::RUSSIAN => "Листинг",
             Lang::SLOVENIAN => "Program",
             Lang::UKRAINIAN => "Лістинг",
-<<<<<<< HEAD
+            Lang::VIETNAMESE => "Chương trình", // TODO: This may be wrong.
             _ => "Listing",
-=======
-            Lang::VIETNAMESE => "Chương trình", // TODO: This may be wrong.
-            Lang::ENGLISH | _ => "Listing",
->>>>>>> 8300f75f
         }
     }
 }
