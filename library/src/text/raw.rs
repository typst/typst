--- conflicted
+++ resolved
@@ -212,11 +212,7 @@
             Lang::RUSSIAN => "Листинг",
             Lang::SLOVENIAN => "Program",
             Lang::UKRAINIAN => "Лістинг",
-<<<<<<< HEAD
             _ => "Listing",
-=======
-            Lang::ENGLISH | _ => "Listing",
->>>>>>> 94e052b8
         }
     }
 }
