--- conflicted
+++ resolved
@@ -1,16 +1,10 @@
 //! Methods on values.
 
 use ecow::EcoString;
-use typst::eval::date::Datetime;
 
 use super::{Args, Str, Value, Vm};
-<<<<<<< HEAD
-use crate::diag::{bail, At, SourceResult};
-use crate::model::Location;
-=======
 use crate::diag::{At, SourceResult};
 use crate::model::{Location, Selector};
->>>>>>> 06501fd9
 use crate::syntax::Span;
 
 /// Call a method on a value.
@@ -183,41 +177,6 @@
                             args.named_or_find::<bool>("inclusive")?.unwrap_or(true);
                         selector.clone().after(location, inclusive).into()
                     }
-                    _ => return missing(),
-                }
-            } else if let Some(&datetime) = dynamic.downcast::<Datetime>() {
-                match method {
-                    "display" => {
-                        let pattern = args.eat()?;
-                        match datetime.display(pattern) {
-                            Ok(d) => Value::Str(Str::from(d)),
-                            Err(msg) => bail!(args.span, msg),
-                        }
-                    }
-                    "year" => match datetime.date() {
-                        Some(date) => Value::Int(date.year().into()),
-                        None => Value::None,
-                    },
-                    "month" => match datetime.date() {
-                        Some(date) => Value::Int((date.month() as u8).into()),
-                        None => Value::None,
-                    },
-                    "day" => match datetime.date() {
-                        Some(date) => Value::Int(date.day().into()),
-                        None => Value::None,
-                    },
-                    "hour" => match datetime.time() {
-                        Some(time) => Value::Int(time.hour().into()),
-                        None => Value::None,
-                    },
-                    "minute" => match datetime.time() {
-                        Some(time) => Value::Int(time.minute().into()),
-                        None => Value::None,
-                    },
-                    "second" => match datetime.time() {
-                        Some(time) => Value::Int(time.second().into()),
-                        None => Value::None,
-                    },
                     _ => return missing(),
                 }
             } else {
