//! Evaluation of markup into modules.

#[macro_use]
mod library;
#[macro_use]
mod cast;
#[macro_use]
mod array;
#[macro_use]
mod dict;
#[macro_use]
mod str;
#[macro_use]
mod value;
mod args;
mod func;
mod methods;
mod module;
mod ops;
mod scope;
mod symbol;

#[doc(hidden)]
pub use once_cell::sync::Lazy;

pub use self::args::*;
pub use self::array::*;
pub use self::cast::*;
pub use self::dict::*;
pub use self::func::*;
pub use self::library::*;
pub use self::module::*;
pub use self::scope::*;
pub use self::str::*;
pub use self::symbol::*;
pub use self::value::*;

pub(crate) use self::methods::methods_on;

use std::collections::HashSet;
use std::mem;
use std::path::{Path, PathBuf};

use comemo::{Track, Tracked, TrackedMut};
use ecow::EcoVec;
use unicode_segmentation::UnicodeSegmentation;

use crate::diag::{
    bail, error, At, SourceError, SourceResult, StrResult, Trace, Tracepoint,
};
use crate::model::{
    Content, Introspector, Label, Recipe, Selector, StabilityProvider, Styles, Transform,
    Unlabellable, Vt,
};
use crate::syntax::ast::AstNode;
use crate::syntax::{
    ast, parse_code, Source, SourceId, Span, Spanned, SyntaxKind, SyntaxNode,
};
use crate::util::PathExt;
use crate::World;

const MAX_ITERATIONS: usize = 10_000;
const MAX_CALL_DEPTH: usize = 64;

/// Evaluate a source file and return the resulting module.
#[comemo::memoize]
#[tracing::instrument(skip(world, route, tracer, source))]
pub fn eval(
    world: Tracked<dyn World>,
    route: Tracked<Route>,
    tracer: TrackedMut<Tracer>,
    source: &Source,
) -> SourceResult<Module> {
    // Prevent cyclic evaluation.
    let id = source.id();
    let path = if id.is_detached() { Path::new("") } else { world.source(id).path() };
    if route.contains(id) {
        panic!("Tried to cyclicly evaluate {}", path.display());
    }

    // Hook up the lang items.
    let library = world.library();
    set_lang_items(library.items.clone());

    // Evaluate the module.
    let route = unsafe { Route::insert(route, id) };
    let scopes = Scopes::new(Some(library));
    let mut provider = StabilityProvider::new();
    let introspector = Introspector::new(&[]);
    let vt = Vt {
        world,
        tracer,
        provider: provider.track_mut(),
        introspector: introspector.track(),
    };
    let mut vm = Vm::new(vt, route.track(), id, scopes);
    let root = match source.root().cast::<ast::Markup>() {
        Some(markup) if vm.traced.is_some() => markup,
        _ => source.ast()?,
    };

    let result = root.eval(&mut vm);

    // Handle control flow.
    if let Some(flow) = vm.flow {
        bail!(flow.forbidden());
    }

    // Assemble the module.
    let name = path.file_stem().unwrap_or_default().to_string_lossy();
    Ok(Module::new(name).with_scope(vm.scopes.top).with_content(result?))
}

/// Evaluate a string as code and return the resulting value.
///
/// Everything in the output is associated with the given `span`.
#[comemo::memoize]
pub fn eval_string(
    world: Tracked<dyn World>,
    code: &str,
    span: Span,
) -> SourceResult<Value> {
    let mut root = parse_code(code);
    root.synthesize(span);

    let errors = root.errors();
    if !errors.is_empty() {
        return Err(Box::new(errors));
    }

    let id = SourceId::detached();
    let library = world.library();
    let scopes = Scopes::new(Some(library));
    let route = Route::default();
    let mut tracer = Tracer::default();
    let mut provider = StabilityProvider::new();
    let introspector = Introspector::new(&[]);
    let vt = Vt {
        world,
        tracer: tracer.track_mut(),
        provider: provider.track_mut(),
        introspector: introspector.track(),
    };
    let mut vm = Vm::new(vt, route.track(), id, scopes);
    let code = root.cast::<ast::Code>().unwrap();
    let result = code.eval(&mut vm);

    // Handle control flow.
    if let Some(flow) = vm.flow {
        bail!(flow.forbidden());
    }

    result
}

/// A virtual machine.
///
/// Holds the state needed to [evaluate](eval) Typst sources. A new
/// virtual machine is created for each module evaluation and function call.
pub struct Vm<'a> {
    /// The underlying virtual typesetter.
    pub vt: Vt<'a>,
    /// The language items.
    items: LangItems,
    /// The route of source ids the VM took to reach its current location.
    route: Tracked<'a, Route>,
    /// The current location.
    location: SourceId,
    /// A control flow event that is currently happening.
    flow: Option<Flow>,
    /// The stack of scopes.
    scopes: Scopes<'a>,
    /// The current call depth.
    depth: usize,
    /// A span that is currently traced.
    traced: Option<Span>,
}

impl<'a> Vm<'a> {
    /// Create a new virtual machine.
    fn new(
        vt: Vt<'a>,
        route: Tracked<'a, Route>,
        location: SourceId,
        scopes: Scopes<'a>,
    ) -> Self {
        let traced = vt.tracer.span(location);
        let items = vt.world.library().items.clone();
        Self {
            vt,
            items,
            route,
            location,
            flow: None,
            scopes,
            depth: 0,
            traced,
        }
    }

    /// Access the underlying world.
    pub fn world(&self) -> Tracked<'a, dyn World> {
        self.vt.world
    }

    /// Define a variable in the current scope.
    #[tracing::instrument(skip_all)]
    pub fn define(&mut self, var: ast::Ident, value: impl Into<Value>) {
        let value = value.into();
        if self.traced == Some(var.span()) {
            self.vt.tracer.trace(value.clone());
        }
        self.scopes.top.define(var.take(), value);
    }

    /// Resolve a user-entered path to be relative to the compilation
    /// environment's root.
    #[tracing::instrument(skip_all)]
    pub fn locate(&self, path: &str) -> StrResult<PathBuf> {
        if !self.location.is_detached() {
            if let Some(path) = path.strip_prefix('/') {
                return Ok(self.world().root().join(path).normalize());
            }

            if let Some(dir) = self.world().source(self.location).path().parent() {
                return Ok(dir.join(path).normalize());
            }
        }

        Err("cannot access file system from here".into())
    }
}

/// A control flow event that occurred during evaluation.
#[derive(Debug, Clone, PartialEq)]
pub enum Flow {
    /// Stop iteration in a loop.
    Break(Span),
    /// Skip the remainder of the current iteration in a loop.
    Continue(Span),
    /// Stop execution of a function early, optionally returning an explicit
    /// value.
    Return(Span, Option<Value>),
}

impl Flow {
    /// Return an error stating that this control flow is forbidden.
    pub fn forbidden(&self) -> SourceError {
        match *self {
            Self::Break(span) => {
                error!(span, "cannot break outside of loop")
            }
            Self::Continue(span) => {
                error!(span, "cannot continue outside of loop")
            }
            Self::Return(span, _) => {
                error!(span, "cannot return outside of function")
            }
        }
    }
}

/// A route of source ids.
#[derive(Default)]
pub struct Route {
    parent: Option<Tracked<'static, Self>>,
    id: Option<SourceId>,
}

impl Route {
    /// Create a new route with just one entry.
    pub fn new(id: SourceId) -> Self {
        Self { id: Some(id), parent: None }
    }

    /// Insert a new id into the route.
    ///
    /// You must guarantee that `outer` lives longer than the resulting
    /// route is ever used.
    unsafe fn insert(outer: Tracked<Route>, id: SourceId) -> Route {
        Route {
            parent: Some(std::mem::transmute(outer)),
            id: Some(id),
        }
    }
}

#[comemo::track]
impl Route {
    /// Whether the given id is part of the route.
    fn contains(&self, id: SourceId) -> bool {
        self.id == Some(id) || self.parent.map_or(false, |parent| parent.contains(id))
    }
}

/// Traces which values existed for the expression at a span.
#[derive(Default, Clone)]
pub struct Tracer {
    span: Option<Span>,
    values: Vec<Value>,
}

impl Tracer {
    /// The maximum number of traced items.
    pub const MAX: usize = 10;

    /// Create a new tracer, possibly with a span under inspection.
    pub fn new(span: Option<Span>) -> Self {
        Self { span, values: vec![] }
    }

    /// Get the traced values.
    pub fn finish(self) -> Vec<Value> {
        self.values
    }
}

#[comemo::track]
impl Tracer {
    /// The traced span if it is part of the given source file.
    fn span(&self, id: SourceId) -> Option<Span> {
        if self.span.map(Span::source) == Some(id) {
            self.span
        } else {
            None
        }
    }

    /// Trace a value for the span.
    fn trace(&mut self, v: Value) {
        if self.values.len() < Self::MAX {
            self.values.push(v);
        }
    }
}

/// Evaluate an expression.
pub(super) trait Eval {
    /// The output of evaluating the expression.
    type Output;

    /// Evaluate the expression to the output value.
    fn eval(&self, vm: &mut Vm) -> SourceResult<Self::Output>;
}

impl Eval for ast::Markup {
    type Output = Content;

    fn eval(&self, vm: &mut Vm) -> SourceResult<Self::Output> {
        eval_markup(vm, &mut self.exprs())
    }
}

/// Evaluate a stream of markup.
fn eval_markup(
    vm: &mut Vm,
    exprs: &mut impl Iterator<Item = ast::Expr>,
) -> SourceResult<Content> {
    let flow = vm.flow.take();
    let mut seq = Vec::with_capacity(exprs.size_hint().1.unwrap_or_default());

    while let Some(expr) = exprs.next() {
        match expr {
            ast::Expr::Set(set) => {
                let styles = set.eval(vm)?;
                if vm.flow.is_some() {
                    break;
                }

                seq.push(eval_markup(vm, exprs)?.styled_with_map(styles))
            }
            ast::Expr::Show(show) => {
                let recipe = show.eval(vm)?;
                if vm.flow.is_some() {
                    break;
                }

                let tail = eval_markup(vm, exprs)?;
                seq.push(tail.styled_with_recipe(vm, recipe)?)
            }
            expr => match expr.eval(vm)? {
                Value::Label(label) => {
                    if let Some(elem) =
                        seq.iter_mut().rev().find(|node| !node.can::<dyn Unlabellable>())
                    {
                        *elem = mem::take(elem).labelled(label);
                    }
                }
                value => seq.push(value.display().spanned(expr.span())),
            },
        }

        if vm.flow.is_some() {
            break;
        }
    }

    if flow.is_some() {
        vm.flow = flow;
    }

    Ok(Content::sequence(seq))
}

impl Eval for ast::Expr {
    type Output = Value;

    #[tracing::instrument(name = "Expr::eval", skip_all)]
    fn eval(&self, vm: &mut Vm) -> SourceResult<Self::Output> {
        let span = self.span();
        let forbidden = |name| {
            error!(span, "{} is only allowed directly in code and content blocks", name)
        };

        let v = match self {
            Self::Text(v) => v.eval(vm).map(Value::Content),
            Self::Space(v) => v.eval(vm).map(Value::Content),
            Self::Linebreak(v) => v.eval(vm).map(Value::Content),
            Self::Parbreak(v) => v.eval(vm).map(Value::Content),
            Self::Escape(v) => v.eval(vm),
            Self::Shorthand(v) => v.eval(vm),
            Self::SmartQuote(v) => v.eval(vm).map(Value::Content),
            Self::Strong(v) => v.eval(vm).map(Value::Content),
            Self::Emph(v) => v.eval(vm).map(Value::Content),
            Self::Raw(v) => v.eval(vm).map(Value::Content),
            Self::Link(v) => v.eval(vm).map(Value::Content),
            Self::Label(v) => v.eval(vm),
            Self::Ref(v) => v.eval(vm).map(Value::Content),
            Self::Heading(v) => v.eval(vm).map(Value::Content),
            Self::List(v) => v.eval(vm).map(Value::Content),
            Self::Enum(v) => v.eval(vm).map(Value::Content),
            Self::Term(v) => v.eval(vm).map(Value::Content),
            Self::Equation(v) => v.eval(vm).map(Value::Content),
            Self::Math(v) => v.eval(vm).map(Value::Content),
            Self::MathIdent(v) => v.eval(vm),
            Self::MathAlignPoint(v) => v.eval(vm).map(Value::Content),
            Self::MathDelimited(v) => v.eval(vm).map(Value::Content),
            Self::MathAttach(v) => v.eval(vm).map(Value::Content),
            Self::MathFrac(v) => v.eval(vm).map(Value::Content),
            Self::Ident(v) => v.eval(vm),
            Self::None(v) => v.eval(vm),
            Self::Auto(v) => v.eval(vm),
            Self::Bool(v) => v.eval(vm),
            Self::Int(v) => v.eval(vm),
            Self::Float(v) => v.eval(vm),
            Self::Numeric(v) => v.eval(vm),
            Self::Str(v) => v.eval(vm),
            Self::Code(v) => v.eval(vm),
            Self::Content(v) => v.eval(vm).map(Value::Content),
            Self::Array(v) => v.eval(vm).map(Value::Array),
            Self::Dict(v) => v.eval(vm).map(Value::Dict),
            Self::Parenthesized(v) => v.eval(vm),
            Self::FieldAccess(v) => v.eval(vm),
            Self::FuncCall(v) => v.eval(vm),
            Self::Closure(v) => v.eval(vm),
            Self::Unary(v) => v.eval(vm),
            Self::Binary(v) => v.eval(vm),
            Self::Let(v) => v.eval(vm),
            Self::DestructAssign(v) => v.eval(vm),
            Self::Set(_) => bail!(forbidden("set")),
            Self::Show(_) => bail!(forbidden("show")),
            Self::Conditional(v) => v.eval(vm),
            Self::While(v) => v.eval(vm),
            Self::For(v) => v.eval(vm),
            Self::Import(v) => v.eval(vm),
            Self::Include(v) => v.eval(vm).map(Value::Content),
            Self::Break(v) => v.eval(vm),
            Self::Continue(v) => v.eval(vm),
            Self::Return(v) => v.eval(vm),
        }?
        .spanned(span);

        if vm.traced == Some(span) {
            vm.vt.tracer.trace(v.clone());
        }

        Ok(v)
    }
}

impl ast::Expr {
    fn eval_display(&self, vm: &mut Vm) -> SourceResult<Content> {
        Ok(self.eval(vm)?.display().spanned(self.span()))
    }
}

impl Eval for ast::Text {
    type Output = Content;

    #[tracing::instrument(name = "Text::eval", skip_all)]
    fn eval(&self, vm: &mut Vm) -> SourceResult<Self::Output> {
        Ok((vm.items.text)(self.get().clone()))
    }
}

impl Eval for ast::Space {
    type Output = Content;

    #[tracing::instrument(name = "Space::eval", skip_all)]
    fn eval(&self, vm: &mut Vm) -> SourceResult<Self::Output> {
        Ok((vm.items.space)())
    }
}

impl Eval for ast::Linebreak {
    type Output = Content;

    #[tracing::instrument(name = "Linebreak::eval", skip_all)]
    fn eval(&self, vm: &mut Vm) -> SourceResult<Self::Output> {
        Ok((vm.items.linebreak)())
    }
}

impl Eval for ast::Parbreak {
    type Output = Content;

    #[tracing::instrument(name = "Parbreak::eval", skip_all)]
    fn eval(&self, vm: &mut Vm) -> SourceResult<Self::Output> {
        Ok((vm.items.parbreak)())
    }
}

impl Eval for ast::Escape {
    type Output = Value;

    #[tracing::instrument(name = "Escape::eval", skip_all)]
    fn eval(&self, _: &mut Vm) -> SourceResult<Self::Output> {
        Ok(Value::Symbol(Symbol::new(self.get())))
    }
}

impl Eval for ast::Shorthand {
    type Output = Value;

    #[tracing::instrument(name = "Shorthand::eval", skip_all)]
    fn eval(&self, _: &mut Vm) -> SourceResult<Self::Output> {
        Ok(Value::Symbol(Symbol::new(self.get())))
    }
}

impl Eval for ast::SmartQuote {
    type Output = Content;

    #[tracing::instrument(name = "SmartQuote::eval", skip_all)]
    fn eval(&self, vm: &mut Vm) -> SourceResult<Self::Output> {
        Ok((vm.items.smart_quote)(self.double()))
    }
}

impl Eval for ast::Strong {
    type Output = Content;

    #[tracing::instrument(name = "Strong::eval", skip_all)]
    fn eval(&self, vm: &mut Vm) -> SourceResult<Self::Output> {
        Ok((vm.items.strong)(self.body().eval(vm)?))
    }
}

impl Eval for ast::Emph {
    type Output = Content;

    #[tracing::instrument(name = "Emph::eval", skip_all)]
    fn eval(&self, vm: &mut Vm) -> SourceResult<Self::Output> {
        Ok((vm.items.emph)(self.body().eval(vm)?))
    }
}

impl Eval for ast::Raw {
    type Output = Content;

    #[tracing::instrument(name = "Raw::eval", skip_all)]
    fn eval(&self, vm: &mut Vm) -> SourceResult<Self::Output> {
        let text = self.text();
        let lang = self.lang().map(Into::into);
        let block = self.block();
        Ok((vm.items.raw)(text, lang, block))
    }
}

impl Eval for ast::Link {
    type Output = Content;

    #[tracing::instrument(name = "Link::eval", skip_all)]
    fn eval(&self, vm: &mut Vm) -> SourceResult<Self::Output> {
        Ok((vm.items.link)(self.get().clone()))
    }
}

impl Eval for ast::Label {
    type Output = Value;

    #[tracing::instrument(name = "Label::eval", skip_all)]
    fn eval(&self, _: &mut Vm) -> SourceResult<Self::Output> {
        Ok(Value::Label(Label(self.get().into())))
    }
}

impl Eval for ast::Ref {
    type Output = Content;

    #[tracing::instrument(name = "Ref::eval", skip_all)]
    fn eval(&self, vm: &mut Vm) -> SourceResult<Self::Output> {
        let label = Label(self.target().into());
        let supplement = self.supplement().map(|block| block.eval(vm)).transpose()?;
        Ok((vm.items.reference)(label, supplement))
    }
}

impl Eval for ast::Heading {
    type Output = Content;

    #[tracing::instrument(name = "Heading::eval", skip_all)]
    fn eval(&self, vm: &mut Vm) -> SourceResult<Self::Output> {
        let level = self.level();
        let body = self.body().eval(vm)?;
        Ok((vm.items.heading)(level, body))
    }
}

impl Eval for ast::ListItem {
    type Output = Content;

    #[tracing::instrument(name = "ListItem::eval", skip_all)]
    fn eval(&self, vm: &mut Vm) -> SourceResult<Self::Output> {
        Ok((vm.items.list_item)(self.body().eval(vm)?))
    }
}

impl Eval for ast::EnumItem {
    type Output = Content;

    #[tracing::instrument(name = "EnumItem::eval", skip_all)]
    fn eval(&self, vm: &mut Vm) -> SourceResult<Self::Output> {
        let number = self.number();
        let body = self.body().eval(vm)?;
        Ok((vm.items.enum_item)(number, body))
    }
}

impl Eval for ast::TermItem {
    type Output = Content;

    #[tracing::instrument(name = "TermItem::eval", skip_all)]
    fn eval(&self, vm: &mut Vm) -> SourceResult<Self::Output> {
        let term = self.term().eval(vm)?;
        let description = self.description().eval(vm)?;
        Ok((vm.items.term_item)(term, description))
    }
}

impl Eval for ast::Equation {
    type Output = Content;

    #[tracing::instrument(name = "Equation::eval", skip_all)]
    fn eval(&self, vm: &mut Vm) -> SourceResult<Self::Output> {
        let body = self.body().eval(vm)?;
        let block = self.block();
        Ok((vm.items.equation)(body, block))
    }
}

impl Eval for ast::Math {
    type Output = Content;

    #[tracing::instrument(name = "Math::eval", skip_all)]
    fn eval(&self, vm: &mut Vm) -> SourceResult<Self::Output> {
        Ok(Content::sequence(
            self.exprs()
                .map(|expr| expr.eval_display(vm))
                .collect::<SourceResult<Vec<_>>>()?,
        ))
    }
}

impl Eval for ast::MathIdent {
    type Output = Value;

    #[tracing::instrument(name = "MathIdent::eval", skip_all)]
    fn eval(&self, vm: &mut Vm) -> SourceResult<Self::Output> {
        vm.scopes.get_in_math(self).cloned().at(self.span())
    }
}

impl Eval for ast::MathAlignPoint {
    type Output = Content;

    #[tracing::instrument(name = "MathAlignPoint::eval", skip_all)]
    fn eval(&self, vm: &mut Vm) -> SourceResult<Self::Output> {
        Ok((vm.items.math_align_point)())
    }
}

impl Eval for ast::MathDelimited {
    type Output = Content;

    #[tracing::instrument(name = "MathDelimited::eval", skip_all)]
    fn eval(&self, vm: &mut Vm) -> SourceResult<Self::Output> {
        let open = self.open().eval_display(vm)?;
        let body = self.body().eval(vm)?;
        let close = self.close().eval_display(vm)?;
        Ok((vm.items.math_delimited)(open, body, close))
    }
}

impl Eval for ast::MathAttach {
    type Output = Content;

    #[tracing::instrument(name = "MathAttach::eval", skip_all)]
    fn eval(&self, vm: &mut Vm) -> SourceResult<Self::Output> {
        let base = self.base().eval_display(vm)?;
        let bottom = self.bottom().map(|expr| expr.eval_display(vm)).transpose()?;
        let top = self.top().map(|expr| expr.eval_display(vm)).transpose()?;
        Ok((vm.items.math_attach)(base, bottom, top))
    }
}

impl Eval for ast::MathFrac {
    type Output = Content;

    #[tracing::instrument(name = "MathFrac::eval", skip_all)]
    fn eval(&self, vm: &mut Vm) -> SourceResult<Self::Output> {
        let num = self.num().eval_display(vm)?;
        let denom = self.denom().eval_display(vm)?;
        Ok((vm.items.math_frac)(num, denom))
    }
}

impl Eval for ast::Ident {
    type Output = Value;

    #[tracing::instrument(name = "Ident::eval", skip_all)]
    fn eval(&self, vm: &mut Vm) -> SourceResult<Self::Output> {
        vm.scopes.get(self).cloned().at(self.span())
    }
}

impl Eval for ast::None {
    type Output = Value;

    #[tracing::instrument(name = "None::eval", skip_all)]
    fn eval(&self, _: &mut Vm) -> SourceResult<Self::Output> {
        Ok(Value::None)
    }
}

impl Eval for ast::Auto {
    type Output = Value;

    #[tracing::instrument(name = "Auto::eval", skip_all)]
    fn eval(&self, _: &mut Vm) -> SourceResult<Self::Output> {
        Ok(Value::Auto)
    }
}

impl Eval for ast::Bool {
    type Output = Value;

    #[tracing::instrument(name = "Bool::eval", skip_all)]
    fn eval(&self, _: &mut Vm) -> SourceResult<Self::Output> {
        Ok(Value::Bool(self.get()))
    }
}

impl Eval for ast::Int {
    type Output = Value;

    #[tracing::instrument(name = "Int::eval", skip_all)]
    fn eval(&self, _: &mut Vm) -> SourceResult<Self::Output> {
        Ok(Value::Int(self.get()))
    }
}

impl Eval for ast::Float {
    type Output = Value;

    #[tracing::instrument(name = "Float::eval", skip_all)]
    fn eval(&self, _: &mut Vm) -> SourceResult<Self::Output> {
        Ok(Value::Float(self.get()))
    }
}

impl Eval for ast::Numeric {
    type Output = Value;

    #[tracing::instrument(name = "Numeric::eval", skip_all)]
    fn eval(&self, _: &mut Vm) -> SourceResult<Self::Output> {
        Ok(Value::numeric(self.get()))
    }
}

impl Eval for ast::Str {
    type Output = Value;

    #[tracing::instrument(name = "Str::eval", skip_all)]
    fn eval(&self, _: &mut Vm) -> SourceResult<Self::Output> {
        Ok(Value::Str(self.get().into()))
    }
}

impl Eval for ast::CodeBlock {
    type Output = Value;

    #[tracing::instrument(name = "CodeBlock::eval", skip_all)]
    fn eval(&self, vm: &mut Vm) -> SourceResult<Self::Output> {
        vm.scopes.enter();
        let output = self.body().eval(vm)?;
        vm.scopes.exit();
        Ok(output)
    }
}

impl Eval for ast::Code {
    type Output = Value;

    fn eval(&self, vm: &mut Vm) -> SourceResult<Self::Output> {
        eval_code(vm, &mut self.exprs())
    }
}

/// Evaluate a stream of expressions.
fn eval_code(
    vm: &mut Vm,
    exprs: &mut impl Iterator<Item = ast::Expr>,
) -> SourceResult<Value> {
    let flow = vm.flow.take();
    let mut output = Value::None;

    while let Some(expr) = exprs.next() {
        let span = expr.span();
        let value = match expr {
            ast::Expr::Set(set) => {
                let styles = set.eval(vm)?;
                if vm.flow.is_some() {
                    break;
                }

                let tail = eval_code(vm, exprs)?.display();
                Value::Content(tail.styled_with_map(styles))
            }
            ast::Expr::Show(show) => {
                let recipe = show.eval(vm)?;
                if vm.flow.is_some() {
                    break;
                }

                let tail = eval_code(vm, exprs)?.display();
                Value::Content(tail.styled_with_recipe(vm, recipe)?)
            }
            _ => expr.eval(vm)?,
        };

        output = ops::join(output, value).at(span)?;

        if vm.flow.is_some() {
            break;
        }
    }

    if flow.is_some() {
        vm.flow = flow;
    }

    Ok(output)
}

impl Eval for ast::ContentBlock {
    type Output = Content;

    #[tracing::instrument(name = "ContentBlock::eval", skip_all)]
    fn eval(&self, vm: &mut Vm) -> SourceResult<Self::Output> {
        vm.scopes.enter();
        let content = self.body().eval(vm)?;
        vm.scopes.exit();
        Ok(content)
    }
}

impl Eval for ast::Parenthesized {
    type Output = Value;

    #[tracing::instrument(name = "Parenthesized::eval", skip_all)]
    fn eval(&self, vm: &mut Vm) -> SourceResult<Self::Output> {
        self.expr().eval(vm)
    }
}

impl Eval for ast::Array {
    type Output = Array;

    #[tracing::instrument(skip_all)]
    fn eval(&self, vm: &mut Vm) -> SourceResult<Self::Output> {
        let items = self.items();

        let mut vec = EcoVec::with_capacity(items.size_hint().0);
        for item in items {
            match item {
                ast::ArrayItem::Pos(expr) => vec.push(expr.eval(vm)?),
                ast::ArrayItem::Spread(expr) => match expr.eval(vm)? {
                    Value::None => {}
                    Value::Array(array) => vec.extend(array.into_iter()),
                    v => bail!(expr.span(), "cannot spread {} into array", v.type_name()),
                },
            }
        }

        Ok(Array::from_vec(vec))
    }
}

impl Eval for ast::Dict {
    type Output = Dict;

    #[tracing::instrument(skip_all)]
    fn eval(&self, vm: &mut Vm) -> SourceResult<Self::Output> {
        let mut map = indexmap::IndexMap::new();

        for item in self.items() {
            match item {
                ast::DictItem::Named(named) => {
                    map.insert(named.name().take().into(), named.expr().eval(vm)?);
                }
                ast::DictItem::Keyed(keyed) => {
                    map.insert(keyed.key().get().into(), keyed.expr().eval(vm)?);
                }
                ast::DictItem::Spread(expr) => match expr.eval(vm)? {
                    Value::None => {}
                    Value::Dict(dict) => map.extend(dict.into_iter()),
                    v => bail!(
                        expr.span(),
                        "cannot spread {} into dictionary",
                        v.type_name()
                    ),
                },
            }
        }

        Ok(Dict::from_map(map))
    }
}

impl Eval for ast::Unary {
    type Output = Value;

    #[tracing::instrument(name = "Unary::eval", skip_all)]
    fn eval(&self, vm: &mut Vm) -> SourceResult<Self::Output> {
        let value = self.expr().eval(vm)?;
        let result = match self.op() {
            ast::UnOp::Pos => ops::pos(value),
            ast::UnOp::Neg => ops::neg(value),
            ast::UnOp::Not => ops::not(value),
        };
        result.at(self.span())
    }
}

impl Eval for ast::Binary {
    type Output = Value;

    #[tracing::instrument(name = "Binary::eval", skip_all)]
    fn eval(&self, vm: &mut Vm) -> SourceResult<Self::Output> {
        match self.op() {
            ast::BinOp::Add => self.apply(vm, ops::add),
            ast::BinOp::Sub => self.apply(vm, ops::sub),
            ast::BinOp::Mul => self.apply(vm, ops::mul),
            ast::BinOp::Div => self.apply(vm, ops::div),
            ast::BinOp::And => self.apply(vm, ops::and),
            ast::BinOp::Or => self.apply(vm, ops::or),
            ast::BinOp::Eq => self.apply(vm, ops::eq),
            ast::BinOp::Neq => self.apply(vm, ops::neq),
            ast::BinOp::Lt => self.apply(vm, ops::lt),
            ast::BinOp::Leq => self.apply(vm, ops::leq),
            ast::BinOp::Gt => self.apply(vm, ops::gt),
            ast::BinOp::Geq => self.apply(vm, ops::geq),
            ast::BinOp::In => self.apply(vm, ops::in_),
            ast::BinOp::NotIn => self.apply(vm, ops::not_in),
            ast::BinOp::Assign => self.assign(vm, |_, b| Ok(b)),
            ast::BinOp::AddAssign => self.assign(vm, ops::add),
            ast::BinOp::SubAssign => self.assign(vm, ops::sub),
            ast::BinOp::MulAssign => self.assign(vm, ops::mul),
            ast::BinOp::DivAssign => self.assign(vm, ops::div),
        }
    }
}

impl ast::Binary {
    /// Apply a basic binary operation.
    fn apply(
        &self,
        vm: &mut Vm,
        op: fn(Value, Value) -> StrResult<Value>,
    ) -> SourceResult<Value> {
        let lhs = self.lhs().eval(vm)?;

        // Short-circuit boolean operations.
        if (self.op() == ast::BinOp::And && lhs == Value::Bool(false))
            || (self.op() == ast::BinOp::Or && lhs == Value::Bool(true))
        {
            return Ok(lhs);
        }

        let rhs = self.rhs().eval(vm)?;
        op(lhs, rhs).at(self.span())
    }

    /// Apply an assignment operation.
    fn assign(
        &self,
        vm: &mut Vm,
        op: fn(Value, Value) -> StrResult<Value>,
    ) -> SourceResult<Value> {
        let rhs = self.rhs().eval(vm)?;
        let lhs = self.lhs();

        // An assignment to a dictionary field is different from a normal access
        // since it can create the field instead of just modifying it.
        if self.op() == ast::BinOp::Assign {
            if let ast::Expr::FieldAccess(access) = &lhs {
                let dict = access.access_dict(vm)?;
                dict.insert(access.field().take().into(), rhs);
                return Ok(Value::None);
            }
        }

        let location = self.lhs().access(vm)?;
        let lhs = std::mem::take(&mut *location);
        *location = op(lhs, rhs).at(self.span())?;
        Ok(Value::None)
    }
}

impl Eval for ast::FieldAccess {
    type Output = Value;

    #[tracing::instrument(name = "FieldAccess::eval", skip_all)]
    fn eval(&self, vm: &mut Vm) -> SourceResult<Self::Output> {
        let value = self.target().eval(vm)?;
        let field = self.field();
        value.field(&field).at(field.span())
    }
}

impl Eval for ast::FuncCall {
    type Output = Value;

    #[tracing::instrument(name = "FuncCall::eval", skip_all)]
    fn eval(&self, vm: &mut Vm) -> SourceResult<Self::Output> {
        let span = self.span();
        if vm.depth >= MAX_CALL_DEPTH {
            bail!(span, "maximum function call depth exceeded");
        }

        let callee = self.callee();
        let in_math = in_math(&callee);
        let callee_span = callee.span();
        let args = self.args();

        // Try to evaluate as a method call. This is possible if the callee is a
        // field access and does not evaluate to a module.
        let (callee, mut args) = if let ast::Expr::FieldAccess(access) = callee {
            let target = access.target();
            let field = access.field();
            let field_span = field.span();
            let field = field.take();
            let point = || Tracepoint::Call(Some(field.clone()));
            if methods::is_mutating(&field) {
                let args = args.eval(vm)?;
                let target = target.access(vm)?;
                if !matches!(target, Value::Symbol(_) | Value::Module(_)) {
                    return methods::call_mut(target, &field, args, span).trace(
                        vm.world(),
                        point,
                        span,
                    );
                }
                (target.field(&field).at(field_span)?, args)
            } else {
                let target = target.eval(vm)?;
                let args = args.eval(vm)?;
                if !matches!(target, Value::Symbol(_) | Value::Module(_)) {
                    return methods::call(vm, target, &field, args, span).trace(
                        vm.world(),
                        point,
                        span,
                    );
                }
                (target.field(&field).at(field_span)?, args)
            }
        } else {
            (callee.eval(vm)?, args.eval(vm)?)
        };

        // Handle math special cases for non-functions:
        // Combining accent symbols apply themselves while everything else
        // simply displays the arguments verbatim.
        if in_math && !matches!(callee, Value::Func(_)) {
            if let Value::Symbol(sym) = &callee {
                let c = sym.get();
                if let Some(accent) = Symbol::combining_accent(c) {
                    let base = args.expect("base")?;
                    args.finish()?;
                    return Ok(Value::Content((vm.items.math_accent)(base, accent)));
                }
            }
            let mut body = Content::empty();
            for (i, arg) in args.all::<Content>()?.into_iter().enumerate() {
                if i > 0 {
                    body += (vm.items.text)(','.into());
                }
                body += arg;
            }
            return Ok(Value::Content(
                callee.display().spanned(callee_span)
                    + (vm.items.math_delimited)(
                        (vm.items.text)('('.into()),
                        body,
                        (vm.items.text)(')'.into()),
                    ),
            ));
        }

        let callee = callee.cast::<Func>().at(callee_span)?;
        let point = || Tracepoint::Call(callee.name().map(Into::into));

        stacker::maybe_grow(32 * 1024, 2 * 1024 * 1024, || {
            callee.call_vm(vm, args).trace(vm.world(), point, span)
        })
    }
}

fn in_math(expr: &ast::Expr) -> bool {
    match expr {
        ast::Expr::MathIdent(_) => true,
        ast::Expr::FieldAccess(access) => in_math(&access.target()),
        _ => false,
    }
}

impl Eval for ast::Args {
    type Output = Args;

    fn eval(&self, vm: &mut Vm) -> SourceResult<Self::Output> {
        let mut items = EcoVec::new();

        for arg in self.items() {
            let span = arg.span();
            match arg {
                ast::Arg::Pos(expr) => {
                    items.push(Arg {
                        span,
                        name: None,
                        value: Spanned::new(expr.eval(vm)?, expr.span()),
                    });
                }
                ast::Arg::Named(named) => {
                    items.push(Arg {
                        span,
                        name: Some(named.name().take().into()),
                        value: Spanned::new(named.expr().eval(vm)?, named.expr().span()),
                    });
                }
                ast::Arg::Spread(expr) => match expr.eval(vm)? {
                    Value::None => {}
                    Value::Array(array) => {
                        items.extend(array.into_iter().map(|value| Arg {
                            span,
                            name: None,
                            value: Spanned::new(value, span),
                        }));
                    }
                    Value::Dict(dict) => {
                        items.extend(dict.into_iter().map(|(key, value)| Arg {
                            span,
                            name: Some(key),
                            value: Spanned::new(value, span),
                        }));
                    }
                    Value::Args(args) => items.extend(args.items),
                    v => bail!(expr.span(), "cannot spread {}", v.type_name()),
                },
            }
        }

        Ok(Args { span: self.span(), items })
    }
}

impl Eval for ast::Closure {
    type Output = Value;

    #[tracing::instrument(name = "Closure::eval", skip_all)]
    fn eval(&self, vm: &mut Vm) -> SourceResult<Self::Output> {
        // The closure's name is defined by its let binding if there's one.
        let name = self.name();

        // Collect captured variables.
        let captured = {
            let mut visitor = CapturesVisitor::new(&vm.scopes);
            visitor.visit(self.as_untyped());
            visitor.finish()
        };

        // Collect parameters and an optional sink parameter.
        let mut params = Vec::new();
        for param in self.params().children() {
            match param {
                ast::Param::Pos(name) => {
                    params.push(Param::Pos(name));
                }
                ast::Param::Named(named) => {
                    params.push(Param::Named(named.name(), named.expr().eval(vm)?));
                }
                ast::Param::Sink(name) => params.push(Param::Sink(name)),
                ast::Param::Placeholder => params.push(Param::Placeholder),
            }
        }

        // Define the closure.
        let closure = Closure {
            location: vm.location,
            name,
            captured,
            params,
            body: self.body(),
        };

        Ok(Value::Func(Func::from(closure).spanned(self.params().span())))
    }
}

impl ast::Pattern {
<<<<<<< HEAD
    // Destruct the given value into the pattern and apply the function to each binding.
    fn apply<T>(&self, vm: &mut Vm, value: Value, f: T) -> SourceResult<Value>
    where
        T: Fn(&mut Vm, ast::Ident, Value) -> SourceResult<Value>,
    {
=======
    // Destruct the given value into the pattern.
    #[tracing::instrument(skip_all)]
    pub fn define(&self, vm: &mut Vm, value: Value) -> SourceResult<Value> {
>>>>>>> e9a0cf97
        match self {
            ast::Pattern::Ident(ident) => {
                vm.define(ident.clone(), value);
                Ok(Value::None)
            }
            ast::Pattern::Placeholder => Ok(Value::None),
            ast::Pattern::Destructuring(destruct) => {
                match value {
                    Value::Array(value) => {
                        let mut i = 0;
                        for p in destruct.bindings() {
                            match p {
                                ast::DestructuringKind::Ident(ident) => {
                                    let Ok(v) = value.at(i) else {
                                        bail!(ident.span(), "not enough elements to destructure");
                                    };
                                    f(vm, ident.clone(), v.clone())?;
                                    i += 1;
                                }
                                ast::DestructuringKind::Sink(ident) => {
                                    let sink_size = (1 + value.len() as usize)
                                        .checked_sub(destruct.bindings().count());
                                    let sink = sink_size.and_then(|s| {
                                        value.slice(i, Some(i + s as i64)).ok()
                                    });

                                    if let (Some(sink_size), Some(sink)) =
                                        (sink_size, sink)
                                    {
                                        if let Some(ident) = ident {
                                            f(
                                                vm,
                                                ident.clone(),
                                                Value::Array(sink.clone()),
                                            )?;
                                        }
                                        i += sink_size as i64;
                                    } else {
                                        bail!(
                                            self.span(),
                                            "not enough elements to destructure"
                                        )
                                    }
                                }
                                ast::DestructuringKind::Named(key, _) => {
                                    bail!(
                                        key.span(),
                                        "cannot destructure named elements from an array"
                                    )
                                }
                                ast::DestructuringKind::Placeholder => i += 1,
                            }
                        }
                        if i < value.len() {
                            bail!(self.span(), "too many elements to destructure");
                        }
                    }
                    Value::Dict(value) => {
                        let mut sink = None;
                        let mut used = HashSet::new();
                        for p in destruct.bindings() {
                            match p {
                                ast::DestructuringKind::Ident(ident) => {
                                    let Ok(v) = value.at(&ident) else {
                                        bail!(ident.span(), "destructuring key not found in dictionary");
                                    };
                                    f(vm, ident.clone(), v.clone())?;
                                    used.insert(ident.clone().take());
                                }
                                ast::DestructuringKind::Sink(ident) => {
                                    sink = ident.clone()
                                }
                                ast::DestructuringKind::Named(key, ident) => {
                                    let Ok(v) = value.at(&key) else {
                                        bail!(ident.span(), "destructuring key not found in dictionary");
                                    };
                                    f(vm, ident.clone(), v.clone())?;
                                    used.insert(key.clone().take());
                                }
                                ast::DestructuringKind::Placeholder => {}
                            }
                        }

                        if let Some(ident) = sink {
                            let mut sink = Dict::new();
                            for (key, value) in value {
                                if !used.contains(key.as_str()) {
                                    sink.insert(key, value);
                                }
                            }
                            f(vm, ident, Value::Dict(sink))?;
                        }
                    }
                    _ => {
                        bail!(self.span(), "cannot destructure {}", value.type_name());
                    }
                }

                Ok(Value::None)
            }
        }
    }

    /// Destruct the value into the pattern by binding.
    pub fn define(&self, vm: &mut Vm, value: Value) -> SourceResult<Value> {
        self.apply(vm, value, |vm, ident, value| {
            vm.define(ident, value);
            Ok(Value::None)
        })
    }

    /// Destruct the value into the pattern by assignment.
    pub fn assign(&self, vm: &mut Vm, value: Value) -> SourceResult<Value> {
        self.apply(vm, value, |vm, ident, value| {
            let location = ident.access(vm)?;
            *location = value;
            Ok(Value::None)
        })
    }
}

impl Eval for ast::LetBinding {
    type Output = Value;

    #[tracing::instrument(name = "LetBinding::eval", skip_all)]
    fn eval(&self, vm: &mut Vm) -> SourceResult<Self::Output> {
        let value = match self.init() {
            Some(expr) => expr.eval(vm)?,
            None => Value::None,
        };

        match self.kind() {
            ast::LetBindingKind::Normal(pattern) => pattern.define(vm, value),
            ast::LetBindingKind::Closure(ident) => {
                vm.define(ident, value);
                Ok(Value::None)
            }
        }
    }
}

impl Eval for ast::DestructAssignment {
    type Output = Value;

    fn eval(&self, vm: &mut Vm) -> SourceResult<Self::Output> {
        let value = self.value().eval(vm)?;
        self.pattern().assign(vm, value)?;
        Ok(Value::None)
    }
}

impl Eval for ast::SetRule {
    type Output = Styles;

    fn eval(&self, vm: &mut Vm) -> SourceResult<Self::Output> {
        if let Some(condition) = self.condition() {
            if !condition.eval(vm)?.cast::<bool>().at(condition.span())? {
                return Ok(Styles::new());
            }
        }

        let target = self.target();
        let target = target
            .eval(vm)?
            .cast::<Func>()
            .and_then(|func| {
                func.element().ok_or_else(|| {
                    "only element functions can be used in set rules".into()
                })
            })
            .at(target.span())?;
        let args = self.args().eval(vm)?;
        Ok(target.set(args)?.spanned(self.span()))
    }
}

impl Eval for ast::ShowRule {
    type Output = Recipe;

    fn eval(&self, vm: &mut Vm) -> SourceResult<Self::Output> {
        let selector = self
            .selector()
            .map(|sel| sel.eval(vm)?.cast::<Selector>().at(sel.span()))
            .transpose()?;

        let transform = self.transform();
        let span = transform.span();

        let transform = match transform {
            ast::Expr::Set(set) => Transform::Style(set.eval(vm)?),
            expr => expr.eval(vm)?.cast::<Transform>().at(span)?,
        };

        Ok(Recipe { span, selector, transform })
    }
}

impl Eval for ast::Conditional {
    type Output = Value;

    #[tracing::instrument(name = "Conditional::eval", skip_all)]
    fn eval(&self, vm: &mut Vm) -> SourceResult<Self::Output> {
        let condition = self.condition();
        if condition.eval(vm)?.cast::<bool>().at(condition.span())? {
            self.if_body().eval(vm)
        } else if let Some(else_body) = self.else_body() {
            else_body.eval(vm)
        } else {
            Ok(Value::None)
        }
    }
}

impl Eval for ast::WhileLoop {
    type Output = Value;

    #[tracing::instrument(name = "WhileLoop::eval", skip_all)]
    fn eval(&self, vm: &mut Vm) -> SourceResult<Self::Output> {
        let flow = vm.flow.take();
        let mut output = Value::None;
        let mut i = 0;

        let condition = self.condition();
        let body = self.body();

        while condition.eval(vm)?.cast::<bool>().at(condition.span())? {
            if i == 0
                && is_invariant(condition.as_untyped())
                && !can_diverge(body.as_untyped())
            {
                bail!(condition.span(), "condition is always true");
            } else if i >= MAX_ITERATIONS {
                bail!(self.span(), "loop seems to be infinite");
            }

            let value = body.eval(vm)?;
            output = ops::join(output, value).at(body.span())?;

            match vm.flow {
                Some(Flow::Break(_)) => {
                    vm.flow = None;
                    break;
                }
                Some(Flow::Continue(_)) => vm.flow = None,
                Some(Flow::Return(..)) => break,
                None => {}
            }

            i += 1;
        }

        if flow.is_some() {
            vm.flow = flow;
        }

        Ok(output)
    }
}

/// Whether the expression always evaluates to the same value.
fn is_invariant(expr: &SyntaxNode) -> bool {
    match expr.cast() {
        Some(ast::Expr::Ident(_)) => false,
        Some(ast::Expr::MathIdent(_)) => false,
        Some(ast::Expr::FieldAccess(access)) => {
            is_invariant(access.target().as_untyped())
        }
        Some(ast::Expr::FuncCall(call)) => {
            is_invariant(call.callee().as_untyped())
                && is_invariant(call.args().as_untyped())
        }
        _ => expr.children().all(is_invariant),
    }
}

/// Whether the expression contains a break or return.
fn can_diverge(expr: &SyntaxNode) -> bool {
    matches!(expr.kind(), SyntaxKind::Break | SyntaxKind::Return)
        || expr.children().any(can_diverge)
}

impl Eval for ast::ForLoop {
    type Output = Value;

    #[tracing::instrument(name = "ForLoop::eval", skip_all)]
    fn eval(&self, vm: &mut Vm) -> SourceResult<Self::Output> {
        let flow = vm.flow.take();
        let mut output = Value::None;

        macro_rules! iter {
            (for $pat:ident in $iter:expr) => {{
                vm.scopes.enter();

                #[allow(unused_parens)]
                for value in $iter {
                    $pat.define(vm, Value::from(value))?;

                    let body = self.body();
                    let value = body.eval(vm)?;
                    output = ops::join(output, value).at(body.span())?;

                    match vm.flow {
                        Some(Flow::Break(_)) => {
                            vm.flow = None;
                            break;
                        }
                        Some(Flow::Continue(_)) => vm.flow = None,
                        Some(Flow::Return(..)) => break,
                        None => {}
                    }
                }

                vm.scopes.exit();
            }};
        }

        let iter = self.iter().eval(vm)?;
        let pattern = self.pattern();

        match (&pattern, iter.clone()) {
            (ast::Pattern::Ident(_), Value::Str(string)) => {
                // Iterate over graphemes of string.
                iter!(for pattern in string.as_str().graphemes(true));
            }
            (_, Value::Dict(dict)) => {
                // Iterate over pairs of dict.
                iter!(for pattern in dict.pairs());
            }
            (_, Value::Array(array)) => {
                // Iterate over values of array.
                iter!(for pattern in array);
            }
            (ast::Pattern::Ident(_), _) => {
                bail!(self.iter().span(), "cannot loop over {}", iter.type_name());
            }
            (_, _) => {
                bail!(pattern.span(), "cannot destructure values of {}", iter.type_name())
            }
        }

        if flow.is_some() {
            vm.flow = flow;
        }

        Ok(output)
    }
}

impl Eval for ast::ModuleImport {
    type Output = Value;

    #[tracing::instrument(name = "ModuleImport::eval", skip_all)]
    fn eval(&self, vm: &mut Vm) -> SourceResult<Self::Output> {
        let span = self.source().span();
        let source = self.source().eval(vm)?;
        let module = import(vm, source, span)?;

        match self.imports() {
            None => {
                vm.scopes.top.define(module.name().clone(), module);
            }
            Some(ast::Imports::Wildcard) => {
                for (var, value) in module.scope().iter() {
                    vm.scopes.top.define(var.clone(), value.clone());
                }
            }
            Some(ast::Imports::Items(idents)) => {
                let mut errors = vec![];
                for ident in idents {
                    if let Some(value) = module.scope().get(&ident) {
                        vm.define(ident, value.clone());
                    } else {
                        errors.push(error!(ident.span(), "unresolved import"));
                    }
                }
                if !errors.is_empty() {
                    return Err(Box::new(errors));
                }
            }
        }

        Ok(Value::None)
    }
}

impl Eval for ast::ModuleInclude {
    type Output = Content;

    #[tracing::instrument(name = "ModuleInclude::eval", skip_all)]
    fn eval(&self, vm: &mut Vm) -> SourceResult<Self::Output> {
        let span = self.source().span();
        let source = self.source().eval(vm)?;
        let module = import(vm, source, span)?;
        Ok(module.content())
    }
}

/// Process an import of a module relative to the current location.
fn import(vm: &mut Vm, source: Value, span: Span) -> SourceResult<Module> {
    let path = match source {
        Value::Str(path) => path,
        Value::Module(module) => return Ok(module),
        v => bail!(span, "expected path or module, found {}", v.type_name()),
    };

    // Load the source file.
    let world = vm.world();
    let full = vm.locate(&path).at(span)?;
    let id = world.resolve(&full).at(span)?;

    // Prevent cyclic importing.
    if vm.route.contains(id) {
        bail!(span, "cyclic import");
    }

    // Evaluate the file.
    let source = world.source(id);
    let point = || Tracepoint::Import;
    eval(world, vm.route, TrackedMut::reborrow_mut(&mut vm.vt.tracer), source)
        .trace(world, point, span)
}

impl Eval for ast::LoopBreak {
    type Output = Value;

    #[tracing::instrument(name = "LoopBreak::eval", skip_all)]
    fn eval(&self, vm: &mut Vm) -> SourceResult<Self::Output> {
        if vm.flow.is_none() {
            vm.flow = Some(Flow::Break(self.span()));
        }
        Ok(Value::None)
    }
}

impl Eval for ast::LoopContinue {
    type Output = Value;

    #[tracing::instrument(name = "LoopContinue::eval", skip_all)]
    fn eval(&self, vm: &mut Vm) -> SourceResult<Self::Output> {
        if vm.flow.is_none() {
            vm.flow = Some(Flow::Continue(self.span()));
        }
        Ok(Value::None)
    }
}

impl Eval for ast::FuncReturn {
    type Output = Value;

    #[tracing::instrument(name = "FuncReturn::eval", skip_all)]
    fn eval(&self, vm: &mut Vm) -> SourceResult<Self::Output> {
        let value = self.body().map(|body| body.eval(vm)).transpose()?;
        if vm.flow.is_none() {
            vm.flow = Some(Flow::Return(self.span(), value));
        }
        Ok(Value::None)
    }
}

/// Access an expression mutably.
trait Access {
    /// Access the value.
    fn access<'a>(&self, vm: &'a mut Vm) -> SourceResult<&'a mut Value>;
}

impl Access for ast::Expr {
    fn access<'a>(&self, vm: &'a mut Vm) -> SourceResult<&'a mut Value> {
        match self {
            Self::Ident(v) => v.access(vm),
            Self::Parenthesized(v) => v.access(vm),
            Self::FieldAccess(v) => v.access(vm),
            Self::FuncCall(v) => v.access(vm),
            _ => {
                let _ = self.eval(vm)?;
                bail!(self.span(), "cannot mutate a temporary value");
            }
        }
    }
}

impl Access for ast::Ident {
    fn access<'a>(&self, vm: &'a mut Vm) -> SourceResult<&'a mut Value> {
        let span = self.span();
        let value = vm.scopes.get_mut(self).at(span)?;
        if vm.traced == Some(span) {
            vm.vt.tracer.trace(value.clone());
        }
        Ok(value)
    }
}

impl Access for ast::Parenthesized {
    fn access<'a>(&self, vm: &'a mut Vm) -> SourceResult<&'a mut Value> {
        self.expr().access(vm)
    }
}

impl Access for ast::FieldAccess {
    fn access<'a>(&self, vm: &'a mut Vm) -> SourceResult<&'a mut Value> {
        self.access_dict(vm)?.at_mut(&self.field().take()).at(self.span())
    }
}

impl ast::FieldAccess {
    fn access_dict<'a>(&self, vm: &'a mut Vm) -> SourceResult<&'a mut Dict> {
        match self.target().access(vm)? {
            Value::Dict(dict) => Ok(dict),
            value => bail!(
                self.target().span(),
                "expected dictionary, found {}",
                value.type_name(),
            ),
        }
    }
}

impl Access for ast::FuncCall {
    fn access<'a>(&self, vm: &'a mut Vm) -> SourceResult<&'a mut Value> {
        if let ast::Expr::FieldAccess(access) = self.callee() {
            let method = access.field().take();
            if methods::is_accessor(&method) {
                let span = self.span();
                let world = vm.world();
                let args = self.args().eval(vm)?;
                let value = access.target().access(vm)?;
                let result = methods::call_access(value, &method, args, span);
                let point = || Tracepoint::Call(Some(method.clone()));
                return result.trace(world, point, span);
            }
        }

        let _ = self.eval(vm)?;
        bail!(self.span(), "cannot mutate a temporary value");
    }
}<|MERGE_RESOLUTION|>--- conflicted
+++ resolved
@@ -1228,17 +1228,12 @@
 }
 
 impl ast::Pattern {
-<<<<<<< HEAD
-    // Destruct the given value into the pattern and apply the function to each binding.
+    /// Destruct the given value into the pattern and apply the function to each binding.
+    #[tracing::instrument(skip_all)]
     fn apply<T>(&self, vm: &mut Vm, value: Value, f: T) -> SourceResult<Value>
     where
         T: Fn(&mut Vm, ast::Ident, Value) -> SourceResult<Value>,
     {
-=======
-    // Destruct the given value into the pattern.
-    #[tracing::instrument(skip_all)]
-    pub fn define(&self, vm: &mut Vm, value: Value) -> SourceResult<Value> {
->>>>>>> e9a0cf97
         match self {
             ast::Pattern::Ident(ident) => {
                 vm.define(ident.clone(), value);
