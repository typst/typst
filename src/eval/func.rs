--- conflicted
+++ resolved
@@ -283,11 +283,8 @@
 impl Closure {
     /// Call the function in the context with the arguments.
     #[comemo::memoize]
-<<<<<<< HEAD
     #[tracing::instrument(skip_all)]
-=======
     #[allow(clippy::too_many_arguments)]
->>>>>>> 2fbb14f7
     fn call(
         this: &Func,
         world: Tracked<dyn World>,
@@ -344,9 +341,9 @@
                             .unwrap_or_else(|| default.clone());
                         vm.define(ident.clone(), value);
                     }
-                }
-                Param::Placeholder => {
-                    args.eat::<Value>()?;
+                    Param::Placeholder => {
+                        args.eat::<Value>()?;
+                    }
                 }
             }
 
