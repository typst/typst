pub use typst_macros::func;

use std::fmt::{self, Debug, Formatter};
use std::hash::{Hash, Hasher};
use std::sync::Arc;

use comemo::{Prehashed, Track, Tracked, TrackedMut};
use once_cell::sync::Lazy;

use super::{
    cast_to_value, Args, CastInfo, Eval, Flow, Route, Scope, Scopes, Tracer, Value, Vm,
};
use crate::diag::{bail, SourceResult};
use crate::model::{ElemFunc, Introspector, StabilityProvider, Vt};
use crate::syntax::ast::{self, AstNode, Expr, Ident};
use crate::syntax::{SourceId, Span, SyntaxNode};
use crate::World;

/// An evaluatable function.
#[allow(clippy::derived_hash_with_manual_eq)]
#[derive(Clone, Hash)]
pub struct Func {
    /// The internal representation.
    repr: Repr,
    /// The span with which errors are reported when this function is called.
    span: Span,
}

/// The different kinds of function representations.
#[derive(Clone, PartialEq, Hash)]
enum Repr {
    /// A native Rust function.
    Native(&'static NativeFunc),
    /// A function for an element.
    Elem(ElemFunc),
    /// A user-defined closure.
    Closure(Arc<Prehashed<Closure>>),
    /// A nested function with pre-applied arguments.
    With(Arc<(Func, Args)>),
}

impl Func {
    /// The name of the function.
    pub fn name(&self) -> Option<&str> {
        match &self.repr {
            Repr::Native(native) => Some(native.info.name),
            Repr::Elem(func) => Some(func.info().name),
            Repr::Closure(closure) => closure.name.as_deref(),
            Repr::With(arc) => arc.0.name(),
        }
    }

    /// Extract details the function.
    pub fn info(&self) -> Option<&FuncInfo> {
        match &self.repr {
            Repr::Native(native) => Some(&native.info),
            Repr::Elem(func) => Some(func.info()),
            Repr::Closure(_) => None,
            Repr::With(arc) => arc.0.info(),
        }
    }

    /// The function's span.
    pub fn span(&self) -> Span {
        self.span
    }

    /// Attach a span to this function if it doesn't already have one.
    pub fn spanned(mut self, span: Span) -> Self {
        if self.span.is_detached() {
            self.span = span;
        }
        self
    }

    /// Call the function with the given arguments.
    #[tracing::instrument(skip_all)]
    pub fn call_vm(&self, vm: &mut Vm, mut args: Args) -> SourceResult<Value> {
        match &self.repr {
            Repr::Native(native) => {
                let value = (native.func)(vm, &mut args)?;
                args.finish()?;
                Ok(value)
            }
            Repr::Elem(func) => {
                let value = func.construct(vm, &mut args)?;
                args.finish()?;
                Ok(Value::Content(value))
            }
            Repr::Closure(closure) => {
                // Determine the route inside the closure.
                let fresh = Route::new(closure.location);
                let route =
                    if vm.location.is_detached() { fresh.track() } else { vm.route };

                Closure::call(
                    self,
                    vm.world(),
                    route,
                    TrackedMut::reborrow_mut(&mut vm.vt.tracer),
                    TrackedMut::reborrow_mut(&mut vm.vt.provider),
                    vm.vt.introspector,
                    vm.depth + 1,
                    args,
                )
            }
            Repr::With(arc) => {
                args.items = arc.1.items.iter().cloned().chain(args.items).collect();
                arc.0.call_vm(vm, args)
            }
        }
    }

    /// Call the function with a Vt.
    #[tracing::instrument(skip_all)]
    pub fn call_vt(
        &self,
        vt: &mut Vt,
        args: impl IntoIterator<Item = Value>,
    ) -> SourceResult<Value> {
        let route = Route::default();
        let id = SourceId::detached();
        let scopes = Scopes::new(None);
        let mut vm = Vm::new(vt.reborrow_mut(), route.track(), id, scopes);
        let args = Args::new(self.span(), args);
        self.call_vm(&mut vm, args)
    }

    /// Apply the given arguments to the function.
    pub fn with(self, args: Args) -> Self {
        let span = self.span;
        Self { repr: Repr::With(Arc::new((self, args))), span }
    }

    /// Extract the element function, if it is one.
    pub fn element(&self) -> Option<ElemFunc> {
        match self.repr {
            Repr::Elem(func) => Some(func),
            _ => None,
        }
    }
}

impl Debug for Func {
    fn fmt(&self, f: &mut Formatter) -> fmt::Result {
        match self.name() {
            Some(name) => write!(f, "{name}"),
            None => f.write_str("(..) => .."),
        }
    }
}

impl PartialEq for Func {
    fn eq(&self, other: &Self) -> bool {
        self.repr == other.repr
    }
}

impl From<Repr> for Func {
    fn from(repr: Repr) -> Self {
        Self { repr, span: Span::detached() }
    }
}

impl From<ElemFunc> for Func {
    fn from(func: ElemFunc) -> Self {
        Repr::Elem(func).into()
    }
}

/// A Typst function defined by a native Rust function.
pub struct NativeFunc {
    /// The function's implementation.
    pub func: fn(&mut Vm, &mut Args) -> SourceResult<Value>,
    /// Details about the function.
    pub info: Lazy<FuncInfo>,
}

impl PartialEq for NativeFunc {
    fn eq(&self, other: &Self) -> bool {
        self.func as usize == other.func as usize
    }
}

impl Eq for NativeFunc {}

impl Hash for NativeFunc {
    fn hash<H: Hasher>(&self, state: &mut H) {
        (self.func as usize).hash(state);
    }
}

impl From<&'static NativeFunc> for Func {
    fn from(native: &'static NativeFunc) -> Self {
        Repr::Native(native).into()
    }
}

impl<F> From<F> for Value
where
    F: Fn() -> &'static NativeFunc,
{
    fn from(f: F) -> Self {
        Value::Func(f().into())
    }
}

/// Details about a function.
#[derive(Debug, Clone)]
pub struct FuncInfo {
    /// The function's name.
    pub name: &'static str,
    /// The display name of the function.
    pub display: &'static str,
    /// Documentation for the function.
    pub docs: &'static str,
    /// Details about the function's parameters.
    pub params: Vec<ParamInfo>,
    /// Valid types for the return value.
    pub returns: Vec<&'static str>,
    /// Which category the function is part of.
    pub category: &'static str,
}

impl FuncInfo {
    /// Get the parameter info for a parameter with the given name
    pub fn param(&self, name: &str) -> Option<&ParamInfo> {
        self.params.iter().find(|param| param.name == name)
    }
}

/// Describes a named parameter.
#[derive(Debug, Clone)]
pub struct ParamInfo {
    /// The parameter's name.
    pub name: &'static str,
    /// Documentation for the parameter.
    pub docs: &'static str,
    /// Valid values for the parameter.
    pub cast: CastInfo,
    /// Is the parameter positional?
    pub positional: bool,
    /// Is the parameter named?
    ///
    /// Can be true even if `positional` is true if the parameter can be given
    /// in both variants.
    pub named: bool,
    /// Can the parameter be given any number of times?
    pub variadic: bool,
    /// Is the parameter required?
    pub required: bool,
    /// Is the parameter settable with a set rule?
    pub settable: bool,
}

/// A user-defined closure.
#[derive(Hash)]
pub(super) struct Closure {
    /// The source file where the closure was defined.
    pub location: SourceId,
    /// The name of the closure.
    pub name: Option<Ident>,
    /// Captured values from outer scopes.
    pub captured: Scope,
    /// The list of parameters.
    pub params: Vec<Param>,
    /// The expression the closure should evaluate to.
    pub body: Expr,
}

#[derive(Hash)]
pub enum Param {
    /// A positional parameter: `x`.
    Pos(Ident),
    /// A named parameter with a default value: `draw: false`.
    Named(Ident, Value),
    /// An argument sink: `..args`.
    Sink(Option<Ident>),
}

impl Closure {
    /// Call the function in the context with the arguments.
    #[allow(clippy::too_many_arguments)]
    #[comemo::memoize]
    #[tracing::instrument(skip_all)]
    fn call(
        this: &Func,
        world: Tracked<dyn World>,
        route: Tracked<Route>,
        tracer: TrackedMut<Tracer>,
        provider: TrackedMut<StabilityProvider>,
        introspector: Tracked<Introspector>,
        depth: usize,
        mut args: Args,
    ) -> SourceResult<Value> {
        stacker::maybe_grow(32 * 1024, 2 * 1024 * 1024, move || {
            let closure = match &this.repr {
                Repr::Closure(closure) => closure,
                _ => panic!("`this` must be a closure"),
            };

            // Don't leak the scopes from the call site. Instead, we use the scope
            // of captured variables we collected earlier.
            let mut scopes = Scopes::new(None);
            scopes.top = closure.captured.clone();

            // Evaluate the body.
            let vt = Vt { world, tracer, provider, introspector };
            let mut vm = Vm::new(vt, route, closure.location, scopes);
            vm.depth = depth;

            // Provide the closure itself for recursive calls.
            if let Some(name) = &closure.name {
                vm.define(name.clone(), Value::Func(this.clone()));
            }

<<<<<<< HEAD
            // Parse the arguments according to the parameter list.
            for (param, default) in &closure.params {
                vm.define(
                    param.clone(),
                    match default {
                        Some(default) => {
                            args.named::<Value>(param)?.unwrap_or_else(|| default.clone())
                        }
                        None => args.expect::<Value>(param)?,
                    },
                );
            }

            // Put the remaining arguments into the sink.
            if let Some(sink) = &closure.sink {
                vm.define(sink.clone(), args.take());
            }
=======
        // Parse the arguments according to the parameter list.
        let num_pos_params =
            closure.params.iter().filter(|p| matches!(p, Param::Pos(_))).count();
        let num_pos_args = args.to_pos().len() as usize;
        let sink_size = num_pos_args.checked_sub(num_pos_params);

        let mut sink = None;
        let mut sink_pos_values = None;
        for p in &closure.params {
            match p {
                Param::Pos(ident) => {
                    vm.define(ident.clone(), args.expect::<Value>(ident)?);
                }
                Param::Sink(ident) => {
                    sink = ident.clone();
                    if let Some(sink_size) = sink_size {
                        sink_pos_values = Some(args.consume(sink_size)?);
                    }
                }
                Param::Named(ident, default) => {
                    let value =
                        args.named::<Value>(ident)?.unwrap_or_else(|| default.clone());
                    vm.define(ident.clone(), value);
                }
            }
        }

        if let Some(sink) = sink {
            let mut remaining_args = args.take();
            if let Some(sink_pos_values) = sink_pos_values {
                remaining_args.items.extend(sink_pos_values);
            }
            vm.define(sink, remaining_args);
        }
>>>>>>> 0105eb73

            // Ensure all arguments have been used.
            args.finish()?;

            // Handle control flow.
            let result = closure.body.eval(&mut vm);
            match vm.flow {
                Some(Flow::Return(_, Some(explicit))) => return Ok(explicit),
                Some(Flow::Return(_, None)) => {}
                Some(flow) => bail!(flow.forbidden()),
                None => {}
            }

            result
        })
    }
}

impl From<Closure> for Func {
    fn from(closure: Closure) -> Self {
        Repr::Closure(Arc::new(Prehashed::new(closure))).into()
    }
}

cast_to_value! {
    v: Closure => Value::Func(v.into())
}

/// A visitor that determines which variables to capture for a closure.
pub(super) struct CapturesVisitor<'a> {
    external: &'a Scopes<'a>,
    internal: Scopes<'a>,
    captures: Scope,
}

impl<'a> CapturesVisitor<'a> {
    /// Create a new visitor for the given external scopes.
    pub fn new(external: &'a Scopes) -> Self {
        Self {
            external,
            internal: Scopes::new(None),
            captures: Scope::new(),
        }
    }

    /// Return the scope of captured variables.
    pub fn finish(self) -> Scope {
        self.captures
    }

    /// Visit any node and collect all captured variables.
    #[tracing::instrument(skip_all)]
    pub fn visit(&mut self, node: &SyntaxNode) {
        match node.cast() {
            // Every identifier is a potential variable that we need to capture.
            // Identifiers that shouldn't count as captures because they
            // actually bind a new name are handled below (individually through
            // the expressions that contain them).
            Some(ast::Expr::Ident(ident)) => self.capture(ident),
            Some(ast::Expr::MathIdent(ident)) => self.capture_in_math(ident),

            // Code and content blocks create a scope.
            Some(ast::Expr::Code(_) | ast::Expr::Content(_)) => {
                self.internal.enter();
                for child in node.children() {
                    self.visit(child);
                }
                self.internal.exit();
            }

            // A closure contains parameter bindings, which are bound before the
            // body is evaluated. Care must be taken so that the default values
            // of named parameters cannot access previous parameter bindings.
            Some(ast::Expr::Closure(expr)) => {
                for param in expr.params().children() {
                    if let ast::Param::Named(named) = param {
                        self.visit(named.expr().as_untyped());
                    }
                }

                self.internal.enter();
                if let Some(name) = expr.name() {
                    self.bind(name);
                }

                for param in expr.params().children() {
                    match param {
                        ast::Param::Pos(ident) => self.bind(ident),
                        ast::Param::Named(named) => self.bind(named.name()),
                        ast::Param::Sink(Some(ident)) => self.bind(ident),
                        _ => {}
                    }
                }

                self.visit(expr.body().as_untyped());
                self.internal.exit();
            }

            // A let expression contains a binding, but that binding is only
            // active after the body is evaluated.
            Some(ast::Expr::Let(expr)) => {
                if let Some(init) = expr.init() {
                    self.visit(init.as_untyped());
                }

                for ident in expr.kind().idents() {
                    self.bind(ident);
                }
            }

            // A for loop contains one or two bindings in its pattern. These are
            // active after the iterable is evaluated but before the body is
            // evaluated.
            Some(ast::Expr::For(expr)) => {
                self.visit(expr.iter().as_untyped());
                self.internal.enter();

                let pattern = expr.pattern();
                for ident in pattern.idents() {
                    self.bind(ident);
                }

                self.visit(expr.body().as_untyped());
                self.internal.exit();
            }

            // An import contains items, but these are active only after the
            // path is evaluated.
            Some(ast::Expr::Import(expr)) => {
                self.visit(expr.source().as_untyped());
                if let Some(ast::Imports::Items(items)) = expr.imports() {
                    for item in items {
                        self.bind(item);
                    }
                }
            }

            // Everything else is traversed from left to right.
            _ => {
                for child in node.children() {
                    self.visit(child);
                }
            }
        }
    }

    /// Bind a new internal variable.
    fn bind(&mut self, ident: ast::Ident) {
        self.internal.top.define(ident.take(), Value::None);
    }

    /// Capture a variable if it isn't internal.
    fn capture(&mut self, ident: ast::Ident) {
        if self.internal.get(&ident).is_err() {
            if let Ok(value) = self.external.get(&ident) {
                self.captures.define_captured(ident.take(), value.clone());
            }
        }
    }

    /// Capture a variable in math mode if it isn't internal.
    fn capture_in_math(&mut self, ident: ast::MathIdent) {
        if self.internal.get(&ident).is_err() {
            if let Ok(value) = self.external.get_in_math(&ident) {
                self.captures.define_captured(ident.take(), value.clone());
            }
        }
    }
}

#[cfg(test)]
mod tests {
    use super::*;
    use crate::syntax::parse;

    #[track_caller]
    fn test(text: &str, result: &[&str]) {
        let mut scopes = Scopes::new(None);
        scopes.top.define("f", 0);
        scopes.top.define("x", 0);
        scopes.top.define("y", 0);
        scopes.top.define("z", 0);

        let mut visitor = CapturesVisitor::new(&scopes);
        let root = parse(text);
        visitor.visit(&root);

        let captures = visitor.finish();
        let mut names: Vec<_> = captures.iter().map(|(k, _)| k).collect();
        names.sort();

        assert_eq!(names, result);
    }

    #[test]
    fn test_captures() {
        // Let binding and function definition.
        test("#let x = x", &["x"]);
        test("#let x; #(x + y)", &["y"]);
        test("#let f(x, y) = x + y", &[]);
        test("#let f(x, y) = f", &[]);
        test("#let f = (x, y) => f", &["f"]);

        // Closure with different kinds of params.
        test("#((x, y) => x + z)", &["z"]);
        test("#((x: y, z) => x + z)", &["y"]);
        test("#((..x) => x + y)", &["y"]);
        test("#((x, y: x + z) => x + y)", &["x", "z"]);
        test("#{x => x; x}", &["x"]);

        // Show rule.
        test("#show y: x => x", &["y"]);
        test("#show y: x => x + z", &["y", "z"]);
        test("#show x: x => x", &["x"]);

        // For loop.
        test("#for x in y { x + z }", &["y", "z"]);
        test("#for (x, y) in y { x + y }", &["y"]);
        test("#for x in y {} #x", &["x", "y"]);

        // Import.
        test("#import z: x, y", &["z"]);
        test("#import x + y: x, y, z", &["x", "y"]);

        // Blocks.
        test("#{ let x = 1; { let y = 2; y }; x + y }", &["y"]);
        test("#[#let x = 1]#x", &["x"]);
    }
}<|MERGE_RESOLUTION|>--- conflicted
+++ resolved
@@ -314,25 +314,6 @@
                 vm.define(name.clone(), Value::Func(this.clone()));
             }
 
-<<<<<<< HEAD
-            // Parse the arguments according to the parameter list.
-            for (param, default) in &closure.params {
-                vm.define(
-                    param.clone(),
-                    match default {
-                        Some(default) => {
-                            args.named::<Value>(param)?.unwrap_or_else(|| default.clone())
-                        }
-                        None => args.expect::<Value>(param)?,
-                    },
-                );
-            }
-
-            // Put the remaining arguments into the sink.
-            if let Some(sink) = &closure.sink {
-                vm.define(sink.clone(), args.take());
-            }
-=======
         // Parse the arguments according to the parameter list.
         let num_pos_params =
             closure.params.iter().filter(|p| matches!(p, Param::Pos(_))).count();
@@ -367,7 +348,6 @@
             }
             vm.define(sink, remaining_args);
         }
->>>>>>> 0105eb73
 
             // Ensure all arguments have been used.
             args.finish()?;
