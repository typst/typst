--- conflicted
+++ resolved
@@ -17,11 +17,7 @@
 use crate::syntax::{ast, Span};
 
 /// A computational value.
-<<<<<<< HEAD
 #[derive(Default, Clone)]
-=======
-#[derive(Clone, Default)]
->>>>>>> e13fc04c
 pub enum Value {
     /// The value that indicates the absence of a meaningful value.
     #[default]
