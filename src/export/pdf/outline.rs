use std::num::NonZeroUsize;

use pdf_writer::{Finish, Ref, TextStr};

use super::{AbsExt, PdfContext, RefExt};
use crate::geom::Abs;
use crate::model::Content;
use crate::util::NonZeroExt;

/// Construct the outline for the document.
pub fn write_outline(ctx: &mut PdfContext) -> Option<Ref> {
    let mut tree: Vec<HeadingNode> = vec![];
    for heading in ctx.introspector.query(&item!(heading_func).select()) {
        let leaf = HeadingNode::leaf(heading);
        if let Some(last) = tree.last_mut() {
            if last.try_insert(leaf.clone(), NonZeroUsize::ONE) {
                continue;
            }
        }

        tree.push(leaf);
    }

    if tree.is_empty() {
        return None;
    }

    let root_id = ctx.alloc.bump();
    let start_ref = ctx.alloc;
    let len = tree.len();

    let mut prev_ref = None;
    for (i, node) in tree.iter().enumerate() {
        prev_ref = Some(write_outline_item(ctx, node, root_id, prev_ref, i + 1 == len));
    }

    ctx.writer
        .outline(root_id)
        .first(start_ref)
        .last(Ref::new(ctx.alloc.get() - 1))
        .count(tree.len() as i32);

    Some(root_id)
}

/// A heading in the outline panel.
#[derive(Debug, Clone)]
struct HeadingNode {
    element: Content,
    level: NonZeroUsize,
    children: Vec<HeadingNode>,
}

impl HeadingNode {
    fn leaf(element: Content) -> Self {
        HeadingNode {
            level: element.expect_field::<NonZeroUsize>("level"),
            element,
            children: Vec::new(),
        }
    }

    fn len(&self) -> usize {
        1 + self.children.iter().map(Self::len).sum::<usize>()
    }

    fn try_insert(&mut self, child: Self, level: NonZeroUsize) -> bool {
        if level >= child.level {
            return false;
        }

        if let Some(last) = self.children.last_mut() {
            if last.try_insert(child.clone(), level.saturating_add(1)) {
                return true;
            }
        }

        self.children.push(child);
        true
    }
}

/// Write an outline item and all its children.
<<<<<<< HEAD
#[tracing::instrument(skip_all)]
pub fn write_outline_item(
=======
fn write_outline_item(
>>>>>>> 9bdc4a7d
    ctx: &mut PdfContext,
    node: &HeadingNode,
    parent_ref: Ref,
    prev_ref: Option<Ref>,
    is_last: bool,
) -> Ref {
    let id = ctx.alloc.bump();
    let next_ref = Ref::new(id.get() + node.len() as i32);

    let mut outline = ctx.writer.outline_item(id);
    outline.parent(parent_ref);

    if !is_last {
        outline.next(next_ref);
    }

    if let Some(prev_rev) = prev_ref {
        outline.prev(prev_rev);
    }

    if !node.children.is_empty() {
        let current_child = Ref::new(id.get() + 1);
        outline.first(current_child);
        outline.last(Ref::new(next_ref.get() - 1));
        outline.count(-(node.children.len() as i32));
    }

    outline.title(TextStr(node.element.plain_text().trim()));

    let loc = node.element.location().unwrap();
    let pos = ctx.introspector.position(loc);
    let index = pos.page.get() - 1;
    if let Some(&height) = ctx.page_heights.get(index) {
        let y = (pos.point.y - Abs::pt(10.0)).max(Abs::zero());
        outline.dest_direct().page(ctx.page_refs[index]).xyz(
            pos.point.x.to_f32(),
            height - y.to_f32(),
            None,
        );
    }

    outline.finish();

    let mut prev_ref = None;
    for (i, child) in node.children.iter().enumerate() {
        prev_ref = Some(write_outline_item(
            ctx,
            child,
            id,
            prev_ref,
            i + 1 == node.children.len(),
        ));
    }

    id
}<|MERGE_RESOLUTION|>--- conflicted
+++ resolved
@@ -81,12 +81,8 @@
 }
 
 /// Write an outline item and all its children.
-<<<<<<< HEAD
 #[tracing::instrument(skip_all)]
 pub fn write_outline_item(
-=======
-fn write_outline_item(
->>>>>>> 9bdc4a7d
     ctx: &mut PdfContext,
     node: &HeadingNode,
     parent_ref: Ref,
