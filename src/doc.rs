//! Finished documents.

use std::fmt::{self, Debug, Formatter, Write};
use std::num::NonZeroUsize;
use std::str::FromStr;
use std::sync::Arc;

use ecow::EcoString;

use crate::eval::{cast_from_value, cast_to_value, dict, Dict, Value};
use crate::font::Font;
use crate::geom::{
    self, rounded_rect, Abs, Align, Axes, Color, Corners, Dir, Em, Geometry, Length,
    Numeric, Paint, Point, Rel, RgbaColor, Shape, Sides, Size, Stroke, Transform,
};
use crate::image::Image;
use crate::model::{Content, Location, MetaElem, StyleChain};
use crate::syntax::Span;

/// A finished document with metadata and page frames.
#[derive(Debug, Default, Clone, Hash)]
pub struct Document {
    /// The page frames.
    pub pages: Vec<Frame>,
    /// The document's title.
    pub title: Option<EcoString>,
    /// The document's author.
    pub author: Vec<EcoString>,
}

/// A finished layout with items at fixed positions.
#[derive(Default, Clone, Hash)]
pub struct Frame {
    /// The size of the frame.
    size: Size,
    /// The baseline of the frame measured from the top. If this is `None`, the
    /// frame's implicit baseline is at the bottom.
    baseline: Option<Abs>,
    /// The items composing this layout.
    items: Arc<Vec<(Point, FrameItem)>>,
}

/// Constructor, accessors and setters.
impl Frame {
    /// Create a new, empty frame.
    ///
    /// Panics the size is not finite.
    #[track_caller]
    pub fn new(size: Size) -> Self {
        assert!(size.is_finite());
        Self { size, baseline: None, items: Arc::new(vec![]) }
    }

    /// Whether the frame contains no items.
    pub fn is_empty(&self) -> bool {
        self.items.is_empty()
    }

    /// The size of the frame.
    pub fn size(&self) -> Size {
        self.size
    }

    /// The size of the frame, mutably.
    pub fn size_mut(&mut self) -> &mut Size {
        &mut self.size
    }

    /// Set the size of the frame.
    pub fn set_size(&mut self, size: Size) {
        self.size = size;
    }

    /// The width of the frame.
    pub fn width(&self) -> Abs {
        self.size.x
    }

    /// The height of the frame.
    pub fn height(&self) -> Abs {
        self.size.y
    }

    /// The vertical position of the frame's baseline.
    pub fn baseline(&self) -> Abs {
        self.baseline.unwrap_or(self.size.y)
    }

    /// Whether the frame has a non-default baseline.
    pub fn has_baseline(&self) -> bool {
        self.baseline.is_some()
    }

    /// Set the frame's baseline from the top.
    pub fn set_baseline(&mut self, baseline: Abs) {
        self.baseline = Some(baseline);
    }

    /// The distance from the baseline to the top of the frame.
    ///
    /// This is the same as `baseline()`, but more in line with the terminology
    /// used in math layout.
    pub fn ascent(&self) -> Abs {
        self.baseline()
    }

    /// The distance from the baseline to the bottom of the frame.
    pub fn descent(&self) -> Abs {
        self.size.y - self.baseline()
    }

    /// An iterator over the items inside this frame alongside their positions
    /// relative to the top-left of the frame.
    pub fn items(&self) -> std::slice::Iter<'_, (Point, FrameItem)> {
        self.items.iter()
    }

    /// Approximately recover the text inside of the frame and its children.
    pub fn text(&self) -> EcoString {
        let mut text = EcoString::new();
        for (_, item) in self.items() {
            match item {
                FrameItem::Text(item) => {
                    for glyph in &item.glyphs {
                        text.push(glyph.c);
                    }
                }
                FrameItem::Group(group) => text.push_str(&group.frame.text()),
                _ => {}
            }
        }
        text
    }
}

/// Insert items and subframes.
impl Frame {
    /// The layer the next item will be added on. This corresponds to the number
    /// of items in the frame.
    pub fn layer(&self) -> usize {
        self.items.len()
    }

    /// Add an item at a position in the foreground.
    pub fn push(&mut self, pos: Point, item: FrameItem) {
        Arc::make_mut(&mut self.items).push((pos, item));
    }

    /// Add a frame at a position in the foreground.
    ///
    /// Automatically decides whether to inline the frame or to include it as a
    /// group based on the number of items in it.
    pub fn push_frame(&mut self, pos: Point, frame: Frame) {
        if self.should_inline(&frame) {
            self.inline(self.layer(), pos, frame);
        } else {
            self.push(pos, FrameItem::Group(GroupItem::new(frame)));
        }
    }

    /// Insert an item at the given layer in the frame.
    ///
    /// This panics if the layer is greater than the number of layers present.
    #[track_caller]
    pub fn insert(&mut self, layer: usize, pos: Point, items: FrameItem) {
        Arc::make_mut(&mut self.items).insert(layer, (pos, items));
    }

    /// Add an item at a position in the background.
    pub fn prepend(&mut self, pos: Point, item: FrameItem) {
        Arc::make_mut(&mut self.items).insert(0, (pos, item));
    }

    /// Add multiple items at a position in the background.
    ///
    /// The first item in the iterator will be the one that is most in the
    /// background.
    pub fn prepend_multiple<I>(&mut self, items: I)
    where
        I: IntoIterator<Item = (Point, FrameItem)>,
    {
        Arc::make_mut(&mut self.items).splice(0..0, items);
    }

    /// Add a frame at a position in the background.
    pub fn prepend_frame(&mut self, pos: Point, frame: Frame) {
        if self.should_inline(&frame) {
            self.inline(0, pos, frame);
        } else {
            self.prepend(pos, FrameItem::Group(GroupItem::new(frame)));
        }
    }

    /// Whether the given frame should be inlined.
    fn should_inline(&self, frame: &Frame) -> bool {
        self.items.is_empty() || frame.items.len() <= 5
    }

    /// Inline a frame at the given layer.
    fn inline(&mut self, layer: usize, pos: Point, frame: Frame) {
        // Try to just reuse the items.
        if pos.is_zero() && self.items.is_empty() {
            self.items = frame.items;
            return;
        }

        // Try to transfer the items without adjusting the position.
        // Also try to reuse the items if the Arc isn't shared.
        let range = layer..layer;
        if pos.is_zero() {
            let sink = Arc::make_mut(&mut self.items);
            match Arc::try_unwrap(frame.items) {
                Ok(items) => {
                    sink.splice(range, items);
                }
                Err(arc) => {
                    sink.splice(range, arc.iter().cloned());
                }
            }
            return;
        }

        // We have to adjust the item positions.
        // But still try to reuse the items if the Arc isn't shared.
        let sink = Arc::make_mut(&mut self.items);
        match Arc::try_unwrap(frame.items) {
            Ok(items) => {
                sink.splice(range, items.into_iter().map(|(p, e)| (p + pos, e)));
            }
            Err(arc) => {
                sink.splice(range, arc.iter().cloned().map(|(p, e)| (p + pos, e)));
            }
        }
    }
}

/// Modify the frame.
impl Frame {
    /// Remove all items from the frame.
    pub fn clear(&mut self) {
        if Arc::strong_count(&self.items) == 1 {
            Arc::make_mut(&mut self.items).clear();
        } else {
            self.items = Arc::new(vec![]);
        }
    }

    /// Resize the frame to a new size, distributing new space according to the
    /// given alignments.
    pub fn resize(&mut self, target: Size, aligns: Axes<Align>) {
        if self.size != target {
            let offset = Point::new(
                aligns.x.position(target.x - self.size.x),
                aligns.y.position(target.y - self.size.y),
            );
            self.size = target;
            self.translate(offset);
        }
    }

    /// Move the baseline and contents of the frame by an offset.
    pub fn translate(&mut self, offset: Point) {
        if !offset.is_zero() {
            if let Some(baseline) = &mut self.baseline {
                *baseline += offset.y;
            }
            for (point, _) in Arc::make_mut(&mut self.items) {
                *point += offset;
            }
        }
    }

    /// Attach the metadata from this style chain to the frame.
    pub fn meta(&mut self, styles: StyleChain, force: bool) {
        if force || !self.is_empty() {
            for meta in MetaElem::data_in(styles) {
                if matches!(meta, Meta::Hide) {
                    self.clear();
                    break;
                }
                self.prepend(Point::zero(), FrameItem::Meta(meta, self.size));
            }
        }
    }

    /// Add a background fill.
    pub fn fill(&mut self, fill: Paint) {
        self.prepend(
            Point::zero(),
            FrameItem::Shape(Geometry::Rect(self.size()).filled(fill), Span::detached()),
        );
    }

    /// Add a fill and stroke with optional radius and outset to the frame.
    pub fn fill_and_stroke(
        &mut self,
        fill: Option<Paint>,
        stroke: Sides<Option<Stroke>>,
        outset: Sides<Rel<Abs>>,
        radius: Corners<Rel<Abs>>,
        span: Span,
    ) {
        let outset = outset.relative_to(self.size());
        let size = self.size() + outset.sum_by_axis();
        let pos = Point::new(-outset.left, -outset.top);
        let radius = radius.map(|side| side.relative_to(size.x.min(size.y) / 2.0));
        self.prepend_multiple(
            rounded_rect(size, radius, fill, stroke)
                .into_iter()
                .map(|x| (pos, FrameItem::Shape(x, span))),
        )
    }

    /// Arbitrarily transform the contents of the frame.
    pub fn transform(&mut self, transform: Transform) {
        if !self.is_empty() {
            self.group(|g| g.transform = transform);
        }
    }

    /// Clip the contents of a frame to its size.
    pub fn clip(&mut self) {
        if !self.is_empty() {
            self.group(|g| g.clips = true);
        }
    }

    /// Wrap the frame's contents in a group and modify that group with `f`.
    fn group<F>(&mut self, f: F)
    where
        F: FnOnce(&mut GroupItem),
    {
        let mut wrapper = Frame::new(self.size);
        wrapper.baseline = self.baseline;
        let mut group = GroupItem::new(std::mem::take(self));
        f(&mut group);
        wrapper.push(Point::zero(), FrameItem::Group(group));
        *self = wrapper;
    }
}

/// Tools for debugging.
impl Frame {
    /// Add a full size aqua background and a red baseline for debugging.
    pub fn debug(mut self) -> Self {
        self.insert(
            0,
            Point::zero(),
            FrameItem::Shape(
                Geometry::Rect(self.size)
                    .filled(RgbaColor { a: 100, ..Color::TEAL.to_rgba() }.into()),
                Span::detached(),
            ),
        );
        self.insert(
            1,
            Point::with_y(self.baseline()),
            FrameItem::Shape(
                Geometry::Line(Point::with_x(self.size.x)).stroked(Stroke {
                    paint: Color::RED.into(),
                    thickness: Abs::pt(1.0),
                }),
                Span::detached(),
            ),
        );
        self
    }

    /// Add a green marker at a position for debugging.
    pub fn mark_point(&mut self, pos: Point) {
        let radius = Abs::pt(2.0);
        self.push(
            pos - Point::splat(radius),
            FrameItem::Shape(
                geom::ellipse(Size::splat(2.0 * radius), Some(Color::GREEN.into()), None),
                Span::detached(),
            ),
        );
    }

    /// Add a green marker line at a position for debugging.
    pub fn mark_line(&mut self, y: Abs) {
        self.push(
            Point::with_y(y),
            FrameItem::Shape(
                Geometry::Line(Point::with_x(self.size.x)).stroked(Stroke {
                    paint: Color::GREEN.into(),
                    thickness: Abs::pt(1.0),
                }),
                Span::detached(),
            ),
        );
    }
}

impl Debug for Frame {
    fn fmt(&self, f: &mut Formatter) -> fmt::Result {
        f.write_str("Frame ")?;
        f.debug_list()
            .entries(self.items.iter().map(|(_, item)| item))
            .finish()
    }
}

/// The building block frames are composed of.
#[derive(Clone, Hash)]
pub enum FrameItem {
    /// A subframe with optional transformation and clipping.
    Group(GroupItem),
    /// A run of shaped text.
    Text(TextItem),
    /// A geometric shape with optional fill and stroke.
    Shape(Shape, Span),
    /// An image and its size.
    Image(Image, Size, Span),
    /// Meta information and the region it applies to.
    Meta(Meta, Size),
}

impl Debug for FrameItem {
    fn fmt(&self, f: &mut Formatter) -> fmt::Result {
        match self {
            Self::Group(group) => group.fmt(f),
            Self::Text(text) => write!(f, "{text:?}"),
            Self::Shape(shape, _) => write!(f, "{shape:?}"),
            Self::Image(image, _, _) => write!(f, "{image:?}"),
            Self::Meta(meta, _) => write!(f, "{meta:?}"),
        }
    }
}

/// A subframe with optional transformation and clipping.
#[derive(Clone, Hash)]
pub struct GroupItem {
    /// The group's frame.
    pub frame: Frame,
    /// A transformation to apply to the group.
    pub transform: Transform,
    /// Whether the frame should be a clipping boundary.
    pub clips: bool,
}

impl GroupItem {
    /// Create a new group with default settings.
    pub fn new(frame: Frame) -> Self {
        Self {
            frame,
            transform: Transform::identity(),
            clips: false,
        }
    }
}

impl Debug for GroupItem {
    fn fmt(&self, f: &mut Formatter) -> fmt::Result {
        f.write_str("Group ")?;
        self.frame.fmt(f)
    }
}

/// A run of shaped text.
#[derive(Clone, Eq, PartialEq, Hash)]
pub struct TextItem {
    /// The font the glyphs are contained in.
    pub font: Font,
    /// The font size.
    pub size: Abs,
    /// Glyph color.
    pub fill: Paint,
    /// The natural language of the text.
    pub lang: Lang,
    /// The glyphs.
    pub glyphs: Vec<Glyph>,
}

impl TextItem {
    /// The width of the text run.
    pub fn width(&self) -> Abs {
        self.glyphs.iter().map(|g| g.x_advance).sum::<Em>().at(self.size)
    }
}

impl Debug for TextItem {
    fn fmt(&self, f: &mut Formatter) -> fmt::Result {
        // This is only a rough approxmiation of the source text.
        f.write_str("Text(\"")?;
        for glyph in &self.glyphs {
            for c in glyph.c.escape_debug() {
                f.write_char(c)?;
            }
        }
        f.write_str("\")")
    }
}

/// A glyph in a run of shaped text.
#[derive(Debug, Copy, Clone, Eq, PartialEq, Hash)]
pub struct Glyph {
    /// The glyph's index in the font.
    pub id: u16,
    /// The advance width of the glyph.
    pub x_advance: Em,
    /// The horizontal offset of the glyph.
    pub x_offset: Em,
    /// The first character of the glyph's cluster.
    pub c: char,
    /// The source code location of the text.
    pub span: Span,
    /// The offset within the spanned text.
    pub offset: u16,
}

/// An identifier for a natural language.
#[derive(Debug, Copy, Clone, Eq, PartialEq, Ord, PartialOrd, Hash)]
pub struct Lang([u8; 3], u8);

impl Lang {
    pub const BOKMÅL: Self = Self(*b"nb ", 2);
    pub const CHINESE: Self = Self(*b"zh ", 2);
    pub const ENGLISH: Self = Self(*b"en ", 2);
    pub const FRENCH: Self = Self(*b"fr ", 2);
    pub const GERMAN: Self = Self(*b"de ", 2);
    pub const ITALIAN: Self = Self(*b"it ", 2);
<<<<<<< HEAD
    pub const NYNORSK: Self = Self(*b"nn ", 2);
=======
    pub const POLISH: Self = Self(*b"pl ", 2);
>>>>>>> 6f13a3f8
    pub const PORTUGUESE: Self = Self(*b"pt ", 2);
    pub const RUSSIAN: Self = Self(*b"ru ", 2);
    pub const SLOVENIAN: Self = Self(*b"sl ", 2);
    pub const SPANISH: Self = Self(*b"es ", 2);
    pub const UKRAINIAN: Self = Self(*b"ua ", 2);

    /// Return the language code as an all lowercase string slice.
    pub fn as_str(&self) -> &str {
        std::str::from_utf8(&self.0[..usize::from(self.1)]).unwrap_or_default()
    }

    /// The default direction for the language.
    pub fn dir(self) -> Dir {
        match self.as_str() {
            "ar" | "dv" | "fa" | "he" | "ks" | "pa" | "ps" | "sd" | "ug" | "ur"
            | "yi" => Dir::RTL,
            _ => Dir::LTR,
        }
    }
}

impl FromStr for Lang {
    type Err = &'static str;

    /// Construct a language from a two- or three-byte ISO 639-1/2/3 code.
    fn from_str(iso: &str) -> Result<Self, Self::Err> {
        let len = iso.len();
        if matches!(len, 2..=3) && iso.is_ascii() {
            let mut bytes = [b' '; 3];
            bytes[..len].copy_from_slice(iso.as_bytes());
            bytes.make_ascii_lowercase();
            Ok(Self(bytes, len as u8))
        } else {
            Err("expected two or three letter language code (ISO 639-1/2/3)")
        }
    }
}

cast_from_value! {
    Lang,
    string: EcoString => Self::from_str(&string)?,
}

cast_to_value! {
    v: Lang => v.as_str().into()
}

/// An identifier for a region somewhere in the world.
#[derive(Debug, Copy, Clone, Eq, PartialEq, Ord, PartialOrd, Hash)]
pub struct Region([u8; 2]);

impl Region {
    /// Return the region code as an all uppercase string slice.
    pub fn as_str(&self) -> &str {
        std::str::from_utf8(&self.0).unwrap_or_default()
    }
}

impl FromStr for Region {
    type Err = &'static str;

    /// Construct a region from its two-byte ISO 3166-1 alpha-2 code.
    fn from_str(iso: &str) -> Result<Self, Self::Err> {
        if iso.len() == 2 && iso.is_ascii() {
            let mut bytes: [u8; 2] = iso.as_bytes().try_into().unwrap();
            bytes.make_ascii_uppercase();
            Ok(Self(bytes))
        } else {
            Err("expected two letter region code (ISO 3166-1 alpha-2)")
        }
    }
}

cast_from_value! {
    Region,
    string: EcoString => Self::from_str(&string)?,
}

cast_to_value! {
    v: Region => v.as_str().into()
}

/// Meta information that isn't visible or renderable.
#[derive(Debug, Clone, PartialEq, Hash)]
pub enum Meta {
    /// An internal or external link to a destination.
    Link(Destination),
    /// An identifiable element that produces something within the area this
    /// metadata is attached to.
    Elem(Content),
    /// The numbering of the current page.
    PageNumbering(Value),
    /// Indicates that content should be hidden. This variant doesn't appear
    /// in the final frames as it is removed alongside the content that should
    /// be hidden.
    Hide,
}

cast_from_value! {
    Meta: "meta",
}

/// A link destination.
#[derive(Debug, Clone, Eq, PartialEq, Hash)]
pub enum Destination {
    /// A link to a URL.
    Url(EcoString),
    /// A link to a point on a page.
    Position(Position),
    /// An unresolved link to a location in the document.
    Location(Location),
}

cast_from_value! {
    Destination,
    v: EcoString => Self::Url(v),
    v: Position => Self::Position(v),
    v: Location => Self::Location(v),
}

cast_to_value! {
    v: Destination => match v {
        Destination::Url(v) => v.into(),
        Destination::Position(v) => v.into(),
        Destination::Location(v) => v.into(),
    }
}

/// A physical position in a document.
#[derive(Debug, Copy, Clone, Eq, PartialEq, Hash)]
pub struct Position {
    /// The page, starting at 1.
    pub page: NonZeroUsize,
    /// The exact coordinates on the page (from the top left, as usual).
    pub point: Point,
}

cast_from_value! {
    Position,
    mut dict: Dict => {
        let page = dict.take("page")?.cast()?;
        let x: Length = dict.take("x")?.cast()?;
        let y: Length = dict.take("y")?.cast()?;
        dict.finish(&["page", "x", "y"])?;
        Self { page, point: Point::new(x.abs, y.abs) }
    },
}

cast_to_value! {
    v: Position => Value::Dict(dict! {
        "page" => Value::Int(v.page.get() as i64),
        "x" => Value::Length(v.point.x.into()),
        "y" => Value::Length(v.point.y.into()),
    })
}<|MERGE_RESOLUTION|>--- conflicted
+++ resolved
@@ -521,11 +521,8 @@
     pub const FRENCH: Self = Self(*b"fr ", 2);
     pub const GERMAN: Self = Self(*b"de ", 2);
     pub const ITALIAN: Self = Self(*b"it ", 2);
-<<<<<<< HEAD
     pub const NYNORSK: Self = Self(*b"nn ", 2);
-=======
     pub const POLISH: Self = Self(*b"pl ", 2);
->>>>>>> 6f13a3f8
     pub const PORTUGUESE: Self = Self(*b"pt ", 2);
     pub const RUSSIAN: Self = Self(*b"ru ", 2);
     pub const SLOVENIAN: Self = Self(*b"sl ", 2);
