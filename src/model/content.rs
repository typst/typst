use std::any::TypeId;
use std::fmt::{self, Debug, Formatter, Write};
use std::iter::Sum;
use std::ops::{Add, AddAssign};

use comemo::Tracked;
use ecow::{eco_format, EcoString, EcoVec};

use super::{
    element, Behave, Behaviour, ElemFunc, Element, Fold, Guard, Introspector, Label,
    Locatable, Location, Recipe, Selector, Style, Styles, Synthesize,
};
use crate::diag::{SourceResult, StrResult};
use crate::doc::Meta;
use crate::eval::{Cast, Str, Value, Vm};
use crate::syntax::Span;
use crate::util::pretty_array_like;

/// Composable representation of styled content.
#[allow(clippy::derived_hash_with_manual_eq)]
#[derive(Clone, Hash)]
pub struct Content {
    func: ElemFunc,
    attrs: EcoVec<Attr>,
}

/// Attributes that can be attached to content.
#[derive(Debug, Clone, PartialEq, Hash)]
enum Attr {
    Span(Span),
    Field(EcoString),
    Value(Value),
    Child(Content),
    Styles(Styles),
    Prepared,
    Guard(Guard),
    Location(Location),
}

impl Content {
    /// Create an empty element.
    pub fn new(func: ElemFunc) -> Self {
        Self { func, attrs: EcoVec::new() }
    }

    /// Create empty content.
    pub fn empty() -> Self {
        Self::new(SequenceElem::func())
    }

    /// Create a new sequence element from multiples elements.
    pub fn sequence(iter: impl IntoIterator<Item = Self>) -> Self {
        let mut iter = iter.into_iter();
        let Some(first) = iter.next() else { return Self::empty() };
        let Some(second) = iter.next() else { return first };
        let mut content = Content::empty();
        content.attrs.push(Attr::Child(first));
        content.attrs.push(Attr::Child(second));
        content.attrs.extend(iter.map(Attr::Child));
        content
    }

    /// The element function of the contained content.
    pub fn func(&self) -> ElemFunc {
        self.func
    }

    /// Whether the content is an empty sequence.
    pub fn is_empty(&self) -> bool {
        self.is::<SequenceElem>() && self.attrs.is_empty()
    }

    /// Whether the contained element is of type `T`.
    pub fn is<T: Element>(&self) -> bool {
        self.func == T::func()
    }

    /// Cast to `T` if the contained element is of type `T`.
    pub fn to<T: Element>(&self) -> Option<&T> {
        T::unpack(self)
    }

    /// Access the children if this is a sequence.
    pub fn to_sequence(&self) -> Option<impl Iterator<Item = &Self>> {
        if !self.is::<SequenceElem>() {
            return None;
        }
        Some(self.attrs.iter().filter_map(Attr::child))
    }

    /// Access the child and styles.
    pub fn to_styled(&self) -> Option<(&Content, &Styles)> {
        if !self.is::<StyledElem>() {
            return None;
        }
        let child = self.attrs.iter().find_map(Attr::child)?;
        let styles = self.attrs.iter().find_map(Attr::styles)?;
        Some((child, styles))
    }

    /// Whether the contained element has the given capability.
    pub fn can<C>(&self) -> bool
    where
        C: ?Sized + 'static,
    {
        (self.func.0.vtable)(TypeId::of::<C>()).is_some()
    }

    /// Whether the contained element has the given capability.
    /// Where the capability is given by a `TypeId`.
    pub fn can_type_id(&self, type_id: TypeId) -> bool {
        (self.func.0.vtable)(type_id).is_some()
    }

    /// Cast to a trait object if the contained element has the given
    /// capability.
    pub fn with<C>(&self) -> Option<&C>
    where
        C: ?Sized + 'static,
    {
        let vtable = (self.func.0.vtable)(TypeId::of::<C>())?;
        let data = self as *const Self as *const ();
        Some(unsafe { &*crate::util::fat::from_raw_parts(data, vtable) })
    }

    /// Cast to a mutable trait object if the contained element has the given
    /// capability.
    pub fn with_mut<C>(&mut self) -> Option<&mut C>
    where
        C: ?Sized + 'static,
    {
        let vtable = (self.func.0.vtable)(TypeId::of::<C>())?;
        let data = self as *mut Self as *mut ();
        Some(unsafe { &mut *crate::util::fat::from_raw_parts_mut(data, vtable) })
    }

    /// The content's span.
    pub fn span(&self) -> Span {
        self.attrs.iter().find_map(Attr::span).unwrap_or(Span::detached())
    }

    /// Attach a span to the content if it doesn't already have one.
    pub fn spanned(mut self, span: Span) -> Self {
        if self.span().is_detached() {
            self.attrs.push(Attr::Span(span));
        }
        self
    }

    /// Attach a field to the content.
    pub fn with_field(
        mut self,
        name: impl Into<EcoString>,
        value: impl Into<Value>,
    ) -> Self {
        self.push_field(name, value);
        self
    }

    /// Attach a field to the content.
    pub fn push_field(&mut self, name: impl Into<EcoString>, value: impl Into<Value>) {
        let name = name.into();
        if let Some(i) = self.attrs.iter().position(|attr| match attr {
            Attr::Field(field) => *field == name,
            _ => false,
        }) {
            self.attrs.make_mut()[i + 1] = Attr::Value(value.into());
        } else {
            self.attrs.push(Attr::Field(name));
            self.attrs.push(Attr::Value(value.into()));
        }
    }

    /// Access a field on the content.
    pub fn field(&self, name: &str) -> Option<Value> {
        if let (Some(iter), "children") = (self.to_sequence(), name) {
            Some(Value::Array(iter.cloned().map(Value::Content).collect()))
        } else if let (Some((child, _)), "child") = (self.to_styled(), "child") {
            Some(Value::Content(child.clone()))
        } else {
            self.field_ref(name).cloned()
        }
    }

    /// Access a field on the content by reference.
    ///
    /// Does not include synthesized fields for sequence and styled elements.
    pub fn field_ref(&self, name: &str) -> Option<&Value> {
        self.fields_ref()
            .find(|&(field, _)| field == name)
            .map(|(_, value)| value)
    }

    /// Iter over all fields on the content.
    ///
    /// Does not include synthesized fields for sequence and styled elements.
    pub fn fields(&self) -> impl Iterator<Item = (&EcoString, Value)> {
        static CHILD: EcoString = EcoString::inline("child");
        static CHILDREN: EcoString = EcoString::inline("children");

        let option = if let Some(iter) = self.to_sequence() {
            Some((&CHILDREN, Value::Array(iter.cloned().map(Value::Content).collect())))
        } else if let Some((child, _)) = self.to_styled() {
            Some((&CHILD, Value::Content(child.clone())))
        } else {
            None
        };

        self.fields_ref()
            .map(|(name, value)| (name, value.clone()))
            .chain(option)
    }

    /// Iter over all fields on the content.
    ///
    /// Does not include synthesized fields for sequence and styled elements.
    pub fn fields_ref(&self) -> impl Iterator<Item = (&EcoString, &Value)> {
        let mut iter = self.attrs.iter();
        std::iter::from_fn(move || {
            let field = iter.find_map(Attr::field)?;
            let value = iter.next()?.value()?;
            Some((field, value))
        })
    }

    /// Try to access a field on the content as a specified type.
    pub fn cast_field<T: Cast>(&self, name: &str) -> Option<T> {
        match self.field(name) {
            Some(value) => value.cast().ok(),
            None => None,
        }
    }

    /// Expect a field on the content to exist as a specified type.
    #[track_caller]
    pub fn expect_field<T: Cast>(&self, name: &str) -> T {
        self.field(name).unwrap().cast().unwrap()
    }

    /// Whether the content has the specified field.
    pub fn has(&self, field: &str) -> bool {
        self.field(field).is_some()
    }

    /// Borrow the value of the given field.
    pub fn at(&self, field: &str) -> StrResult<Value> {
        self.field(field).ok_or_else(|| missing_field(field))
    }

    /// The content's label.
    pub fn label(&self) -> Option<&Label> {
        match self.field_ref("label")? {
            Value::Label(label) => Some(label),
            _ => None,
        }
    }

    /// Attach a label to the content.
    pub fn labelled(self, label: Label) -> Self {
        self.with_field("label", label)
    }

    /// Style this content with a style entry.
    pub fn styled(mut self, style: impl Into<Style>) -> Self {
        if self.is::<StyledElem>() {
            let prev =
                self.attrs.make_mut().iter_mut().find_map(Attr::styles_mut).unwrap();
            prev.apply_one(style.into());
            self
        } else {
            self.styled_with_map(style.into().into())
        }
    }

    /// Style this content with a full style map.
    pub fn styled_with_map(mut self, styles: Styles) -> Self {
        if styles.is_empty() {
            return self;
        }

        if self.is::<StyledElem>() {
            let prev =
                self.attrs.make_mut().iter_mut().find_map(Attr::styles_mut).unwrap();
            prev.apply(styles);
            self
        } else {
            let mut content = Content::new(StyledElem::func());
            content.attrs.push(Attr::Child(self));
            content.attrs.push(Attr::Styles(styles));
            content
        }
    }

    /// Style this content with a recipe, eagerly applying it if possible.
    pub fn styled_with_recipe(self, vm: &mut Vm, recipe: Recipe) -> SourceResult<Self> {
        if recipe.selector.is_none() {
            recipe.apply_vm(vm, self)
        } else {
            Ok(self.styled(recipe))
        }
    }

    /// Repeat this content `n` times.
    pub fn repeat(&self, n: i64) -> StrResult<Self> {
        let count = usize::try_from(n)
            .map_err(|_| format!("cannot repeat this content {} times", n))?;

        Ok(Self::sequence(vec![self.clone(); count]))
    }

    /// Disable a show rule recipe.
    pub fn guarded(mut self, guard: Guard) -> Self {
        self.attrs.push(Attr::Guard(guard));
        self
    }

    /// Check whether a show rule recipe is disabled.
    pub fn is_guarded(&self, guard: Guard) -> bool {
        self.attrs.contains(&Attr::Guard(guard))
    }

    /// Whether no show rule was executed for this content so far.
    pub fn is_pristine(&self) -> bool {
        !self.attrs.iter().any(|modifier| matches!(modifier, Attr::Guard(_)))
    }

    /// Whether this content has already been prepared.
    pub fn is_prepared(&self) -> bool {
        self.attrs.contains(&Attr::Prepared)
    }

    /// Mark this content as prepared.
    pub fn mark_prepared(&mut self) {
        self.attrs.push(Attr::Prepared);
    }

    /// Whether the content needs to be realized specially.
    pub fn needs_preparation(&self) -> bool {
        (self.can::<dyn Locatable>()
            || self.can::<dyn Synthesize>()
            || self.label().is_some())
            && !self.is_prepared()
    }

    /// This content's location in the document flow.
    pub fn location(&self) -> Option<Location> {
        self.attrs.iter().find_map(|modifier| match modifier {
            Attr::Location(location) => Some(*location),
            _ => None,
        })
    }

    /// Attach a location to this content.
    pub fn set_location(&mut self, location: Location) {
        self.attrs.push(Attr::Location(location));
    }

    /// Queries the content tree for all elements that match the given selector.
    ///
    /// # Show rules
    /// Elements produced in `show` rules will not be included in the results.
    pub fn query(
        &self,
        introspector: Tracked<Introspector>,
        selector: Selector,
    ) -> Vec<&Content> {
        let mut results = Vec::new();
        self.query_into(introspector, &selector, &mut results);
        results
    }

    /// Queries the content tree for all elements that match the given selector
    /// and stores the results inside of the `results` vec.
    fn query_into<'a>(
        &'a self,
        introspector: Tracked<Introspector>,
        selector: &Selector,
        results: &mut Vec<&'a Content>,
    ) {
        if selector.matches(self) {
            results.push(self);
        }

        for attr in &self.attrs {
            match attr {
<<<<<<< HEAD
                Attr::Child(child) => child.query_into(selector, results),
                Attr::Value(value) => walk_value(value, selector, results),
=======
                Attr::Child(child) => child.query_into(introspector, selector, results),
                Attr::Value(value) => walk_value(introspector, &value, selector, results),
>>>>>>> 8300f75f
                _ => {}
            }
        }

        /// Walks a given value to find any content that matches the selector.
        fn walk_value<'a>(
            introspector: Tracked<Introspector>,
            value: &'a Value,
            selector: &Selector,
            results: &mut Vec<&'a Content>,
        ) {
            match value {
                Value::Content(content) => {
                    content.query_into(introspector, selector, results)
                }
                Value::Array(array) => {
                    for value in array {
                        walk_value(introspector, value, selector, results);
                    }
                }
                _ => {}
            }
        }
    }
}

impl Debug for Content {
    fn fmt(&self, f: &mut Formatter) -> fmt::Result {
        let name = self.func.name();
        if let Some(text) = item!(text_str)(self) {
            f.write_char('[')?;
            f.write_str(&text)?;
            f.write_char(']')?;
            return Ok(());
        } else if name == "space" {
            return f.write_str("[ ]");
        }

        let mut pieces: Vec<_> = self
            .fields()
            .map(|(name, value)| eco_format!("{name}: {value:?}"))
            .collect();

        if self.is::<StyledElem>() {
            pieces.push(EcoString::from(".."));
        }

        f.write_str(name)?;
        f.write_str(&pretty_array_like(&pieces, false))
    }
}

impl Default for Content {
    fn default() -> Self {
        Self::empty()
    }
}

impl PartialEq for Content {
    fn eq(&self, other: &Self) -> bool {
        if let (Some(left), Some(right)) = (self.to_sequence(), other.to_sequence()) {
            left.eq(right)
        } else if let (Some(left), Some(right)) = (self.to_styled(), other.to_styled()) {
            left == right
        } else {
            self.func == other.func && self.fields_ref().eq(other.fields_ref())
        }
    }
}

impl Add for Content {
    type Output = Self;

    fn add(self, mut rhs: Self) -> Self::Output {
        let mut lhs = self;
        match (lhs.is::<SequenceElem>(), rhs.is::<SequenceElem>()) {
            (true, true) => {
                lhs.attrs.extend(rhs.attrs);
                lhs
            }
            (true, false) => {
                lhs.attrs.push(Attr::Child(rhs));
                lhs
            }
            (false, true) => {
                rhs.attrs.insert(0, Attr::Child(lhs));
                rhs
            }
            (false, false) => Self::sequence([lhs, rhs]),
        }
    }
}

impl AddAssign for Content {
    fn add_assign(&mut self, rhs: Self) {
        *self = std::mem::take(self) + rhs;
    }
}

impl Sum for Content {
    fn sum<I: Iterator<Item = Self>>(iter: I) -> Self {
        Self::sequence(iter)
    }
}

impl Attr {
    fn child(&self) -> Option<&Content> {
        match self {
            Self::Child(child) => Some(child),
            _ => None,
        }
    }

    fn styles(&self) -> Option<&Styles> {
        match self {
            Self::Styles(styles) => Some(styles),
            _ => None,
        }
    }

    fn styles_mut(&mut self) -> Option<&mut Styles> {
        match self {
            Self::Styles(styles) => Some(styles),
            _ => None,
        }
    }

    fn field(&self) -> Option<&EcoString> {
        match self {
            Self::Field(field) => Some(field),
            _ => None,
        }
    }

    fn value(&self) -> Option<&Value> {
        match self {
            Self::Value(value) => Some(value),
            _ => None,
        }
    }

    fn span(&self) -> Option<Span> {
        match self {
            Self::Span(span) => Some(*span),
            _ => None,
        }
    }
}

/// Display: Sequence
/// Category: special
#[element]
struct SequenceElem {}

/// Display: Sequence
/// Category: special
#[element]
struct StyledElem {}

/// Hosts metadata and ensures metadata is produced even for empty elements.
///
/// Display: Meta
/// Category: special
#[element(Behave)]
pub struct MetaElem {
    /// Metadata that should be attached to all elements affected by this style
    /// property.
    #[fold]
    pub data: Vec<Meta>,
}

impl Behave for MetaElem {
    fn behaviour(&self) -> Behaviour {
        Behaviour::Ignorant
    }
}

impl Fold for Vec<Meta> {
    type Output = Self;

    fn fold(mut self, outer: Self::Output) -> Self::Output {
        self.extend(outer);
        self
    }
}

/// The missing key access error message.
#[cold]
#[track_caller]
fn missing_field(key: &str) -> EcoString {
    eco_format!("content does not contain field {:?}", Str::from(key))
}<|MERGE_RESOLUTION|>--- conflicted
+++ resolved
@@ -383,13 +383,8 @@
 
         for attr in &self.attrs {
             match attr {
-<<<<<<< HEAD
-                Attr::Child(child) => child.query_into(selector, results),
-                Attr::Value(value) => walk_value(value, selector, results),
-=======
                 Attr::Child(child) => child.query_into(introspector, selector, results),
                 Attr::Value(value) => walk_value(introspector, &value, selector, results),
->>>>>>> 8300f75f
                 _ => {}
             }
         }
