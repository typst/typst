use std::any::TypeId;
use std::fmt::{self, Debug, Formatter, Write};
use std::iter::Sum;
use std::ops::{Add, AddAssign};

use comemo::Tracked;
use ecow::{eco_format, EcoString, EcoVec};

use super::{
    element, Behave, Behaviour, ElemFunc, Element, Fold, Guard, Introspector, Label,
    Locatable, Location, Recipe, Selector, Style, Styles, Synthesize,
};
use crate::diag::{SourceResult, StrResult};
use crate::doc::Meta;
use crate::eval::{Cast, Str, Value, Vm};
use crate::syntax::Span;
use crate::util::pretty_array_like;

/// Composable representation of styled content.
#[allow(clippy::derived_hash_with_manual_eq)]
#[derive(Clone, Hash)]
pub struct Content {
    func: ElemFunc,
    attrs: EcoVec<Attr>,
}

/// Attributes that can be attached to content.
#[derive(Debug, Clone, PartialEq, Hash)]
enum Attr {
    Span(Span),
    Field(EcoString),
    Value(Value),
    Child(Content),
    Styles(Styles),
    Prepared,
    Guard(Guard),
    Location(Location),
}

impl Content {
    /// Create an empty element.
    #[tracing::instrument()]
    pub fn new(func: ElemFunc) -> Self {
        Self { func, attrs: EcoVec::new() }
    }

    /// Create empty content.
    #[tracing::instrument()]
    pub fn empty() -> Self {
        Self::new(SequenceElem::func())
    }

    /// Create a new sequence element from multiples elements.
    #[tracing::instrument(skip_all)]
    pub fn sequence(iter: impl IntoIterator<Item = Self>) -> Self {
        let mut iter = iter.into_iter();
        let Some(first) = iter.next() else { return Self::empty() };
        let Some(second) = iter.next() else { return first };
        let mut content = Content::empty();
        content.attrs.push(Attr::Child(first));
        content.attrs.push(Attr::Child(second));
        content.attrs.extend(iter.map(Attr::Child));
        content
    }

    /// The element function of the contained content.
    pub fn func(&self) -> ElemFunc {
        self.func
    }

    /// Whether the content is an empty sequence.
    pub fn is_empty(&self) -> bool {
        self.is::<SequenceElem>() && self.attrs.is_empty()
    }

    /// Whether the contained element is of type `T`.
    pub fn is<T: Element>(&self) -> bool {
        self.func == T::func()
    }

    /// Cast to `T` if the contained element is of type `T`.
    pub fn to<T: Element>(&self) -> Option<&T> {
        T::unpack(self)
    }

    /// Access the children if this is a sequence.
    pub fn to_sequence(&self) -> Option<impl Iterator<Item = &Self>> {
        if !self.is::<SequenceElem>() {
            return None;
        }
        Some(self.attrs.iter().filter_map(Attr::child))
    }

    /// Access the child and styles.
    #[tracing::instrument(skip_all)]
    pub fn to_styled(&self) -> Option<(&Content, &Styles)> {
        if !self.is::<StyledElem>() {
            return None;
        }
        let child = self.attrs.iter().find_map(Attr::child)?;
        let styles = self.attrs.iter().find_map(Attr::styles)?;
        Some((child, styles))
    }

    /// Whether the contained element has the given capability.
    pub fn can<C>(&self) -> bool
    where
        C: ?Sized + 'static,
    {
        (self.func.0.vtable)(TypeId::of::<C>()).is_some()
    }

    /// Whether the contained element has the given capability.
    /// Where the capability is given by a `TypeId`.
    pub fn can_type_id(&self, type_id: TypeId) -> bool {
        (self.func.0.vtable)(type_id).is_some()
    }

    /// Cast to a trait object if the contained element has the given
    /// capability.
    #[tracing::instrument(skip_all)]
    pub fn with<C>(&self) -> Option<&C>
    where
        C: ?Sized + 'static,
    {
        let vtable = (self.func.0.vtable)(TypeId::of::<C>())?;
        let data = self as *const Self as *const ();
        Some(unsafe { &*crate::util::fat::from_raw_parts(data, vtable) })
    }

    /// Cast to a mutable trait object if the contained element has the given
    /// capability.
    #[tracing::instrument(skip_all)]
    pub fn with_mut<C>(&mut self) -> Option<&mut C>
    where
        C: ?Sized + 'static,
    {
        let vtable = (self.func.0.vtable)(TypeId::of::<C>())?;
        let data = self as *mut Self as *mut ();
        Some(unsafe { &mut *crate::util::fat::from_raw_parts_mut(data, vtable) })
    }

    /// The content's span.
    pub fn span(&self) -> Span {
        self.attrs.iter().find_map(Attr::span).unwrap_or(Span::detached())
    }

    /// Attach a span to the content if it doesn't already have one.
    pub fn spanned(mut self, span: Span) -> Self {
        if self.span().is_detached() {
            self.attrs.push(Attr::Span(span));
        }
        self
    }

    /// Attach a field to the content.
    pub fn with_field(
        mut self,
        name: impl Into<EcoString>,
        value: impl Into<Value>,
    ) -> Self {
        self.push_field(name, value);
        self
    }

    /// Attach a field to the content.
    pub fn push_field(&mut self, name: impl Into<EcoString>, value: impl Into<Value>) {
        let name = name.into();
        if let Some(i) = self.attrs.iter().position(|attr| match attr {
            Attr::Field(field) => *field == name,
            _ => false,
        }) {
            self.attrs.make_mut()[i + 1] = Attr::Value(value.into());
        } else {
            self.attrs.push(Attr::Field(name));
            self.attrs.push(Attr::Value(value.into()));
        }
    }

    /// Access a field on the content.
    #[tracing::instrument(skip_all)]
    pub fn field(&self, name: &str) -> Option<Value> {
        if let (Some(iter), "children") = (self.to_sequence(), name) {
            Some(Value::Array(iter.cloned().map(Value::Content).collect()))
        } else if let (Some((child, _)), "child") = (self.to_styled(), "child") {
            Some(Value::Content(child.clone()))
        } else {
            self.field_ref(name).cloned()
        }
    }

    /// Access a field on the content by reference.
    ///
    /// Does not include synthesized fields for sequence and styled elements.
    pub fn field_ref(&self, name: &str) -> Option<&Value> {
        self.fields_ref()
            .find(|&(field, _)| field == name)
            .map(|(_, value)| value)
    }

    /// Iter over all fields on the content.
    ///
    /// Does not include synthesized fields for sequence and styled elements.
    pub fn fields(&self) -> impl Iterator<Item = (&EcoString, Value)> {
        static CHILD: EcoString = EcoString::inline("child");
        static CHILDREN: EcoString = EcoString::inline("children");

        let option = if let Some(iter) = self.to_sequence() {
            Some((&CHILDREN, Value::Array(iter.cloned().map(Value::Content).collect())))
        } else if let Some((child, _)) = self.to_styled() {
            Some((&CHILD, Value::Content(child.clone())))
        } else {
            None
        };

        self.fields_ref()
            .map(|(name, value)| (name, value.clone()))
            .chain(option)
    }

    /// Iter over all fields on the content.
    ///
    /// Does not include synthesized fields for sequence and styled elements.
    pub fn fields_ref(&self) -> impl Iterator<Item = (&EcoString, &Value)> {
        let mut iter = self.attrs.iter();
        std::iter::from_fn(move || {
            let field = iter.find_map(Attr::field)?;
            let value = iter.next()?.value()?;
            Some((field, value))
        })
    }

    /// Try to access a field on the content as a specified type.
    pub fn cast_field<T: Cast>(&self, name: &str) -> Option<T> {
        match self.field(name) {
            Some(value) => value.cast().ok(),
            None => None,
        }
    }

    /// Expect a field on the content to exist as a specified type.
    #[track_caller]
    pub fn expect_field<T: Cast>(&self, name: &str) -> T {
        self.field(name).unwrap().cast().unwrap()
    }

    /// Whether the content has the specified field.
    pub fn has(&self, field: &str) -> bool {
        self.field(field).is_some()
    }

    /// Borrow the value of the given field.
    pub fn at(&self, field: &str) -> StrResult<Value> {
        self.field(field).ok_or_else(|| missing_field(field))
    }

    /// The content's label.
    pub fn label(&self) -> Option<&Label> {
        match self.field_ref("label")? {
            Value::Label(label) => Some(label),
            _ => None,
        }
    }

    /// Attach a label to the content.
    pub fn labelled(self, label: Label) -> Self {
        self.with_field("label", label)
    }

    /// Style this content with a style entry.
    pub fn styled(mut self, style: impl Into<Style>) -> Self {
        if self.is::<StyledElem>() {
            let prev =
                self.attrs.make_mut().iter_mut().find_map(Attr::styles_mut).unwrap();
            prev.apply_one(style.into());
            self
        } else {
            self.styled_with_map(style.into().into())
        }
    }

    /// Style this content with a full style map.
    pub fn styled_with_map(mut self, styles: Styles) -> Self {
        if styles.is_empty() {
            return self;
        }

        if self.is::<StyledElem>() {
            let prev =
                self.attrs.make_mut().iter_mut().find_map(Attr::styles_mut).unwrap();
            prev.apply(styles);
            self
        } else {
            let mut content = Content::new(StyledElem::func());
            content.attrs.push(Attr::Child(self));
            content.attrs.push(Attr::Styles(styles));
            content
        }
    }

    /// Style this content with a recipe, eagerly applying it if possible.
    pub fn styled_with_recipe(self, vm: &mut Vm, recipe: Recipe) -> SourceResult<Self> {
        if recipe.selector.is_none() {
            recipe.apply_vm(vm, self)
        } else {
            Ok(self.styled(recipe))
        }
    }

    /// Repeat this content `n` times.
    pub fn repeat(&self, n: i64) -> StrResult<Self> {
        let count = usize::try_from(n)
            .map_err(|_| format!("cannot repeat this content {} times", n))?;

        Ok(Self::sequence(vec![self.clone(); count]))
    }

    /// Disable a show rule recipe.
    pub fn guarded(mut self, guard: Guard) -> Self {
        self.attrs.push(Attr::Guard(guard));
        self
    }

    /// Check whether a show rule recipe is disabled.
    pub fn is_guarded(&self, guard: Guard) -> bool {
        self.attrs.contains(&Attr::Guard(guard))
    }

    /// Whether no show rule was executed for this content so far.
    pub fn is_pristine(&self) -> bool {
        !self.attrs.iter().any(|modifier| matches!(modifier, Attr::Guard(_)))
    }

    /// Whether this content has already been prepared.
    pub fn is_prepared(&self) -> bool {
        self.attrs.contains(&Attr::Prepared)
    }

    /// Mark this content as prepared.
    pub fn mark_prepared(&mut self) {
        self.attrs.push(Attr::Prepared);
    }

    /// Whether the content needs to be realized specially.
    pub fn needs_preparation(&self) -> bool {
        (self.can::<dyn Locatable>()
            || self.can::<dyn Synthesize>()
            || self.label().is_some())
            && !self.is_prepared()
    }

    /// This content's location in the document flow.
    pub fn location(&self) -> Option<Location> {
        self.attrs.iter().find_map(|modifier| match modifier {
            Attr::Location(location) => Some(*location),
            _ => None,
        })
    }

    /// Attach a location to this content.
    pub fn set_location(&mut self, location: Location) {
        self.attrs.push(Attr::Location(location));
    }

    /// Queries the content tree for all elements that match the given selector.
    ///
    /// # Show rules
    /// Elements produced in `show` rules will not be included in the results.
<<<<<<< HEAD
    #[tracing::instrument()]
    pub fn query(&self, selector: Selector) -> Vec<&Content> {
=======
    pub fn query(
        &self,
        introspector: Tracked<Introspector>,
        selector: Selector,
    ) -> Vec<&Content> {
>>>>>>> 1198e0cd
        let mut results = Vec::new();
        self.query_into(introspector, &selector, &mut results);
        results
    }

    /// Queries the content tree for all elements that match the given selector
    /// and stores the results inside of the `results` vec.
    fn query_into<'a>(
        &'a self,
        introspector: Tracked<Introspector>,
        selector: &Selector,
        results: &mut Vec<&'a Content>,
    ) {
        if selector.matches(self) {
            results.push(self);
        }

        for attr in &self.attrs {
            match attr {
                Attr::Child(child) => child.query_into(introspector, selector, results),
                Attr::Value(value) => walk_value(introspector, &value, selector, results),
                _ => {}
            }
        }

        /// Walks a given value to find any content that matches the selector.
        fn walk_value<'a>(
            introspector: Tracked<Introspector>,
            value: &'a Value,
            selector: &Selector,
            results: &mut Vec<&'a Content>,
        ) {
            match value {
                Value::Content(content) => {
                    content.query_into(introspector, selector, results)
                }
                Value::Array(array) => {
                    for value in array {
                        walk_value(introspector, value, selector, results);
                    }
                }
                _ => {}
            }
        }
    }
}

impl Debug for Content {
    fn fmt(&self, f: &mut Formatter) -> fmt::Result {
        let name = self.func.name();
        if let Some(text) = item!(text_str)(self) {
            f.write_char('[')?;
            f.write_str(&text)?;
            f.write_char(']')?;
            return Ok(());
        } else if name == "space" {
            return f.write_str("[ ]");
        }

        let mut pieces: Vec<_> = self
            .fields()
            .map(|(name, value)| eco_format!("{name}: {value:?}"))
            .collect();

        if self.is::<StyledElem>() {
            pieces.push(EcoString::from(".."));
        }

        f.write_str(name)?;
        f.write_str(&pretty_array_like(&pieces, false))
    }
}

impl Default for Content {
    fn default() -> Self {
        Self::empty()
    }
}

impl PartialEq for Content {
    fn eq(&self, other: &Self) -> bool {
        if let (Some(left), Some(right)) = (self.to_sequence(), other.to_sequence()) {
            left.eq(right)
        } else if let (Some(left), Some(right)) = (self.to_styled(), other.to_styled()) {
            left == right
        } else {
            self.func == other.func && self.fields_ref().eq(other.fields_ref())
        }
    }
}

impl Add for Content {
    type Output = Self;

    fn add(self, mut rhs: Self) -> Self::Output {
        let mut lhs = self;
        match (lhs.is::<SequenceElem>(), rhs.is::<SequenceElem>()) {
            (true, true) => {
                lhs.attrs.extend(rhs.attrs);
                lhs
            }
            (true, false) => {
                lhs.attrs.push(Attr::Child(rhs));
                lhs
            }
            (false, true) => {
                rhs.attrs.insert(0, Attr::Child(lhs));
                rhs
            }
            (false, false) => Self::sequence([lhs, rhs]),
        }
    }
}

impl AddAssign for Content {
    fn add_assign(&mut self, rhs: Self) {
        *self = std::mem::take(self) + rhs;
    }
}

impl Sum for Content {
    fn sum<I: Iterator<Item = Self>>(iter: I) -> Self {
        Self::sequence(iter)
    }
}

impl Attr {
    fn child(&self) -> Option<&Content> {
        match self {
            Self::Child(child) => Some(child),
            _ => None,
        }
    }

    fn styles(&self) -> Option<&Styles> {
        match self {
            Self::Styles(styles) => Some(styles),
            _ => None,
        }
    }

    fn styles_mut(&mut self) -> Option<&mut Styles> {
        match self {
            Self::Styles(styles) => Some(styles),
            _ => None,
        }
    }

    fn field(&self) -> Option<&EcoString> {
        match self {
            Self::Field(field) => Some(field),
            _ => None,
        }
    }

    fn value(&self) -> Option<&Value> {
        match self {
            Self::Value(value) => Some(value),
            _ => None,
        }
    }

    fn span(&self) -> Option<Span> {
        match self {
            Self::Span(span) => Some(*span),
            _ => None,
        }
    }
}

/// Display: Sequence
/// Category: special
#[element]
struct SequenceElem {}

/// Display: Sequence
/// Category: special
#[element]
struct StyledElem {}

/// Hosts metadata and ensures metadata is produced even for empty elements.
///
/// Display: Meta
/// Category: special
#[element(Behave)]
pub struct MetaElem {
    /// Metadata that should be attached to all elements affected by this style
    /// property.
    #[fold]
    pub data: Vec<Meta>,
}

impl Behave for MetaElem {
    fn behaviour(&self) -> Behaviour {
        Behaviour::Ignorant
    }
}

impl Fold for Vec<Meta> {
    type Output = Self;

    fn fold(mut self, outer: Self::Output) -> Self::Output {
        self.extend(outer);
        self
    }
}

/// The missing key access error message.
#[cold]
#[track_caller]
fn missing_field(key: &str) -> EcoString {
    eco_format!("content does not contain field {:?}", Str::from(key))
}<|MERGE_RESOLUTION|>--- conflicted
+++ resolved
@@ -366,16 +366,12 @@
     ///
     /// # Show rules
     /// Elements produced in `show` rules will not be included in the results.
-<<<<<<< HEAD
-    #[tracing::instrument()]
-    pub fn query(&self, selector: Selector) -> Vec<&Content> {
-=======
+    #[tracing::instrument(skip_all)]
     pub fn query(
         &self,
         introspector: Tracked<Introspector>,
         selector: Selector,
     ) -> Vec<&Content> {
->>>>>>> 1198e0cd
         let mut results = Vec::new();
         self.query_into(introspector, &selector, &mut results);
         results
