--- conflicted
+++ resolved
@@ -49,16 +49,8 @@
     }
 
     /// Create a new sequence element from multiples elements.
-<<<<<<< HEAD
-    pub fn sequence<I>(iter: I) -> Self
-    where
-        I: IntoIterator<Item = Self>,
-        I::IntoIter: ExactSizeIterator,
-    {
-=======
     #[tracing::instrument(skip_all)]
     pub fn sequence(iter: impl IntoIterator<Item = Self>) -> Self {
->>>>>>> 2a10862f
         let mut iter = iter.into_iter();
         let Some(first) = iter.next() else { return Self::empty() };
         let Some(second) = iter.next() else { return first };
