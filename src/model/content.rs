use std::any::TypeId;
use std::fmt::{self, Debug, Formatter, Write};
use std::iter::Sum;
use std::ops::{Add, AddAssign};

use comemo::Prehashed;
use ecow::{eco_format, EcoString, EcoVec};

use super::{
    element, Behave, Behaviour, ElemFunc, Element, Fold, Guard, Label, Locatable,
    Location, PlainText, Recipe, Selector, Style, Styles, Synthesize,
};
use crate::diag::{SourceResult, StrResult};
use crate::doc::Meta;
use crate::eval::{Cast, Str, Value, Vm};
use crate::syntax::Span;
use crate::util::pretty_array_like;

/// Composable representation of styled content.
#[allow(clippy::derived_hash_with_manual_eq)]
#[derive(Clone, Hash)]
pub struct Content {
    func: ElemFunc,
    attrs: EcoVec<Attr>,
}

/// Attributes that can be attached to content.
#[derive(Debug, Clone, PartialEq, Hash)]
enum Attr {
    Span(Span),
    Field(EcoString),
    Value(Prehashed<Value>),
    Child(Prehashed<Content>),
    Styles(Styles),
    Prepared,
    Guard(Guard),
    Location(Location),
}

impl Content {
    /// Create an empty element.
    #[tracing::instrument()]
    pub fn new(func: ElemFunc) -> Self {
        Self { func, attrs: EcoVec::new() }
    }

    /// Create empty content.
    #[tracing::instrument()]
    pub fn empty() -> Self {
        Self::new(SequenceElem::func())
    }

    /// Create a new sequence element from multiples elements.
    #[tracing::instrument(skip_all)]
    pub fn sequence(iter: impl IntoIterator<Item = Self>) -> Self {
        let mut iter = iter.into_iter();
        let Some(first) = iter.next() else { return Self::empty() };
        let Some(second) = iter.next() else { return first };
        let mut content = Content::empty();
        content.attrs.push(Attr::Child(Prehashed::new(first)));
        content.attrs.push(Attr::Child(Prehashed::new(second)));
        content
            .attrs
            .extend(iter.map(|child| Attr::Child(Prehashed::new(child))));
        content
    }

    /// The element function of the contained content.
    pub fn func(&self) -> ElemFunc {
        self.func
    }

    /// Whether the content is an empty sequence.
    pub fn is_empty(&self) -> bool {
        self.is::<SequenceElem>() && self.attrs.is_empty()
    }

    /// Whether the contained element is of type `T`.
    pub fn is<T: Element>(&self) -> bool {
        self.func == T::func()
    }

    /// Cast to `T` if the contained element is of type `T`.
    pub fn to<T: Element>(&self) -> Option<&T> {
        T::unpack(self)
    }

    /// Access the children if this is a sequence.
    pub fn to_sequence(&self) -> Option<impl Iterator<Item = &Self>> {
        if !self.is::<SequenceElem>() {
            return None;
        }
        Some(self.attrs.iter().filter_map(Attr::child))
    }

    /// Access the child and styles.
    #[tracing::instrument(skip_all)]
    pub fn to_styled(&self) -> Option<(&Content, &Styles)> {
        if !self.is::<StyledElem>() {
            return None;
        }
        let child = self.attrs.iter().find_map(Attr::child)?;
        let styles = self.attrs.iter().find_map(Attr::styles)?;
        Some((child, styles))
    }

    /// Whether the contained element has the given capability.
    pub fn can<C>(&self) -> bool
    where
        C: ?Sized + 'static,
    {
        (self.func.0.vtable)(TypeId::of::<C>()).is_some()
    }

    /// Whether the contained element has the given capability.
    /// Where the capability is given by a `TypeId`.
    pub fn can_type_id(&self, type_id: TypeId) -> bool {
        (self.func.0.vtable)(type_id).is_some()
    }

    /// Cast to a trait object if the contained element has the given
    /// capability.
    #[tracing::instrument(skip_all)]
    pub fn with<C>(&self) -> Option<&C>
    where
        C: ?Sized + 'static,
    {
        let vtable = (self.func.0.vtable)(TypeId::of::<C>())?;
        let data = self as *const Self as *const ();
        Some(unsafe { &*crate::util::fat::from_raw_parts(data, vtable) })
    }

    /// Cast to a mutable trait object if the contained element has the given
    /// capability.
    #[tracing::instrument(skip_all)]
    pub fn with_mut<C>(&mut self) -> Option<&mut C>
    where
        C: ?Sized + 'static,
    {
        let vtable = (self.func.0.vtable)(TypeId::of::<C>())?;
        let data = self as *mut Self as *mut ();
        Some(unsafe { &mut *crate::util::fat::from_raw_parts_mut(data, vtable) })
    }

    /// The content's span.
    pub fn span(&self) -> Span {
        self.attrs.iter().find_map(Attr::span).unwrap_or(Span::detached())
    }

    /// Attach a span to the content if it doesn't already have one.
    pub fn spanned(mut self, span: Span) -> Self {
        if self.span().is_detached() {
            self.attrs.push(Attr::Span(span));
        }
        self
    }

    /// Attach a field to the content.
    pub fn with_field(
        mut self,
        name: impl Into<EcoString>,
        value: impl Into<Value>,
    ) -> Self {
        self.push_field(name, value);
        self
    }

    /// Attach a field to the content.
    pub fn push_field(&mut self, name: impl Into<EcoString>, value: impl Into<Value>) {
        let name = name.into();
        if let Some(i) = self.attrs.iter().position(|attr| match attr {
            Attr::Field(field) => *field == name,
            _ => false,
        }) {
            self.attrs.make_mut()[i + 1] = Attr::Value(Prehashed::new(value.into()));
        } else {
            self.attrs.push(Attr::Field(name));
            self.attrs.push(Attr::Value(Prehashed::new(value.into())));
        }
    }

    /// Access a field on the content.
    #[tracing::instrument(skip_all)]
    pub fn field(&self, name: &str) -> Option<Value> {
        if let (Some(iter), "children") = (self.to_sequence(), name) {
            Some(Value::Array(iter.cloned().map(Value::Content).collect()))
        } else if let (Some((child, _)), "child") = (self.to_styled(), "child") {
            Some(Value::Content(child.clone()))
        } else {
            self.field_ref(name).cloned()
        }
    }

    /// Access a field on the content by reference.
    ///
    /// Does not include synthesized fields for sequence and styled elements.
    pub fn field_ref(&self, name: &str) -> Option<&Value> {
        self.fields_ref()
            .find(|&(field, _)| field == name)
            .map(|(_, value)| value)
    }

    /// Iter over all fields on the content.
    ///
    /// Does not include synthesized fields for sequence and styled elements.
    pub fn fields(&self) -> impl Iterator<Item = (&EcoString, Value)> {
        static CHILD: EcoString = EcoString::inline("child");
        static CHILDREN: EcoString = EcoString::inline("children");

        let option = if let Some(iter) = self.to_sequence() {
            Some((&CHILDREN, Value::Array(iter.cloned().map(Value::Content).collect())))
        } else if let Some((child, _)) = self.to_styled() {
            Some((&CHILD, Value::Content(child.clone())))
        } else {
            None
        };

        self.fields_ref()
            .map(|(name, value)| (name, value.clone()))
            .chain(option)
    }

    /// Iter over all fields on the content.
    ///
    /// Does not include synthesized fields for sequence and styled elements.
    pub fn fields_ref(&self) -> impl Iterator<Item = (&EcoString, &Value)> {
        let mut iter = self.attrs.iter();
        std::iter::from_fn(move || {
            let field = iter.find_map(Attr::field)?;
            let value = iter.next()?.value()?;
            Some((field, value))
        })
    }

    /// Try to access a field on the content as a specified type.
    pub fn cast_field<T: Cast>(&self, name: &str) -> Option<T> {
        match self.field(name) {
            Some(value) => value.cast().ok(),
            None => None,
        }
    }

    /// Expect a field on the content to exist as a specified type.
    #[track_caller]
    pub fn expect_field<T: Cast>(&self, name: &str) -> T {
        self.field(name).unwrap().cast().unwrap()
    }

    /// Whether the content has the specified field.
    pub fn has(&self, field: &str) -> bool {
        self.field(field).is_some()
    }

    /// Borrow the value of the given field.
    pub fn at(&self, field: &str) -> StrResult<Value> {
        self.field(field).ok_or_else(|| missing_field(field))
    }

    /// The content's label.
    pub fn label(&self) -> Option<&Label> {
        match self.field_ref("label")? {
            Value::Label(label) => Some(label),
            _ => None,
        }
    }

    /// Attach a label to the content.
    pub fn labelled(self, label: Label) -> Self {
        self.with_field("label", label)
    }

    /// Style this content with a style entry.
    pub fn styled(mut self, style: impl Into<Style>) -> Self {
        if self.is::<StyledElem>() {
            let prev =
                self.attrs.make_mut().iter_mut().find_map(Attr::styles_mut).unwrap();
            prev.apply_one(style.into());
            self
        } else {
            self.styled_with_map(style.into().into())
        }
    }

    /// Style this content with a full style map.
    pub fn styled_with_map(mut self, styles: Styles) -> Self {
        if styles.is_empty() {
            return self;
        }

        if self.is::<StyledElem>() {
            let prev =
                self.attrs.make_mut().iter_mut().find_map(Attr::styles_mut).unwrap();
            prev.apply(styles);
            self
        } else {
            let mut content = Content::new(StyledElem::func());
            content.attrs.push(Attr::Child(Prehashed::new(self)));
            content.attrs.push(Attr::Styles(styles));
            content
        }
    }

    /// Style this content with a recipe, eagerly applying it if possible.
    pub fn styled_with_recipe(self, vm: &mut Vm, recipe: Recipe) -> SourceResult<Self> {
        if recipe.selector.is_none() {
            recipe.apply_vm(vm, self)
        } else {
            Ok(self.styled(recipe))
        }
    }

    /// Repeat this content `n` times.
    pub fn repeat(&self, n: i64) -> StrResult<Self> {
        let count = usize::try_from(n)
            .map_err(|_| format!("cannot repeat this content {} times", n))?;

        Ok(Self::sequence(vec![self.clone(); count]))
    }

    /// Disable a show rule recipe.
    pub fn guarded(mut self, guard: Guard) -> Self {
        self.attrs.push(Attr::Guard(guard));
        self
    }

    /// Check whether a show rule recipe is disabled.
    pub fn is_guarded(&self, guard: Guard) -> bool {
        self.attrs.contains(&Attr::Guard(guard))
    }

    /// Whether no show rule was executed for this content so far.
    pub fn is_pristine(&self) -> bool {
        !self.attrs.iter().any(|modifier| matches!(modifier, Attr::Guard(_)))
    }

    /// Whether this content has already been prepared.
    pub fn is_prepared(&self) -> bool {
        self.attrs.contains(&Attr::Prepared)
    }

    /// Mark this content as prepared.
    pub fn mark_prepared(&mut self) {
        self.attrs.push(Attr::Prepared);
    }

    /// Whether the content needs to be realized specially.
    pub fn needs_preparation(&self) -> bool {
        (self.can::<dyn Locatable>()
            || self.can::<dyn Synthesize>()
            || self.label().is_some())
            && !self.is_prepared()
    }

    /// This content's location in the document flow.
    pub fn location(&self) -> Option<Location> {
        self.attrs.iter().find_map(|modifier| match modifier {
            Attr::Location(location) => Some(*location),
            _ => None,
        })
    }

    /// Attach a location to this content.
    pub fn set_location(&mut self, location: Location) {
        self.attrs.push(Attr::Location(location));
    }

    /// Queries the content tree for all elements that match the given selector.
    ///
    /// Elements produced in `show` rules will not be included in the results.
<<<<<<< HEAD
    #[tracing::instrument(skip_all)]
    pub fn query(
        &self,
        introspector: Tracked<Introspector>,
        selector: Selector,
    ) -> Vec<&Content> {
=======
    pub fn query(&self, selector: Selector) -> Vec<&Content> {
>>>>>>> 9bdc4a7d
        let mut results = Vec::new();
        self.traverse(&mut |element| {
            if selector.matches(element) {
                results.push(element);
            }
        });
        results
    }

    /// Extracts the plain text of this content.
    pub fn plain_text(&self) -> EcoString {
        let mut text = EcoString::new();
        self.traverse(&mut |element| {
            if let Some(textable) = element.with::<dyn PlainText>() {
                textable.plain_text(&mut text);
            }
        });
        text
    }

    /// Traverse this content.
    fn traverse<'a, F>(&'a self, f: &mut F)
    where
        F: FnMut(&'a Content),
    {
        f(self);

        for attr in &self.attrs {
            match attr {
                Attr::Child(child) => child.traverse(f),
                Attr::Value(value) => walk_value(value, f),
                _ => {}
            }
        }

        /// Walks a given value to find any content that matches the selector.
        fn walk_value<'a, F>(value: &'a Value, f: &mut F)
        where
            F: FnMut(&'a Content),
        {
            match value {
                Value::Content(content) => content.traverse(f),
                Value::Array(array) => {
                    for value in array {
                        walk_value(value, f);
                    }
                }
                _ => {}
            }
        }
    }
}

impl Debug for Content {
    fn fmt(&self, f: &mut Formatter) -> fmt::Result {
        let name = self.func.name();
        if let Some(text) = item!(text_str)(self) {
            f.write_char('[')?;
            f.write_str(&text)?;
            f.write_char(']')?;
            return Ok(());
        } else if name == "space" {
            return f.write_str("[ ]");
        }

        let mut pieces: Vec<_> = self
            .fields()
            .map(|(name, value)| eco_format!("{name}: {value:?}"))
            .collect();

        if self.is::<StyledElem>() {
            pieces.push(EcoString::from(".."));
        }

        f.write_str(name)?;
        f.write_str(&pretty_array_like(&pieces, false))
    }
}

impl Default for Content {
    fn default() -> Self {
        Self::empty()
    }
}

impl PartialEq for Content {
    fn eq(&self, other: &Self) -> bool {
        if let (Some(left), Some(right)) = (self.to_sequence(), other.to_sequence()) {
            left.eq(right)
        } else if let (Some(left), Some(right)) = (self.to_styled(), other.to_styled()) {
            left == right
        } else {
            self.func == other.func && self.fields_ref().eq(other.fields_ref())
        }
    }
}

impl Add for Content {
    type Output = Self;

    fn add(self, mut rhs: Self) -> Self::Output {
        let mut lhs = self;
        match (lhs.is::<SequenceElem>(), rhs.is::<SequenceElem>()) {
            (true, true) => {
                lhs.attrs.extend(rhs.attrs);
                lhs
            }
            (true, false) => {
                lhs.attrs.push(Attr::Child(Prehashed::new(rhs)));
                lhs
            }
            (false, true) => {
                rhs.attrs.insert(0, Attr::Child(Prehashed::new(lhs)));
                rhs
            }
            (false, false) => Self::sequence([lhs, rhs]),
        }
    }
}

impl AddAssign for Content {
    fn add_assign(&mut self, rhs: Self) {
        *self = std::mem::take(self) + rhs;
    }
}

impl Sum for Content {
    fn sum<I: Iterator<Item = Self>>(iter: I) -> Self {
        Self::sequence(iter)
    }
}

impl Attr {
    fn child(&self) -> Option<&Content> {
        match self {
            Self::Child(child) => Some(child),
            _ => None,
        }
    }

    fn styles(&self) -> Option<&Styles> {
        match self {
            Self::Styles(styles) => Some(styles),
            _ => None,
        }
    }

    fn styles_mut(&mut self) -> Option<&mut Styles> {
        match self {
            Self::Styles(styles) => Some(styles),
            _ => None,
        }
    }

    fn field(&self) -> Option<&EcoString> {
        match self {
            Self::Field(field) => Some(field),
            _ => None,
        }
    }

    fn value(&self) -> Option<&Value> {
        match self {
            Self::Value(value) => Some(value),
            _ => None,
        }
    }

    fn span(&self) -> Option<Span> {
        match self {
            Self::Span(span) => Some(*span),
            _ => None,
        }
    }
}

/// Display: Sequence
/// Category: special
#[element]
struct SequenceElem {}

/// Display: Sequence
/// Category: special
#[element]
struct StyledElem {}

/// Hosts metadata and ensures metadata is produced even for empty elements.
///
/// Display: Meta
/// Category: special
#[element(Behave)]
pub struct MetaElem {
    /// Metadata that should be attached to all elements affected by this style
    /// property.
    #[fold]
    pub data: Vec<Meta>,
}

impl Behave for MetaElem {
    fn behaviour(&self) -> Behaviour {
        Behaviour::Ignorant
    }
}

impl Fold for Vec<Meta> {
    type Output = Self;

    fn fold(mut self, outer: Self::Output) -> Self::Output {
        self.extend(outer);
        self
    }
}

/// The missing key access error message.
#[cold]
#[track_caller]
fn missing_field(key: &str) -> EcoString {
    eco_format!("content does not contain field {:?}", Str::from(key))
}<|MERGE_RESOLUTION|>--- conflicted
+++ resolved
@@ -367,16 +367,8 @@
     /// Queries the content tree for all elements that match the given selector.
     ///
     /// Elements produced in `show` rules will not be included in the results.
-<<<<<<< HEAD
     #[tracing::instrument(skip_all)]
-    pub fn query(
-        &self,
-        introspector: Tracked<Introspector>,
-        selector: Selector,
-    ) -> Vec<&Content> {
-=======
     pub fn query(&self, selector: Selector) -> Vec<&Content> {
->>>>>>> 9bdc4a7d
         let mut results = Vec::new();
         self.traverse(&mut |element| {
             if selector.matches(element) {
