use std::any::{Any, TypeId};
use std::fmt::{self, Debug, Formatter, Write};
use std::iter;
use std::mem;
use std::ptr;
use std::sync::Arc;

use comemo::Prehashed;
use ecow::{eco_format, eco_vec, EcoString, EcoVec};

use super::{Content, ElemFunc, Element, Introspector, Label, Location, Vt};
use crate::diag::{SourceResult, StrResult, Trace, Tracepoint};
use crate::eval::{cast_from_value, Args, Cast, CastInfo, Dict, Func, Regex, Value, Vm};
use crate::model::Locatable;
use crate::syntax::Span;
use crate::util::pretty_array_like;

/// A list of style properties.
#[derive(Default, PartialEq, Clone, Hash)]
pub struct Styles(EcoVec<Prehashed<Style>>);

impl Styles {
    /// Create a new, empty style list.
    pub fn new() -> Self {
        Self::default()
    }

    /// Whether this contains no styles.
    pub fn is_empty(&self) -> bool {
        self.0.is_empty()
    }

    /// Set an inner value for a style property.
    ///
    /// If the property needs folding and the value is already contained in the
    /// style map, `self` contributes the outer values and `value` is the inner
    /// one.
    pub fn set(&mut self, style: impl Into<Style>) {
        self.0.push(Prehashed::new(style.into()));
    }

    /// Remove the style that was last set.
    pub fn unset(&mut self) {
        self.0.pop();
    }

    /// Apply outer styles. Like [`chain`](StyleChain::chain), but in-place.
    pub fn apply(&mut self, mut outer: Self) {
        outer.0.extend(mem::take(self).0.into_iter());
        *self = outer;
    }

    /// Apply one outer styles. Like [`chain_one`](StyleChain::chain_one), but
    /// in-place.
    pub fn apply_one(&mut self, outer: Style) {
        self.0.insert(0, Prehashed::new(outer));
    }

    /// Apply a slice of outer styles.
    pub fn apply_slice(&mut self, outer: &[Prehashed<Style>]) {
        self.0 = outer.iter().cloned().chain(mem::take(self).0.into_iter()).collect();
    }

    /// Add an origin span to all contained properties.
    pub fn spanned(mut self, span: Span) -> Self {
        for entry in self.0.make_mut() {
            entry.update(|entry| {
                if let Style::Property(property) = entry {
                    property.span = Some(span);
                }
            });
        }
        self
    }

    /// Returns `Some(_)` with an optional span if this list contains
    /// styles for the given element.
    pub fn interruption<T: Element>(&self) -> Option<Option<Span>> {
        let func = T::func();
        self.0.iter().find_map(|entry| match &**entry {
            Style::Property(property) => property.is_of(func).then_some(property.span),
            Style::Recipe(recipe) => recipe.is_of(func).then_some(Some(recipe.span)),
        })
    }
}

impl From<Style> for Styles {
    fn from(entry: Style) -> Self {
        Self(eco_vec![Prehashed::new(entry)])
    }
}

impl Debug for Styles {
    fn fmt(&self, f: &mut Formatter) -> fmt::Result {
        f.pad("..")
    }
}

/// A single style property or recipe.
#[derive(Clone, PartialEq, Hash)]
pub enum Style {
    /// A style property originating from a set rule or constructor.
    Property(Property),
    /// A show rule recipe.
    Recipe(Recipe),
}

impl Style {
    /// If this is a property, return it.
    pub fn property(&self) -> Option<&Property> {
        match self {
            Self::Property(property) => Some(property),
            _ => None,
        }
    }

    /// If this is a recipe, return it.
    pub fn recipe(&self) -> Option<&Recipe> {
        match self {
            Self::Recipe(recipe) => Some(recipe),
            _ => None,
        }
    }
}

impl Debug for Style {
    fn fmt(&self, f: &mut Formatter) -> fmt::Result {
        match self {
            Self::Property(property) => property.fmt(f),
            Self::Recipe(recipe) => recipe.fmt(f),
        }
    }
}

impl From<Property> for Style {
    fn from(property: Property) -> Self {
        Self::Property(property)
    }
}

impl From<Recipe> for Style {
    fn from(recipe: Recipe) -> Self {
        Self::Recipe(recipe)
    }
}

/// A style property originating from a set rule or constructor.
#[derive(Clone, PartialEq, Hash)]
pub struct Property {
    /// The element the property belongs to.
    element: ElemFunc,
    /// The property's name.
    name: EcoString,
    /// The property's value.
    value: Value,
    /// The span of the set rule the property stems from.
    span: Option<Span>,
}

impl Property {
    /// Create a new property from a key-value pair.
    pub fn new(element: ElemFunc, name: EcoString, value: Value) -> Self {
        Self { element, name, value, span: None }
    }

    /// Whether this property is the given one.
    pub fn is(&self, element: ElemFunc, name: &str) -> bool {
        self.element == element && self.name == name
    }

    /// Whether this property belongs to the given element.
    pub fn is_of(&self, element: ElemFunc) -> bool {
        self.element == element
    }
}

impl Debug for Property {
    fn fmt(&self, f: &mut Formatter) -> fmt::Result {
        write!(f, "set {}({}: {:?})", self.element.name(), self.name, self.value)?;
        Ok(())
    }
}

/// A show rule recipe.
#[derive(Clone, PartialEq, Hash)]
pub struct Recipe {
    /// The span errors are reported with.
    pub span: Span,
    /// Determines whether the recipe applies to an element.
    pub selector: Option<Selector>,
    /// The transformation to perform on the match.
    pub transform: Transform,
}

impl Recipe {
    /// Whether this recipe is for the given type of element.
    pub fn is_of(&self, element: ElemFunc) -> bool {
        match self.selector {
            Some(Selector::Elem(own, _)) => own == element,
            _ => false,
        }
    }

    /// Whether the recipe is applicable to the target.
    pub fn applicable(&self, target: &Content) -> bool {
        self.selector
            .as_ref()
            .map_or(false, |selector| selector.matches(target))
    }

    /// Apply the recipe to the given content.
    pub fn apply_vm(&self, vm: &mut Vm, content: Content) -> SourceResult<Content> {
        match &self.transform {
            Transform::Content(content) => Ok(content.clone()),
            Transform::Func(func) => {
                let args = Args::new(self.span, [Value::Content(content.clone())]);
                let mut result = func.call_vm(vm, args);
                // For selector-less show rules, a tracepoint makes no sense.
                if self.selector.is_some() {
                    let point = || Tracepoint::Show(content.func().name().into());
                    result = result.trace(vm.world(), point, content.span());
                }
                Ok(result?.display())
            }
            Transform::Style(styles) => Ok(content.styled_with_map(styles.clone())),
        }
    }

    /// Apply the recipe to the given content.
    pub fn apply_vt(&self, vt: &mut Vt, content: Content) -> SourceResult<Content> {
        match &self.transform {
            Transform::Content(content) => Ok(content.clone()),
            Transform::Func(func) => {
                let mut result = func.call_vt(vt, [Value::Content(content.clone())]);
                if self.selector.is_some() {
                    let point = || Tracepoint::Show(content.func().name().into());
                    result = result.trace(vt.world, point, content.span());
                }
                Ok(result?.display())
            }
            Transform::Style(styles) => Ok(content.styled_with_map(styles.clone())),
        }
    }
}

impl Debug for Recipe {
    fn fmt(&self, f: &mut Formatter) -> fmt::Result {
        f.write_str("show")?;
        if let Some(selector) = &self.selector {
            f.write_char(' ')?;
            selector.fmt(f)?;
        }
        f.write_str(": ")?;
        self.transform.fmt(f)
    }
}

/// A selector in a show rule.
#[derive(Clone, PartialEq, Hash)]
pub enum Selector {
    /// Matches a specific type of element.
    ///
    /// If there is a dictionary, only elements with the fields from the
    /// dictionary match.
    Elem(ElemFunc, Option<Dict>),
    /// Matches the element at the specified location.
    Location(Location),
    /// Matches elements with a specific label.
    Label(Label),
    /// Matches text elements through a regular expression.
    Regex(Regex),
    /// Matches elements with a specific capability.
    Can(TypeId),
    /// Matches if any of the subselectors match.
    Or(EcoVec<Self>),
    /// Matches if all of the subselectors match.
    And(EcoVec<Self>),
    /// Matches all matches of `selector` before `end`.
    Before { selector: Arc<Self>, end: Arc<Self>, inclusive: bool },
    /// Matches all matches of `selector` after `start`.
    After { selector: Arc<Self>, start: Arc<Self>, inclusive: bool },
}

impl Selector {
    /// Define a simple text selector.
    pub fn text(text: &str) -> Self {
        Self::Regex(Regex::new(&regex::escape(text)).unwrap())
    }

    /// Define a simple [`Selector::Can`] selector.
    pub fn can<T: ?Sized + Any>() -> Self {
        Self::Can(TypeId::of::<T>())
    }

    /// Transforms this selector and an iterator of other selectors into a
    /// [`Selector::Or`] selector.
    pub fn and(self, others: impl IntoIterator<Item = Self>) -> Self {
        Self::And(others.into_iter().chain(Some(self)).collect())
    }

    /// Transforms this selector and an iterator of other selectors into a
    /// [`Selector::And`] selector.
    pub fn or(self, others: impl IntoIterator<Item = Self>) -> Self {
        Self::Or(others.into_iter().chain(Some(self)).collect())
    }

    /// Transforms this selector into a [`Selector::Before`] selector.
    pub fn before(self, location: impl Into<Self>, inclusive: bool) -> Self {
        Self::Before {
            selector: Arc::new(self),
            end: Arc::new(location.into()),
            inclusive,
        }
    }

    /// Transforms this selector into a [`Selector::After`] selector.
    pub fn after(self, location: impl Into<Self>, inclusive: bool) -> Self {
        Self::After {
            selector: Arc::new(self),
            start: Arc::new(location.into()),
            inclusive,
        }
    }

    /// Matches the selector for an introspector.
    pub fn match_iter<'a>(
        &'a self,
        introspector: &'a Introspector,
    ) -> Box<dyn Iterator<Item = Content> + 'a> {
        self.match_iter_inner(introspector, introspector.all())
    }

    /// Match the selector against the given list of elements. Returns an
    /// iterator over the matching elements.
    fn match_iter_inner<'a>(
        &'a self,
        introspector: &'a Introspector,
        parent: impl Iterator<Item = Content> + 'a,
    ) -> Box<dyn Iterator<Item = Content> + 'a> {
        match self {
            Self::Location(location) => {
                Box::new(introspector.location(location).into_iter())
            }
            Self::Or(selectors) => Box::new(parent.filter(|element| {
                selectors.iter().any(|selector| {
                    selector
                        .match_iter_inner(introspector, std::iter::once(element.clone()))
                        .next()
                        .is_some()
                })
            })),
            Self::And(selectors) => Box::new(parent.filter(|element| {
                selectors.iter().all(|selector| {
                    selector
                        .match_iter_inner(introspector, std::iter::once(element.clone()))
                        .next()
                        .is_some()
                })
            })),
            Self::Before { selector, end: location, inclusive } => {
                if let Some(content) = introspector.query_first(location) {
                    let loc = content.location().unwrap();
                    Box::new(selector.match_iter_inner(introspector, parent).take_while(
                        move |elem| {
                            introspector.is_before(
                                elem.location().unwrap(),
                                loc,
                                *inclusive,
                            )
                        },
                    ))
                } else {
                    Box::new(selector.match_iter_inner(introspector, parent))
                }
            }
            Self::After { selector, start: location, inclusive } => {
                if let Some(content) = introspector.query_first(location) {
                    let loc = content.location().unwrap();
                    Box::new(selector.match_iter_inner(introspector, parent).skip_while(
                        move |elem| {
                            introspector.is_before(
                                elem.location().unwrap(),
                                loc,
                                !*inclusive,
                            )
                        },
                    ))
                } else {
                    Box::new(std::iter::empty())
                }
            }
            other => Box::new(parent.filter(move |content| other.matches(content))),
        }
    }

    /// Whether the selector matches for the target.
    pub fn matches(&self, target: &Content) -> bool {
        match self {
            Self::Elem(element, dict) => {
                target.func() == *element
                    && dict
                        .iter()
                        .flat_map(|dict| dict.iter())
                        .all(|(name, value)| target.field_ref(name) == Some(value))
            }
            Self::Label(label) => target.label() == Some(label),
            Self::Regex(regex) => {
                target.func() == item!(text_func)
                    && item!(text_str)(target).map_or(false, |text| regex.is_match(&text))
            }
            Self::Can(cap) => target.can_type_id(*cap),
            Self::Or(selectors) => selectors.iter().any(move |sel| sel.matches(target)),
            Self::And(selectors) => selectors.iter().all(move |sel| sel.matches(target)),
            Self::Location(location) => target.location() == Some(*location),
            Self::Before { .. } | Self::After { .. } => {
                panic!("Cannot match a `Selector::Before` or `Selector::After` selector")
            }
        }
    }
}

impl From<Location> for Selector {
    fn from(value: Location) -> Self {
        Self::Location(value)
    }
}

impl Debug for Selector {
    fn fmt(&self, f: &mut Formatter) -> fmt::Result {
        match self {
            Self::Elem(elem, dict) => {
                f.write_str(elem.name())?;
                if let Some(dict) = dict {
                    f.write_str(".where")?;
                    dict.fmt(f)?;
                }
                Ok(())
            }
            Self::Label(label) => label.fmt(f),
            Self::Regex(regex) => regex.fmt(f),
            Self::Can(cap) => cap.fmt(f),
            Self::Or(selectors) | Self::And(selectors) => {
                f.write_str(if matches!(self, Self::Or(_)) { "or" } else { "and" })?;
                let pieces: Vec<_> =
                    selectors.iter().map(|sel| eco_format!("{sel:?}")).collect();
                f.write_str(&pretty_array_like(&pieces, false))
            }
            Self::Location(loc) => loc.fmt(f),
            Self::Before { selector, end: split, inclusive }
            | Self::After { selector, start: split, inclusive } => {
                selector.fmt(f)?;

                if matches!(self, Self::Before { .. }) {
                    f.write_str(".before(")?;
                } else {
                    f.write_str(".after(")?;
                }

                split.fmt(f)?;
                if !*inclusive {
                    f.write_str(", inclusive: false")?;
                }
                f.write_char(')')
            }
        }
    }
}

cast_from_value! {
    Selector: "selector",
    func: Func => func
        .element()
        .ok_or("only element functions can be used as selectors")?
        .select(),
    label: Label => Self::Label(label),
    text: EcoString => Self::text(&text),
    regex: Regex => Self::Regex(regex),
    location: Location => Self::Location(location),
}

/// A selector that can be used with `query`. Hopefully, this is made obsolete
/// by a more powerful query mechanism in the future.
#[derive(Clone, PartialEq, Hash)]
pub struct LocatableSelector(pub Selector);

impl Cast for LocatableSelector {
    fn is(value: &Value) -> bool {
        matches!(value, Value::Label(_) | Value::Func(_))
            || value.type_name() == "selector"
    }

    fn cast(value: Value) -> StrResult<Self> {
        fn validate(selector: &Selector) -> StrResult<()> {
            match &selector {
                Selector::Elem(elem, _) => {
                    if !elem.can::<dyn Locatable>() {
                        Err(eco_format!("{} is not locatable", elem.name()))?
                    }
                }
                Selector::Location(_) => {}
                Selector::Label(_) => {}
                Selector::Regex(_) => Err("text is not locatable")?,
                Selector::Can(_) => Err("capability is not locatable")?,
                Selector::Or(list) | Selector::And(list) => {
                    for selector in list {
                        validate(selector)?;
                    }
                }
                Selector::Before { selector, end: split, .. }
                | Selector::After { selector, start: split, .. } => {
                    for selector in [selector, split] {
                        validate(selector)?;
                    }
                }
            }
            Ok(())
        }

        if !Self::is(&value) {
            return <Self as Cast>::error(value);
        }

        let selector = Selector::cast(value)?;
        validate(&selector)?;
        Ok(Self(selector))
    }

    fn describe() -> CastInfo {
        CastInfo::Union(vec![
            CastInfo::Type("label"),
            CastInfo::Type("function"),
            CastInfo::Type("selector"),
        ])
    }
}
/// A show rule transformation that can be applied to a match.
#[derive(Clone, PartialEq, Hash)]
pub enum Transform {
    /// Replacement content.
    Content(Content),
    /// A function to apply to the match.
    Func(Func),
    /// Apply styles to the content.
    Style(Styles),
}

impl Debug for Transform {
    fn fmt(&self, f: &mut Formatter) -> fmt::Result {
        match self {
            Self::Content(content) => content.fmt(f),
            Self::Func(func) => func.fmt(f),
            Self::Style(styles) => styles.fmt(f),
        }
    }
}

cast_from_value! {
    Transform,
    content: Content => Self::Content(content),
    func: Func => Self::Func(func),
}

/// A chain of styles, similar to a linked list.
///
/// A style chain allows to combine properties from multiple style lists in a
/// element hierarchy in a non-allocating way. Rather than eagerly merging the
/// lists, each access walks the hierarchy from the innermost to the outermost
/// map, trying to find a match and then folding it with matches further up the
/// chain.
#[derive(Default, Clone, Copy, Hash)]
pub struct StyleChain<'a> {
    /// The first link of this chain.
    head: &'a [Prehashed<Style>],
    /// The remaining links in the chain.
    tail: Option<&'a Self>,
}

impl<'a> StyleChain<'a> {
    /// Start a new style chain with root styles.
    pub fn new(root: &'a Styles) -> Self {
        Self { head: &root.0, tail: None }
    }

    /// Make the given style list the first link of this chain.
    ///
    /// The resulting style chain contains styles from `local` as well as
    /// `self`. The ones from `local` take precedence over the ones from
    /// `self`. For folded properties `local` contributes the inner value.
    #[tracing::instrument(skip_all)]
    pub fn chain<'b>(&'b self, local: &'b Styles) -> StyleChain<'b> {
        if local.is_empty() {
            *self
        } else {
            StyleChain { head: &local.0, tail: Some(self) }
        }
    }

<<<<<<< HEAD
    /// Make the given style the first link of the this chain.
    #[tracing::instrument(skip_all)]
    pub fn chain_one<'b>(&'b self, style: &'b Style) -> StyleChain<'b> {
        StyleChain {
            head: std::slice::from_ref(style),
            tail: Some(self),
        }
    }

=======
>>>>>>> e11bd2a1
    /// Cast the first value for the given property in the chain.
    #[tracing::instrument(skip_all)]
    pub fn get<T: Cast>(
        self,
        func: ElemFunc,
        name: &'a str,
        inherent: Option<Value>,
        default: impl Fn() -> T,
    ) -> T {
        self.properties::<T>(func, name, inherent)
            .next()
            .unwrap_or_else(default)
    }

    /// Cast the first value for the given property in the chain.
    #[tracing::instrument(skip_all)]
    pub fn get_resolve<T: Cast + Resolve>(
        self,
        func: ElemFunc,
        name: &'a str,
        inherent: Option<Value>,
        default: impl Fn() -> T,
    ) -> T::Output {
        self.get(func, name, inherent, default).resolve(self)
    }

    /// Cast the first value for the given property in the chain.
    #[tracing::instrument(skip_all)]
    pub fn get_fold<T: Cast + Fold>(
        self,
        func: ElemFunc,
        name: &'a str,
        inherent: Option<Value>,
        default: impl Fn() -> T::Output,
    ) -> T::Output {
        fn next<T: Fold>(
            mut values: impl Iterator<Item = T>,
            styles: StyleChain,
            default: &impl Fn() -> T::Output,
        ) -> T::Output {
            values
                .next()
                .map(|value| value.fold(next(values, styles, default)))
                .unwrap_or_else(|| default())
        }
        next(self.properties::<T>(func, name, inherent), self, &default)
    }

    /// Cast the first value for the given property in the chain.
    #[tracing::instrument(skip_all)]
    pub fn get_resolve_fold<T>(
        self,
        func: ElemFunc,
        name: &'a str,
        inherent: Option<Value>,
        default: impl Fn() -> <T::Output as Fold>::Output,
    ) -> <T::Output as Fold>::Output
    where
        T: Cast + Resolve,
        T::Output: Fold,
    {
        fn next<T>(
            mut values: impl Iterator<Item = T>,
            styles: StyleChain,
            default: &impl Fn() -> <T::Output as Fold>::Output,
        ) -> <T::Output as Fold>::Output
        where
            T: Resolve,
            T::Output: Fold,
        {
            values
                .next()
                .map(|value| value.resolve(styles).fold(next(values, styles, default)))
                .unwrap_or_else(|| default())
        }
        next(self.properties::<T>(func, name, inherent), self, &default)
    }

    /// Iterate over all style recipes in the chain.
    pub fn recipes(self) -> impl Iterator<Item = &'a Recipe> {
        self.entries().filter_map(Style::recipe)
    }

    /// Iterate over all values for the given property in the chain.
    #[tracing::instrument(skip_all)]
    pub fn properties<T: Cast + 'a>(
        self,
        func: ElemFunc,
        name: &'a str,
        inherent: Option<Value>,
    ) -> impl Iterator<Item = T> + '_ {
        inherent
            .into_iter()
            .chain(
                self.entries()
                    .filter_map(Style::property)
                    .filter(move |property| property.is(func, name))
                    .map(|property| property.value.clone()),
            )
            .map(move |value| {
                value.cast().unwrap_or_else(|err| {
                    panic!("{} (for {}.{})", err, func.name(), name)
                })
            })
    }

    /// Convert to a style map.
    pub fn to_map(self) -> Styles {
        let mut suffix = Styles::new();
        for link in self.links() {
            suffix.apply_slice(link);
        }
        suffix
    }

    /// Iterate over the entries of the chain.
    fn entries(self) -> Entries<'a> {
        Entries { inner: [].as_slice().iter(), links: self.links() }
    }

    /// Iterate over the links of the chain.
    fn links(self) -> Links<'a> {
        Links(Some(self))
    }

    /// Build owned styles from the suffix (all links beyond the `len`) of the
    /// chain.
    fn suffix(self, len: usize) -> Styles {
        let mut suffix = Styles::new();
        let take = self.links().count().saturating_sub(len);
        for link in self.links().take(take) {
            suffix.apply_slice(link);
        }
        suffix
    }

    /// Remove the last link from the chain.
    fn pop(&mut self) {
        *self = self.tail.copied().unwrap_or_default();
    }
}

impl Debug for StyleChain<'_> {
    fn fmt(&self, f: &mut Formatter) -> fmt::Result {
        for entry in self.entries().collect::<Vec<_>>().into_iter().rev() {
            writeln!(f, "{:?}", entry)?;
        }
        Ok(())
    }
}

impl PartialEq for StyleChain<'_> {
    fn eq(&self, other: &Self) -> bool {
        ptr::eq(self.head, other.head)
            && match (self.tail, other.tail) {
                (Some(a), Some(b)) => ptr::eq(a, b),
                (None, None) => true,
                _ => false,
            }
    }
}

/// An iterator over the entries in a style chain.
struct Entries<'a> {
    inner: std::slice::Iter<'a, Prehashed<Style>>,
    links: Links<'a>,
}

impl<'a> Iterator for Entries<'a> {
    type Item = &'a Style;

    fn next(&mut self) -> Option<Self::Item> {
        loop {
            if let Some(entry) = self.inner.next_back() {
                return Some(entry);
            }

            match self.links.next() {
                Some(next) => self.inner = next.iter(),
                None => return None,
            }
        }
    }
}

/// An iterator over the links of a style chain.
struct Links<'a>(Option<StyleChain<'a>>);

impl<'a> Iterator for Links<'a> {
    type Item = &'a [Prehashed<Style>];

    fn next(&mut self) -> Option<Self::Item> {
        let StyleChain { head, tail } = self.0?;
        self.0 = tail.copied();
        Some(head)
    }
}

/// A sequence of items with associated styles.
#[derive(Clone, Hash)]
pub struct StyleVec<T> {
    items: Vec<T>,
    styles: Vec<(Styles, usize)>,
}

impl<T> StyleVec<T> {
    /// Whether there are any items in the sequence.
    pub fn is_empty(&self) -> bool {
        self.items.is_empty()
    }

    /// Number of items in the sequence.
    pub fn len(&self) -> usize {
        self.items.len()
    }

    /// Insert an item in the front. The item will share the style of the
    /// current first item.
    ///
    /// This method has no effect if the vector is empty.
    pub fn push_front(&mut self, item: T) {
        if !self.styles.is_empty() {
            self.items.insert(0, item);
            self.styles[0].1 += 1;
        }
    }

    /// Map the contained items.
    pub fn map<F, U>(&self, f: F) -> StyleVec<U>
    where
        F: FnMut(&T) -> U,
    {
        StyleVec {
            items: self.items.iter().map(f).collect(),
            styles: self.styles.clone(),
        }
    }

    /// Iterate over references to the contained items and associated styles.
    pub fn iter(&self) -> impl Iterator<Item = (&T, &Styles)> + '_ {
        self.items().zip(
            self.styles
                .iter()
                .flat_map(|(map, count)| iter::repeat(map).take(*count)),
        )
    }

    /// Iterate over the contained items.
    pub fn items(&self) -> std::slice::Iter<'_, T> {
        self.items.iter()
    }

    /// Iterate over the contained style lists. Note that zipping this with
    /// `items()` does not yield the same result as calling `iter()` because
    /// this method only returns lists once that are shared by consecutive
    /// items. This method is designed for use cases where you want to check,
    /// for example, whether any of the lists fulfills a specific property.
    pub fn styles(&self) -> impl Iterator<Item = &Styles> {
        self.styles.iter().map(|(map, _)| map)
    }
}

impl StyleVec<Content> {
    pub fn to_vec(self) -> Vec<Content> {
        self.items
            .into_iter()
            .zip(
                self.styles
                    .iter()
                    .flat_map(|(map, count)| iter::repeat(map).take(*count)),
            )
            .map(|(content, styles)| content.styled_with_map(styles.clone()))
            .collect()
    }
}

impl<T> Default for StyleVec<T> {
    fn default() -> Self {
        Self { items: vec![], styles: vec![] }
    }
}

impl<T> FromIterator<T> for StyleVec<T> {
    fn from_iter<I: IntoIterator<Item = T>>(iter: I) -> Self {
        let items: Vec<_> = iter.into_iter().collect();
        let styles = vec![(Styles::new(), items.len())];
        Self { items, styles }
    }
}

impl<T: Debug> Debug for StyleVec<T> {
    fn fmt(&self, f: &mut Formatter<'_>) -> fmt::Result {
        f.debug_list()
            .entries(self.iter().map(|(item, styles)| {
                crate::util::debug(|f| {
                    styles.fmt(f)?;
                    item.fmt(f)
                })
            }))
            .finish()
    }
}

/// Assists in the construction of a [`StyleVec`].
#[derive(Debug)]
pub struct StyleVecBuilder<'a, T> {
    items: Vec<T>,
    chains: Vec<(StyleChain<'a>, usize)>,
}

impl<'a, T> StyleVecBuilder<'a, T> {
    /// Create a new style-vec builder.
    pub fn new() -> Self {
        Self { items: vec![], chains: vec![] }
    }

    /// Whether the builder is empty.
    pub fn is_empty(&self) -> bool {
        self.items.is_empty()
    }

    /// Push a new item into the style vector.
    pub fn push(&mut self, item: T, styles: StyleChain<'a>) {
        self.items.push(item);

        if let Some((prev, count)) = self.chains.last_mut() {
            if *prev == styles {
                *count += 1;
                return;
            }
        }

        self.chains.push((styles, 1));
    }

    /// Iterate over the contained items.
    pub fn elems(&self) -> std::slice::Iter<'_, T> {
        self.items.iter()
    }

    /// Finish building, returning a pair of two things:
    /// - a style vector of items with the non-shared styles
    /// - a shared prefix chain of styles that apply to all items
    pub fn finish(self) -> (StyleVec<T>, StyleChain<'a>) {
        let mut iter = self.chains.iter();
        let mut trunk = match iter.next() {
            Some(&(chain, _)) => chain,
            None => return Default::default(),
        };

        let mut shared = trunk.links().count();
        for &(mut chain, _) in iter {
            let len = chain.links().count();
            if len < shared {
                for _ in 0..shared - len {
                    trunk.pop();
                }
                shared = len;
            } else if len > shared {
                for _ in 0..len - shared {
                    chain.pop();
                }
            }

            while shared > 0 && chain != trunk {
                trunk.pop();
                chain.pop();
                shared -= 1;
            }
        }

        let styles = self
            .chains
            .into_iter()
            .map(|(chain, count)| (chain.suffix(shared), count))
            .collect();

        (StyleVec { items: self.items, styles }, trunk)
    }
}

impl<'a, T> Default for StyleVecBuilder<'a, T> {
    fn default() -> Self {
        Self::new()
    }
}

/// A property that is resolved with other properties from the style chain.
pub trait Resolve {
    /// The type of the resolved output.
    type Output;

    /// Resolve the value using the style chain.
    fn resolve(self, styles: StyleChain) -> Self::Output;
}

impl<T: Resolve> Resolve for Option<T> {
    type Output = Option<T::Output>;

    fn resolve(self, styles: StyleChain) -> Self::Output {
        self.map(|v| v.resolve(styles))
    }
}

/// A property that is folded to determine its final value.
pub trait Fold {
    /// The type of the folded output.
    type Output;

    /// Fold this inner value with an outer folded value.
    fn fold(self, outer: Self::Output) -> Self::Output;
}

impl<T> Fold for Option<T>
where
    T: Fold,
    T::Output: Default,
{
    type Output = Option<T::Output>;

    fn fold(self, outer: Self::Output) -> Self::Output {
        self.map(|inner| inner.fold(outer.unwrap_or_default()))
    }
}<|MERGE_RESOLUTION|>--- conflicted
+++ resolved
@@ -595,18 +595,6 @@
         }
     }
 
-<<<<<<< HEAD
-    /// Make the given style the first link of the this chain.
-    #[tracing::instrument(skip_all)]
-    pub fn chain_one<'b>(&'b self, style: &'b Style) -> StyleChain<'b> {
-        StyleChain {
-            head: std::slice::from_ref(style),
-            tail: Some(self),
-        }
-    }
-
-=======
->>>>>>> e11bd2a1
     /// Cast the first value for the given property in the chain.
     #[tracing::instrument(skip_all)]
     pub fn get<T: Cast>(
