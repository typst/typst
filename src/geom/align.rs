use super::*;

/// Where to align something along an axis.
#[derive(Copy, Clone, Eq, PartialEq, Ord, PartialOrd, Hash)]
pub enum Align {
    /// Align at the left side.
    Left,
    /// Align in the horizontal middle.
    Center,
    /// Align at the right side.
    Right,
    /// Align at the top side.
    Top,
    /// Align in the vertical middle.
    Horizon,
    /// Align at the bottom side.
    Bottom,
}

impl Align {
    /// Top-left alignment.
    pub const LEFT_TOP: Axes<Self> = Axes { x: Align::Left, y: Align::Top };

    /// Center-horizon alignment.
    pub const CENTER_HORIZON: Axes<Self> = Axes { x: Align::Center, y: Align::Horizon };

    /// The axis this alignment belongs to.
    pub const fn axis(self) -> Axis {
        match self {
            Self::Left | Self::Center | Self::Right => Axis::X,
            Self::Top | Self::Horizon | Self::Bottom => Axis::Y,
        }
    }

    /// The inverse alignment.
    pub const fn inv(self) -> Self {
        match self {
            Self::Left => Self::Right,
            Self::Center => Self::Center,
            Self::Right => Self::Left,
            Self::Top => Self::Bottom,
            Self::Horizon => Self::Horizon,
            Self::Bottom => Self::Top,
        }
    }

    /// Returns the position of this alignment in a container with the given
    /// extent.
    pub fn position(self, extent: Abs) -> Abs {
        match self {
            Self::Left | Self::Top => Abs::zero(),
            Self::Center | Self::Horizon => extent / 2.0,
            Self::Right | Self::Bottom => extent,
        }
    }
}

impl From<Side> for Align {
    fn from(side: Side) -> Self {
        match side {
            Side::Left => Self::Left,
            Side::Top => Self::Top,
            Side::Right => Self::Right,
            Side::Bottom => Self::Bottom,
        }
    }
}

impl Debug for Align {
    fn fmt(&self, f: &mut Formatter) -> fmt::Result {
        f.pad(match self {
            Self::Left => "left",
            Self::Center => "center",
            Self::Right => "right",
            Self::Top => "top",
            Self::Horizon => "horizon",
            Self::Bottom => "bottom",
        })
    }
}

/// The generic alignment representation.
#[derive(Copy, Clone, Eq, PartialEq, Ord, PartialOrd, Hash)]
pub enum GenAlign {
    /// Align at the start side of the text direction.
    Start,
    /// Align at the end side of the text direction.
    End,
    /// Align at a specific alignment.
    Specific(Align),
}

impl GenAlign {
    /// The axis this alignment belongs to.
    pub const fn axis(self) -> Axis {
        match self {
            Self::Start | Self::End => Axis::X,
            Self::Specific(align) => align.axis(),
        }
    }
}

impl From<Align> for GenAlign {
    fn from(align: Align) -> Self {
        Self::Specific(align)
    }
}

impl From<HorizontalAlign> for GenAlign {
    fn from(align: HorizontalAlign) -> Self {
        align.0
    }
}

impl From<VerticalAlign> for GenAlign {
    fn from(align: VerticalAlign) -> Self {
        align.0
    }
}

impl Debug for GenAlign {
    fn fmt(&self, f: &mut Formatter) -> fmt::Result {
        match self {
            Self::Start => f.pad("start"),
            Self::End => f.pad("end"),
            Self::Specific(align) => align.fmt(f),
        }
    }
}

cast_from_value! {
    GenAlign: "alignment",
}

cast_from_value! {
    Axes<GenAlign>: "2d alignment",
}

cast_from_value! {
    Axes<Option<GenAlign>>,
    align: GenAlign => {
        let mut aligns = Axes::default();
        aligns.set(align.axis(), Some(align));
        aligns
    },
    aligns: Axes<GenAlign> => aligns.map(Some),
}

cast_to_value! {
    v: Axes<Option<GenAlign>> => match (v.x, v.y) {
        (Some(x), Some(y)) => Axes::new(x, y).into(),
        (Some(x), None) => x.into(),
        (None, Some(y)) => y.into(),
        (None, None) => Value::None,
    }
}

impl From<Axes<GenAlign>> for Axes<Option<GenAlign>> {
    fn from(axes: Axes<GenAlign>) -> Self {
        axes.map(Some)
    }
}

impl From<Axes<Align>> for Axes<Option<GenAlign>> {
    fn from(axes: Axes<Align>) -> Self {
        axes.map(GenAlign::Specific).into()
    }
}

impl From<Align> for Axes<Option<GenAlign>> {
    fn from(align: Align) -> Self {
        let mut axes = Axes::splat(None);
        axes.set(align.axis(), Some(align.into()));
        axes
    }
}

impl Resolve for GenAlign {
    type Output = Align;

    fn resolve(self, styles: StyleChain) -> Self::Output {
        let dir = item!(dir)(styles);
        match self {
            Self::Start => dir.start().into(),
            Self::End => dir.end().into(),
            Self::Specific(align) => align,
        }
    }
}

impl Fold for GenAlign {
    type Output = Self;

    fn fold(self, _: Self::Output) -> Self::Output {
        self
    }
}

<<<<<<< HEAD
/// Utility struct to restrict a passed alignment value to the horizontal axis
/// on cast.
#[derive(Debug, Copy, Clone, Eq, PartialEq, Hash)]
pub struct HorizontalAlign(pub GenAlign);

cast_from_value! {
    HorizontalAlign,
    align: GenAlign => {
        if align.axis() != Axis::X {
            Err("alignment must be horizontal")?;
        }
        Self(align)
    },
}

cast_to_value! {
    v: HorizontalAlign => v.0.into()
}

/// Utility struct to restrict a passed alignment value to the vertical axis on
/// cast.
#[derive(Debug, Copy, Clone, Eq, PartialEq, Hash)]
pub struct VerticalAlign(pub GenAlign);

cast_from_value! {
    VerticalAlign,
    align: GenAlign => {
        if align.axis() != Axis::Y {
            Err("alignment must be vertical")?;
        }
        Self(align)
    },
}

cast_to_value! {
    v: VerticalAlign => v.0.into()
=======
#[derive(Copy, Clone, Eq, PartialEq, Debug)]
pub enum LeftRightAlternator {
    Left,
    Right,
}

impl Iterator for LeftRightAlternator {
    type Item = LeftRightAlternator;

    fn next(&mut self) -> Option<Self::Item> {
        let r = Some(*self);
        match self {
            Self::Left => *self = Self::Right,
            Self::Right => *self = Self::Left,
        }
        r
    }
>>>>>>> d19a4124
}<|MERGE_RESOLUTION|>--- conflicted
+++ resolved
@@ -196,7 +196,6 @@
     }
 }
 
-<<<<<<< HEAD
 /// Utility struct to restrict a passed alignment value to the horizontal axis
 /// on cast.
 #[derive(Debug, Copy, Clone, Eq, PartialEq, Hash)]
@@ -233,8 +232,9 @@
 
 cast_to_value! {
     v: VerticalAlign => v.0.into()
-=======
-#[derive(Copy, Clone, Eq, PartialEq, Debug)]
+}
+
+#[derive(Debug, Copy, Clone, Eq, PartialEq)]
 pub enum LeftRightAlternator {
     Left,
     Right,
@@ -251,5 +251,4 @@
         }
         r
     }
->>>>>>> d19a4124
 }