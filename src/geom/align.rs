use super::*;

/// Where to align something along an axis.
#[derive(Copy, Clone, Eq, PartialEq, Ord, PartialOrd, Hash)]
pub enum Align {
    /// Align at the left side.
    Left,
    /// Align in the horizontal middle.
    Center,
    /// Align at the right side.
    Right,
    /// Align at the top side.
    Top,
    /// Align in the vertical middle.
    Horizon,
    /// Align at the bottom side.
    Bottom,
}

impl Align {
    /// Top-left alignment.
    pub const LEFT_TOP: Axes<Self> = Axes { x: Align::Left, y: Align::Top };

    /// Center-horizon alignment.
    pub const CENTER_HORIZON: Axes<Self> = Axes { x: Align::Center, y: Align::Horizon };

    /// The axis this alignment belongs to.
    pub const fn axis(self) -> Axis {
        match self {
            Self::Left | Self::Center | Self::Right => Axis::X,
            Self::Top | Self::Horizon | Self::Bottom => Axis::Y,
        }
    }

    /// The inverse alignment.
    pub const fn inv(self) -> Self {
        match self {
            Self::Left => Self::Right,
            Self::Center => Self::Center,
            Self::Right => Self::Left,
            Self::Top => Self::Bottom,
            Self::Horizon => Self::Horizon,
            Self::Bottom => Self::Top,
        }
    }

    /// Returns the position of this alignment in a container with the given
    /// extent.
    pub fn position(self, extent: Abs) -> Abs {
        match self {
            Self::Left | Self::Top => Abs::zero(),
            Self::Center | Self::Horizon => extent / 2.0,
            Self::Right | Self::Bottom => extent,
        }
    }
}

impl From<Side> for Align {
    fn from(side: Side) -> Self {
        match side {
            Side::Left => Self::Left,
            Side::Top => Self::Top,
            Side::Right => Self::Right,
            Side::Bottom => Self::Bottom,
        }
    }
}

impl Debug for Align {
    fn fmt(&self, f: &mut Formatter) -> fmt::Result {
        f.pad(match self {
            Self::Left => "left",
            Self::Center => "center",
            Self::Right => "right",
            Self::Top => "top",
            Self::Horizon => "horizon",
            Self::Bottom => "bottom",
        })
    }
}

/// The generic alignment representation.
#[derive(Copy, Clone, Eq, PartialEq, Ord, PartialOrd, Hash)]
pub enum GenAlign {
    /// Align at the start side of the text direction.
    Start,
    /// Align at the end side of the text direction.
    End,
    /// Align at a specific alignment.
    Specific(Align),
}

impl GenAlign {
    /// The axis this alignment belongs to.
    pub const fn axis(self) -> Axis {
        match self {
            Self::Start | Self::End => Axis::X,
            Self::Specific(align) => align.axis(),
        }
    }
}

impl From<Align> for GenAlign {
    fn from(align: Align) -> Self {
        Self::Specific(align)
    }
}

impl From<HorizontalAlign> for GenAlign {
    fn from(align: HorizontalAlign) -> Self {
        align.0
    }
}

impl From<VerticalAlign> for GenAlign {
    fn from(align: VerticalAlign) -> Self {
        align.0
    }
}

impl Debug for GenAlign {
    fn fmt(&self, f: &mut Formatter) -> fmt::Result {
        match self {
            Self::Start => f.pad("start"),
            Self::End => f.pad("end"),
            Self::Specific(align) => align.fmt(f),
        }
    }
}

cast_from_value! {
    GenAlign: "alignment",
}

cast_from_value! {
    Axes<GenAlign>: "2d alignment",
}

cast_from_value! {
    Axes<Option<GenAlign>>,
    align: GenAlign => {
        let mut aligns = Axes::default();
        aligns.set(align.axis(), Some(align));
        aligns
    },
    aligns: Axes<GenAlign> => aligns.map(Some),
}

cast_to_value! {
    v: Axes<Option<GenAlign>> => match (v.x, v.y) {
        (Some(x), Some(y)) => Axes::new(x, y).into(),
        (Some(x), None) => x.into(),
        (None, Some(y)) => y.into(),
        (None, None) => Value::None,
    }
}

impl From<Axes<GenAlign>> for Axes<Option<GenAlign>> {
    fn from(axes: Axes<GenAlign>) -> Self {
        axes.map(Some)
    }
}

impl From<Axes<Align>> for Axes<Option<GenAlign>> {
    fn from(axes: Axes<Align>) -> Self {
        axes.map(GenAlign::Specific).into()
    }
}

impl From<Align> for Axes<Option<GenAlign>> {
    fn from(align: Align) -> Self {
        let mut axes = Axes::splat(None);
        axes.set(align.axis(), Some(align.into()));
        axes
    }
}

impl Resolve for GenAlign {
    type Output = Align;

    fn resolve(self, styles: StyleChain) -> Self::Output {
        let dir = item!(dir)(styles);
        match self {
            Self::Start => dir.start().into(),
            Self::End => dir.end().into(),
            Self::Specific(align) => align,
        }
    }
}

impl Fold for GenAlign {
    type Output = Self;

    fn fold(self, _: Self::Output) -> Self::Output {
        self
    }
}

<<<<<<< HEAD
/// Utility struct to restrict a passed alignment value to the horizontal axis on cast.
#[derive(Debug, Copy, Clone, Eq, PartialEq, Hash)]
pub struct HorizontalAlign(pub GenAlign);

/// Utility struct to restrict a passed alignment value to the vertical axis on cast.
#[derive(Debug, Copy, Clone, Eq, PartialEq, Hash)]
pub struct VerticalAlign(pub GenAlign);

impl From<GenAlign> for HorizontalAlign {
    fn from(align: GenAlign) -> Self {
        Self(align)
    }
}

impl From<GenAlign> for VerticalAlign {
    fn from(align: GenAlign) -> Self {
        Self(align)
    }
}

=======
/// Utility struct to restrict a passed alignment value to the horizontal axis
/// on cast.
#[derive(Debug, Copy, Clone, Eq, PartialEq, Hash)]
pub struct HorizontalAlign(pub GenAlign);

>>>>>>> b5ad2468
cast_from_value! {
    HorizontalAlign,
    align: GenAlign => {
        if align.axis() != Axis::X {
            Err("alignment must be horizontal")?;
        }
        Self(align)
    },
}

<<<<<<< HEAD
=======
cast_to_value! {
    v: HorizontalAlign => v.0.into()
}

/// Utility struct to restrict a passed alignment value to the vertical axis on
/// cast.
#[derive(Debug, Copy, Clone, Eq, PartialEq, Hash)]
pub struct VerticalAlign(pub GenAlign);

>>>>>>> b5ad2468
cast_from_value! {
    VerticalAlign,
    align: GenAlign => {
        if align.axis() != Axis::Y {
            Err("alignment must be vertical")?;
        }
        Self(align)
    },
}

cast_to_value! {
<<<<<<< HEAD
    horizontal_align: HorizontalAlign => horizontal_align.0.into()
}

cast_to_value! {
    vertical_align: VerticalAlign => vertical_align.0.into()
=======
    v: VerticalAlign => v.0.into()
}

#[derive(Debug, Copy, Clone, Eq, PartialEq)]
pub enum LeftRightAlternator {
    Left,
    Right,
}

impl Iterator for LeftRightAlternator {
    type Item = LeftRightAlternator;

    fn next(&mut self) -> Option<Self::Item> {
        let r = Some(*self);
        match self {
            Self::Left => *self = Self::Right,
            Self::Right => *self = Self::Left,
        }
        r
    }
>>>>>>> b5ad2468
}<|MERGE_RESOLUTION|>--- conflicted
+++ resolved
@@ -196,34 +196,11 @@
     }
 }
 
-<<<<<<< HEAD
-/// Utility struct to restrict a passed alignment value to the horizontal axis on cast.
-#[derive(Debug, Copy, Clone, Eq, PartialEq, Hash)]
-pub struct HorizontalAlign(pub GenAlign);
-
-/// Utility struct to restrict a passed alignment value to the vertical axis on cast.
-#[derive(Debug, Copy, Clone, Eq, PartialEq, Hash)]
-pub struct VerticalAlign(pub GenAlign);
-
-impl From<GenAlign> for HorizontalAlign {
-    fn from(align: GenAlign) -> Self {
-        Self(align)
-    }
-}
-
-impl From<GenAlign> for VerticalAlign {
-    fn from(align: GenAlign) -> Self {
-        Self(align)
-    }
-}
-
-=======
 /// Utility struct to restrict a passed alignment value to the horizontal axis
 /// on cast.
 #[derive(Debug, Copy, Clone, Eq, PartialEq, Hash)]
 pub struct HorizontalAlign(pub GenAlign);
 
->>>>>>> b5ad2468
 cast_from_value! {
     HorizontalAlign,
     align: GenAlign => {
@@ -234,8 +211,6 @@
     },
 }
 
-<<<<<<< HEAD
-=======
 cast_to_value! {
     v: HorizontalAlign => v.0.into()
 }
@@ -245,7 +220,6 @@
 #[derive(Debug, Copy, Clone, Eq, PartialEq, Hash)]
 pub struct VerticalAlign(pub GenAlign);
 
->>>>>>> b5ad2468
 cast_from_value! {
     VerticalAlign,
     align: GenAlign => {
@@ -257,13 +231,6 @@
 }
 
 cast_to_value! {
-<<<<<<< HEAD
-    horizontal_align: HorizontalAlign => horizontal_align.0.into()
-}
-
-cast_to_value! {
-    vertical_align: VerticalAlign => vertical_align.0.into()
-=======
     v: VerticalAlign => v.0.into()
 }
 
@@ -284,5 +251,4 @@
         }
         r
     }
->>>>>>> b5ad2468
 }