use std::cell::{RefCell, RefMut};
use std::collections::HashMap;
use std::fs::{self, File};
use std::hash::Hash;
use std::io::{self, Write};
use std::path::{Path, PathBuf};
use std::process;

use clap::{ArgAction, Parser, Subcommand};
use codespan_reporting::diagnostic::{Diagnostic, Label};
use codespan_reporting::term::{self, termcolor};
use comemo::Prehashed;
use elsa::FrozenVec;
use memmap2::Mmap;
use notify::{RecommendedWatcher, RecursiveMode, Watcher};
use once_cell::unsync::OnceCell;
use same_file::{is_same_file, Handle};
use siphasher::sip128::{Hasher128, SipHasher};
use termcolor::{ColorChoice, StandardStream, WriteColor};
use typst::diag::{FileError, FileResult, SourceError, StrResult};
use typst::eval::Library;
use typst::font::{Font, FontBook, FontInfo, FontVariant};
use typst::syntax::{Source, SourceId};
use typst::util::{Buffer, PathExt};
use typst::World;
use walkdir::WalkDir;

type CodespanResult<T> = Result<T, CodespanError>;
type CodespanError = codespan_reporting::files::Error;

const TYPST_VERSION: &str = env!("TYPST_VERSION");

/// typst creates PDF files from .typ files
#[derive(Debug, Clone, Parser)]
#[clap(name = "typst", version = TYPST_VERSION, author)]
pub struct CliArguments {
    /// Add additional directories to search for fonts
    #[clap(long = "font-path", value_name = "DIR", action = ArgAction::Append)]
    font_paths: Vec<PathBuf>,

    /// Configure the root for absolute paths
    #[clap(long = "root", value_name = "DIR")]
    root: Option<PathBuf>,

    /// The typst command to run
    #[command(subcommand)]
    command: Command,
}

/// What to do.
#[derive(Debug, Clone, Subcommand)]
#[command()]
enum Command {
    /// Compiles the input file into a PDF file
    #[command(visible_alias = "c")]
    Compile(CompileCommand),

    /// Watches the input file and recompiles on changes
<<<<<<< HEAD
    Watch(CompileCommand),
=======
    #[command(visible_alias = "w")]
    Watch(WatchCommand),
>>>>>>> 2c735294

    /// List all discovered fonts in system and custom font paths
    Fonts(FontsCommand),
}

/// Compiles the input file into a PDF file
#[derive(Debug, Clone, Parser)]
pub struct CompileCommand {
    /// Path to input Typst file
    input: PathBuf,

    /// Path to output PDF file
    output: Option<PathBuf>,

    /// Opens the output file after compilation using the default PDF viewer
    #[arg(long = "open")]
    open: Option<Option<String>>,
}

/// List all discovered fonts in system and custom font paths
#[derive(Debug, Clone, Parser)]
pub struct FontsCommand {
    /// Also list style variants of each font family
    #[arg(long)]
    variants: bool,
}

/// A summary of the input arguments relevant to compilation.
struct CompileSettings {
    /// The path to the input file.
    input: PathBuf,

    /// The path to the output file.
    output: PathBuf,

    /// Whether to watch the input files for changes.
    watch: bool,

    /// The root directory for absolute paths.
    root: Option<PathBuf>,

    /// The paths to search for fonts.
    font_paths: Vec<PathBuf>,

    /// The open command to use.
    open: Option<Option<String>>,
}

impl CompileSettings {
    /// Create a new compile settings from the field values.
    pub fn new(
        input: PathBuf,
        output: Option<PathBuf>,
        watch: bool,
        root: Option<PathBuf>,
        font_paths: Vec<PathBuf>,
        open: Option<Option<String>>,
    ) -> Self {
        let output = match output {
            Some(path) => path,
            None => input.with_extension("pdf"),
        };
        Self { input, output, watch, root, font_paths, open }
    }

    /// Create a new compile settings from the CLI arguments and a compile command.
    ///
    /// # Panics
    /// Panics if the command is not a compile or watch command.
    pub fn with_arguments(args: CliArguments) -> Self {
        let watch = matches!(args.command, Command::Watch(_));
        let CompileCommand { input, output, open } = match args.command {
            Command::Compile(command) => command,
            Command::Watch(command) => command,
            _ => unreachable!(),
        };
        Self::new(input, output, watch, args.root, args.font_paths, open)
    }
}

struct FontsSettings {
    /// The font paths
    font_paths: Vec<PathBuf>,

    /// Whether to include font variants
    variants: bool,
}

impl FontsSettings {
    /// Create font settings from the field values.
    pub fn new(font_paths: Vec<PathBuf>, variants: bool) -> Self {
        Self { font_paths, variants }
    }

    /// Create a new font settings from the CLI arguments.
    ///
    /// # Panics
    /// Panics if the command is not a fonts command.
    pub fn with_arguments(args: CliArguments) -> Self {
        match args.command {
            Command::Fonts(command) => Self::new(args.font_paths, command.variants),
            _ => unreachable!(),
        }
    }
}

/// Entry point.
fn main() {
    let arguments = CliArguments::parse();

    let res = match &arguments.command {
        Command::Compile(_) | Command::Watch(_) => {
            compile(CompileSettings::with_arguments(arguments))
        }
        Command::Fonts(_) => fonts(FontsSettings::with_arguments(arguments)),
    };

    if let Err(msg) = res {
        print_error(&msg).expect("failed to print error");
    }
}

/// Opens the given file using:
/// - The default file viewer if `open` is `None`.
/// - The given viewer provided by `open` if it is `Some`.
fn open_file(open: Option<&str>, path: &Path) -> StrResult<()> {
    if let Some(app) = open {
        open::with(path, app).map_err(|err| {
            format!("failed to open `{}` with `{}`, reason: {}", path.display(), app, err)
        })?;
    } else {
        open::that(path).map_err(|err| {
            format!("failed to open `{}`, reason: {}", path.display(), err)
        })?;
    }

    Ok(())
}

/// Print an application-level error (independent from a source file).
fn print_error(msg: &str) -> io::Result<()> {
    let mut w = StandardStream::stderr(ColorChoice::Auto);
    let styles = term::Styles::default();

    w.set_color(&styles.header_error)?;
    write!(w, "error")?;

    w.reset()?;
    writeln!(w, ": {msg}.")
}

/// Execute a compilation command.
fn compile(mut command: CompileSettings) -> StrResult<()> {
    let root = if let Some(root) = &command.root {
        root.clone()
    } else if let Some(dir) = command
        .input
        .canonicalize()
        .ok()
        .as_ref()
        .and_then(|path| path.parent())
    {
        dir.into()
    } else {
        PathBuf::new()
    };

    // Create the world that serves sources, fonts and files.
    let mut world = SystemWorld::new(root, &command.font_paths);

    // Perform initial compilation.
    let failed = compile_once(&mut world, &command)?;

    // open the file if requested, this must be done on the first **successful** compilation
    if !failed {
        if let Some(open) = command.open.take() {
            open_file(open.as_deref(), &command.output)?;
        }
    }

    if !command.watch {
        // Return with non-zero exit code in case of error.
        if failed {
            process::exit(1);
        }

        return Ok(());
    }

    // Setup file watching.
    let (tx, rx) = std::sync::mpsc::channel();
    let mut watcher = RecommendedWatcher::new(tx, notify::Config::default())
        .map_err(|_| "failed to watch directory")?;

    // Watch root directory recursively.
    watcher
        .watch(&world.root, RecursiveMode::Recursive)
        .map_err(|_| "failed to watch directory")?;

    // Handle events.
    let timeout = std::time::Duration::from_millis(100);
    loop {
        let mut recompile = false;
        for event in rx
            .recv()
            .into_iter()
            .chain(std::iter::from_fn(|| rx.recv_timeout(timeout).ok()))
        {
            let event = event.map_err(|_| "failed to watch directory")?;
            if event
                .paths
                .iter()
                .all(|path| is_same_file(path, &command.output).unwrap_or(false))
            {
                continue;
            }

            recompile |= world.relevant(&event);
        }

        if recompile {
            compile_once(&mut world, &command)?;
            comemo::evict(30);

            // open the file if requested, this must be done on the first **successful** compilation
            if let Some(open) = command.open.take() {
                open_file(open.as_deref(), &command.output)?;
            }
        }
    }
}

/// Compile a single time.
fn compile_once(world: &mut SystemWorld, command: &CompileSettings) -> StrResult<bool> {
    status(command, Status::Compiling).unwrap();

    world.reset();
    world.main = world.resolve(&command.input).map_err(|err| err.to_string())?;

    match typst::compile(world) {
        // Export the PDF.
        Ok(document) => {
            let buffer = typst::export::pdf(&document);
            fs::write(&command.output, buffer).map_err(|_| "failed to write PDF file")?;
            status(command, Status::Success).unwrap();
            Ok(false)
        }

        // Print diagnostics.
        Err(errors) => {
            status(command, Status::Error).unwrap();
            print_diagnostics(world, *errors)
                .map_err(|_| "failed to print diagnostics")?;
            Ok(true)
        }
    }
}

/// Clear the terminal and render the status message.
fn status(command: &CompileSettings, status: Status) -> io::Result<()> {
    if !command.watch {
        return Ok(());
    }

    let esc = 27 as char;
    let input = command.input.display();
    let output = command.output.display();
    let time = chrono::offset::Local::now();
    let timestamp = time.format("%H:%M:%S");
    let message = status.message();
    let color = status.color();

    let mut w = StandardStream::stderr(ColorChoice::Auto);
    write!(w, "{esc}c{esc}[1;1H")?;

    w.set_color(&color)?;
    write!(w, "watching")?;
    w.reset()?;
    writeln!(w, " {input}")?;

    w.set_color(&color)?;
    write!(w, "writing to")?;
    w.reset()?;
    writeln!(w, " {output}")?;

    writeln!(w)?;
    writeln!(w, "[{timestamp}] {message}")?;
    writeln!(w)?;

    w.flush()
}

/// The status in which the watcher can be.
enum Status {
    Compiling,
    Success,
    Error,
}

impl Status {
    fn message(&self) -> &str {
        match self {
            Self::Compiling => "compiling ...",
            Self::Success => "compiled successfully",
            Self::Error => "compiled with errors",
        }
    }

    fn color(&self) -> termcolor::ColorSpec {
        let styles = term::Styles::default();
        match self {
            Self::Error => styles.header_error,
            _ => styles.header_note,
        }
    }
}

/// Print diagnostic messages to the terminal.
fn print_diagnostics(
    world: &SystemWorld,
    errors: Vec<SourceError>,
) -> Result<(), codespan_reporting::files::Error> {
    let mut w = StandardStream::stderr(ColorChoice::Auto);
    let config = term::Config { tab_width: 2, ..Default::default() };

    for error in errors {
        // The main diagnostic.
        let range = error.range(world);
        let diag = Diagnostic::error()
            .with_message(error.message)
            .with_labels(vec![Label::primary(error.span.source(), range)]);

        term::emit(&mut w, &config, world, &diag)?;

        // Stacktrace-like helper diagnostics.
        for point in error.trace {
            let message = point.v.to_string();
            let help = Diagnostic::help().with_message(message).with_labels(vec![
                Label::primary(
                    point.span.source(),
                    world.source(point.span.source()).range(point.span),
                ),
            ]);

            term::emit(&mut w, &config, world, &help)?;
        }
    }

    Ok(())
}

/// Execute a font listing command.
fn fonts(command: FontsSettings) -> StrResult<()> {
    let mut searcher = FontSearcher::new();
    searcher.search_system();
    for path in &command.font_paths {
        searcher.search_dir(path)
    }
    for (name, infos) in searcher.book.families() {
        println!("{name}");
        if command.variants {
            for info in infos {
                let FontVariant { style, weight, stretch } = info.variant;
                println!("- Style: {style:?}, Weight: {weight:?}, Stretch: {stretch:?}");
            }
        }
    }

    Ok(())
}

/// A world that provides access to the operating system.
struct SystemWorld {
    root: PathBuf,
    library: Prehashed<Library>,
    book: Prehashed<FontBook>,
    fonts: Vec<FontSlot>,
    hashes: RefCell<HashMap<PathBuf, FileResult<PathHash>>>,
    paths: RefCell<HashMap<PathHash, PathSlot>>,
    sources: FrozenVec<Box<Source>>,
    main: SourceId,
}

/// Holds details about the location of a font and lazily the font itself.
struct FontSlot {
    path: PathBuf,
    index: u32,
    font: OnceCell<Option<Font>>,
}

/// Holds canonical data for all paths pointing to the same entity.
#[derive(Default)]
struct PathSlot {
    source: OnceCell<FileResult<SourceId>>,
    buffer: OnceCell<FileResult<Buffer>>,
}

impl SystemWorld {
    fn new(root: PathBuf, font_paths: &[PathBuf]) -> Self {
        let mut searcher = FontSearcher::new();
        searcher.search_system();

        #[cfg(feature = "embed-fonts")]
        searcher.add_embedded();

        for path in font_paths {
            searcher.search_dir(path)
        }

        Self {
            root,
            library: Prehashed::new(typst_library::build()),
            book: Prehashed::new(searcher.book),
            fonts: searcher.fonts,
            hashes: RefCell::default(),
            paths: RefCell::default(),
            sources: FrozenVec::new(),
            main: SourceId::detached(),
        }
    }
}

impl World for SystemWorld {
    fn root(&self) -> &Path {
        &self.root
    }

    fn library(&self) -> &Prehashed<Library> {
        &self.library
    }

    fn main(&self) -> &Source {
        self.source(self.main)
    }

    fn resolve(&self, path: &Path) -> FileResult<SourceId> {
        self.slot(path)?
            .source
            .get_or_init(|| {
                let buf = read(path)?;
                let text = String::from_utf8(buf)?;
                Ok(self.insert(path, text))
            })
            .clone()
    }

    fn source(&self, id: SourceId) -> &Source {
        &self.sources[id.into_u16() as usize]
    }

    fn book(&self) -> &Prehashed<FontBook> {
        &self.book
    }

    fn font(&self, id: usize) -> Option<Font> {
        let slot = &self.fonts[id];
        slot.font
            .get_or_init(|| {
                let data = self.file(&slot.path).ok()?;
                Font::new(data, slot.index)
            })
            .clone()
    }

    fn file(&self, path: &Path) -> FileResult<Buffer> {
        self.slot(path)?
            .buffer
            .get_or_init(|| read(path).map(Buffer::from))
            .clone()
    }
}

impl SystemWorld {
    fn slot(&self, path: &Path) -> FileResult<RefMut<PathSlot>> {
        let mut hashes = self.hashes.borrow_mut();
        let hash = match hashes.get(path).cloned() {
            Some(hash) => hash,
            None => {
                let hash = PathHash::new(path);
                if let Ok(canon) = path.canonicalize() {
                    hashes.insert(canon.normalize(), hash.clone());
                }
                hashes.insert(path.into(), hash.clone());
                hash
            }
        }?;

        Ok(std::cell::RefMut::map(self.paths.borrow_mut(), |paths| {
            paths.entry(hash).or_default()
        }))
    }

    fn insert(&self, path: &Path, text: String) -> SourceId {
        let id = SourceId::from_u16(self.sources.len() as u16);
        let source = Source::new(id, path, text);
        self.sources.push(Box::new(source));
        id
    }

    fn relevant(&mut self, event: &notify::Event) -> bool {
        match &event.kind {
            notify::EventKind::Any => {}
            notify::EventKind::Access(_) => return false,
            notify::EventKind::Create(_) => return true,
            notify::EventKind::Modify(kind) => match kind {
                notify::event::ModifyKind::Any => {}
                notify::event::ModifyKind::Data(_) => {}
                notify::event::ModifyKind::Metadata(_) => return false,
                notify::event::ModifyKind::Name(_) => return true,
                notify::event::ModifyKind::Other => return false,
            },
            notify::EventKind::Remove(_) => {}
            notify::EventKind::Other => return false,
        }

        event.paths.iter().any(|path| self.dependant(path))
    }

    fn dependant(&self, path: &Path) -> bool {
        self.hashes.borrow().contains_key(&path.normalize())
            || PathHash::new(path)
                .map_or(false, |hash| self.paths.borrow().contains_key(&hash))
    }

    fn reset(&mut self) {
        self.sources.as_mut().clear();
        self.hashes.borrow_mut().clear();
        self.paths.borrow_mut().clear();
    }
}

/// A hash that is the same for all paths pointing to the same entity.
#[derive(Debug, Copy, Clone, Eq, PartialEq, Hash)]
struct PathHash(u128);

impl PathHash {
    fn new(path: &Path) -> FileResult<Self> {
        let f = |e| FileError::from_io(e, path);
        let handle = Handle::from_path(path).map_err(f)?;
        let mut state = SipHasher::new();
        handle.hash(&mut state);
        Ok(Self(state.finish128().as_u128()))
    }
}

/// Read a file.
fn read(path: &Path) -> FileResult<Vec<u8>> {
    let f = |e| FileError::from_io(e, path);
    if fs::metadata(path).map_err(f)?.is_dir() {
        Err(FileError::IsDirectory)
    } else {
        fs::read(path).map_err(f)
    }
}

impl<'a> codespan_reporting::files::Files<'a> for SystemWorld {
    type FileId = SourceId;
    type Name = std::path::Display<'a>;
    type Source = &'a str;

    fn name(&'a self, id: SourceId) -> CodespanResult<Self::Name> {
        Ok(World::source(self, id).path().display())
    }

    fn source(&'a self, id: SourceId) -> CodespanResult<Self::Source> {
        Ok(World::source(self, id).text())
    }

    fn line_index(&'a self, id: SourceId, given: usize) -> CodespanResult<usize> {
        let source = World::source(self, id);
        source
            .byte_to_line(given)
            .ok_or_else(|| CodespanError::IndexTooLarge {
                given,
                max: source.len_bytes(),
            })
    }

    fn line_range(
        &'a self,
        id: SourceId,
        given: usize,
    ) -> CodespanResult<std::ops::Range<usize>> {
        let source = World::source(self, id);
        source
            .line_to_range(given)
            .ok_or_else(|| CodespanError::LineTooLarge { given, max: source.len_lines() })
    }

    fn column_number(
        &'a self,
        id: SourceId,
        _: usize,
        given: usize,
    ) -> CodespanResult<usize> {
        let source = World::source(self, id);
        source.byte_to_column(given).ok_or_else(|| {
            let max = source.len_bytes();
            if given <= max {
                CodespanError::InvalidCharBoundary { given }
            } else {
                CodespanError::IndexTooLarge { given, max }
            }
        })
    }
}

/// Searches for fonts.
struct FontSearcher {
    book: FontBook,
    fonts: Vec<FontSlot>,
}

impl FontSearcher {
    /// Create a new, empty system searcher.
    fn new() -> Self {
        Self { book: FontBook::new(), fonts: vec![] }
    }

    /// Add fonts that are embedded in the binary.
    #[cfg(feature = "embed-fonts")]
    fn add_embedded(&mut self) {
        let mut add = |bytes: &'static [u8]| {
            let buffer = Buffer::from_static(bytes);
            for (i, font) in Font::iter(buffer).enumerate() {
                self.book.push(font.info().clone());
                self.fonts.push(FontSlot {
                    path: PathBuf::new(),
                    index: i as u32,
                    font: OnceCell::from(Some(font)),
                });
            }
        };

        // Embed default fonts.
        add(include_bytes!("../../assets/fonts/LinLibertine_R.ttf"));
        add(include_bytes!("../../assets/fonts/LinLibertine_RB.ttf"));
        add(include_bytes!("../../assets/fonts/LinLibertine_RBI.ttf"));
        add(include_bytes!("../../assets/fonts/LinLibertine_RI.ttf"));
        add(include_bytes!("../../assets/fonts/NewCMMath-Book.otf"));
        add(include_bytes!("../../assets/fonts/NewCMMath-Regular.otf"));
        add(include_bytes!("../../assets/fonts/DejaVuSansMono.ttf"));
        add(include_bytes!("../../assets/fonts/DejaVuSansMono-Bold.ttf"));
        add(include_bytes!("../../assets/fonts/DejaVuSansMono-Oblique.ttf"));
        add(include_bytes!("../../assets/fonts/DejaVuSansMono-BoldOblique.ttf"));
    }

    /// Search for fonts in the linux system font directories.
    #[cfg(all(unix, not(target_os = "macos")))]
    fn search_system(&mut self) {
        self.search_dir("/usr/share/fonts");
        self.search_dir("/usr/local/share/fonts");

        if let Some(dir) = dirs::font_dir() {
            self.search_dir(dir);
        }
    }

    /// Search for fonts in the macOS system font directories.
    #[cfg(target_os = "macos")]
    fn search_system(&mut self) {
        self.search_dir("/Library/Fonts");
        self.search_dir("/Network/Library/Fonts");
        self.search_dir("/System/Library/Fonts");

        if let Some(dir) = dirs::font_dir() {
            self.search_dir(dir);
        }
    }

    /// Search for fonts in the Windows system font directories.
    #[cfg(windows)]
    fn search_system(&mut self) {
        let windir =
            std::env::var("WINDIR").unwrap_or_else(|_| "C:\\Windows".to_string());

        self.search_dir(Path::new(&windir).join("Fonts"));

        if let Some(roaming) = dirs::config_dir() {
            self.search_dir(roaming.join("Microsoft\\Windows\\Fonts"));
        }

        if let Some(local) = dirs::cache_dir() {
            self.search_dir(local.join("Microsoft\\Windows\\Fonts"));
        }
    }

    /// Search for all fonts in a directory recursively.
    fn search_dir(&mut self, path: impl AsRef<Path>) {
        for entry in WalkDir::new(path)
            .follow_links(true)
            .sort_by(|a, b| a.file_name().cmp(b.file_name()))
            .into_iter()
            .filter_map(|e| e.ok())
        {
            let path = entry.path();
            if matches!(
                path.extension().and_then(|s| s.to_str()),
                Some("ttf" | "otf" | "TTF" | "OTF" | "ttc" | "otc" | "TTC" | "OTC"),
            ) {
                self.search_file(path);
            }
        }
    }

    /// Index the fonts in the file at the given path.
    fn search_file(&mut self, path: impl AsRef<Path>) {
        let path = path.as_ref();
        if let Ok(file) = File::open(path) {
            if let Ok(mmap) = unsafe { Mmap::map(&file) } {
                for (i, info) in FontInfo::iter(&mmap).enumerate() {
                    self.book.push(info);
                    self.fonts.push(FontSlot {
                        path: path.into(),
                        index: i as u32,
                        font: OnceCell::new(),
                    });
                }
            }
        }
    }
}<|MERGE_RESOLUTION|>--- conflicted
+++ resolved
@@ -56,12 +56,8 @@
     Compile(CompileCommand),
 
     /// Watches the input file and recompiles on changes
-<<<<<<< HEAD
-    Watch(CompileCommand),
-=======
     #[command(visible_alias = "w")]
     Watch(WatchCommand),
->>>>>>> 2c735294
 
     /// List all discovered fonts in system and custom font paths
     Fonts(FontsCommand),
