--- conflicted
+++ resolved
@@ -111,13 +111,11 @@
     /// The open command to use.
     open: Option<Option<String>>,
 
-<<<<<<< HEAD
-    /// Whether to emit diagnostics in a unix-style short form
+    /// Whether to emit diagnostics in a unix-style short form.
     diagnostic_format: DiagnosticFormat,
-=======
-    /// The ppi to use for png export
+
+    /// The PPI to use for PNG export.
     ppi: Option<f32>,
->>>>>>> 5400570e
 }
 
 impl CompileSettings {
@@ -129,17 +127,13 @@
         root: Option<PathBuf>,
         font_paths: Vec<PathBuf>,
         open: Option<Option<String>>,
-<<<<<<< HEAD
         diagnostic_format: DiagnosticFormat,
-=======
         ppi: Option<f32>,
->>>>>>> 5400570e
     ) -> Self {
         let output = match output {
             Some(path) => path,
             None => input.with_extension("pdf"),
         };
-<<<<<<< HEAD
         Self {
             input,
             output,
@@ -148,10 +142,8 @@
             font_paths,
             open,
             diagnostic_format,
-        }
-=======
-        Self { input, output, watch, root, font_paths, open, ppi }
->>>>>>> 5400570e
+            ppi,
+        }
     }
 
     /// Create a new compile settings from the CLI arguments and a compile command.
@@ -165,7 +157,7 @@
             Command::Watch(command) => command,
             _ => unreachable!(),
         };
-<<<<<<< HEAD
+
         Self::new(
             input,
             output,
@@ -174,10 +166,8 @@
             args.font_paths,
             open,
             args.diagnostic_format,
+            ppi,
         )
-=======
-        Self::new(input, output, watch, args.root, args.font_paths, open, ppi)
->>>>>>> 5400570e
     }
 }
 
