--- conflicted
+++ resolved
@@ -50,11 +50,8 @@
 unscanny = "0.1"
 usvg = { version = "0.22", default-features = false }
 xmp-writer = "0.1"
-<<<<<<< HEAD
 tracing = "0.1.37"
-=======
 indexmap = "1.9.3"
->>>>>>> 1198e0cd
 
 [profile.dev]
 debug = true
