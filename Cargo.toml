[workspace]
members = ["crates/*", "docs", "tests", "tests/fuzz"]
default-members = ["crates/typst-cli"]
resolver = "2"

[workspace.package]
version = "0.13.1"
rust-version = "1.83" # also change in ci.yml
authors = ["The Typst Project Developers"]
edition = "2021"
homepage = "https://typst.app"
repository = "https://github.com/typst/typst"
license = "Apache-2.0"
categories = ["compilers"]
keywords = ["typst"]
readme = "README.md"

[workspace.dependencies]
typst = { path = "crates/typst", version = "0.13.1" }
typst-cli = { path = "crates/typst-cli", version = "0.13.1" }
typst-eval = { path = "crates/typst-eval", version = "0.13.1" }
typst-html = { path = "crates/typst-html", version = "0.13.1" }
typst-ide = { path = "crates/typst-ide", version = "0.13.1" }
typst-kit = { path = "crates/typst-kit", version = "0.13.1" }
typst-layout = { path = "crates/typst-layout", version = "0.13.1" }
typst-library = { path = "crates/typst-library", version = "0.13.1" }
typst-macros = { path = "crates/typst-macros", version = "0.13.1" }
typst-pdf = { path = "crates/typst-pdf", version = "0.13.1" }
typst-realize = { path = "crates/typst-realize", version = "0.13.1" }
typst-render = { path = "crates/typst-render", version = "0.13.1" }
typst-svg = { path = "crates/typst-svg", version = "0.13.1" }
typst-syntax = { path = "crates/typst-syntax", version = "0.13.1" }
typst-timing = { path = "crates/typst-timing", version = "0.13.1" }
typst-utils = { path = "crates/typst-utils", version = "0.13.1" }
typst-assets = { git = "https://github.com/typst/typst-assets", rev = "edf0d64" }
typst-dev-assets = { git = "https://github.com/typst/typst-dev-assets", rev = "bfa947f" }
arrayvec = "0.7.4"
az = "1.2"
base64 = "0.22"
bitflags = { version = "2", features = ["serde"] }
bumpalo = { version = "3.15.4", features = ["boxed", "collections"] }
bytemuck = "1"
chinese-number = { version = "0.7.2", default-features = false, features = ["number-to-chinese"] }
chrono = { version = "0.4.24", default-features = false, features = ["clock", "std"] }
ciborium = "0.2.1"
clap = { version = "4.4", features = ["derive", "env", "wrap_help"] }
clap_complete = "4.2.1"
clap_mangen = "0.2.10"
codespan-reporting = "0.11"
<<<<<<< HEAD
codex = { git = "https://github.com/typst/codex", rev = "2f7efc3" }
=======
codex = { git = "https://github.com/typst/codex", rev = "9ac86f9" }
>>>>>>> ac77fdbb
color-print = "0.3.6"
comemo = "0.4"
csv = "1"
ctrlc = "3.4.1"
dirs = "6"
ecow = { version = "0.2", features = ["serde"] }
env_proxy = "0.4"
fastrand = "2.3"
flate2 = "1"
fontdb = { version = "0.23", default-features = false }
fs_extra = "1.3"
glidesort = "0.1.2"
hayagriva = "0.8.1"
heck = "0.5"
hypher = "0.1.4"
icu_properties = { version = "1.4", features = ["serde"] }
icu_provider = { version = "1.4", features = ["sync"] }
icu_provider_adapters = "1.4"
icu_provider_blob = "1.4"
icu_segmenter = { version = "1.4", features = ["serde"] }
if_chain = "1"
image = { version = "0.25.5", default-features = false, features = ["png", "jpeg", "gif", "webp"] }
indexmap = { version = "2", features = ["serde"] }
infer = { version = "0.19.0", default-features = false }
kamadak-exif = "0.6"
krilla = { git = "https://github.com/LaurenzV/krilla", rev = "20c14fe", default-features = false, features = ["raster-images", "comemo", "rayon"] }
krilla-svg = { git = "https://github.com/LaurenzV/krilla", rev = "20c14fe" }
kurbo = "0.11"
libfuzzer-sys = "0.4"
lipsum = "0.9"
memchr = "2"
native-tls = "0.2"
notify = "8"
once_cell = "1"
open = "5.0.1"
openssl = "0.10.72"
oxipng = { version = "9.0", default-features = false, features = ["filetime", "parallel", "zopfli"] }
palette = { version = "0.7.3", default-features = false, features = ["approx", "libm"] }
parking_lot = "0.12.1"
pathdiff = "0.2"
phf = { version = "0.11", features = ["macros"] }
pixglyph = "0.6"
png = "0.17"
portable-atomic = "1.6"
proc-macro2 = "1"
pulldown-cmark = "0.9"
qcms = "0.3.0"
quote = "1"
rayon = "1.7.0"
regex = "1"
regex-syntax = "0.8"
resvg = { version = "0.45", default-features = false, features = ["raster-images"] }
roxmltree = "0.20"
rust_decimal = { version = "1.36.0", default-features = false, features = ["maths"] }
rustybuzz = "0.20"
same-file = "1"
self-replace = "1.3.7"
semver = "1"
serde = { version = "1.0.184", features = ["derive"] }
serde_json = "1"
serde_yaml = "0.9"
shell-escape = "0.1.5"
sigpipe = "0.1"
siphasher = "1"
smallvec = { version = "1.11.1", features = ["union", "const_generics", "const_new"] }
stacker = "0.1.15"
syn = { version = "2", features = ["full", "extra-traits"] }
syntect = { version = "5", default-features = false, features = ["parsing", "regex-fancy", "plist-load", "yaml-load"] }
tar = "0.4"
tempfile = "3.7.0"
thin-vec = "0.2.13"
time = { version = "0.3.20", features = ["formatting", "macros", "parsing"] }
tiny_http = "0.12"
tiny-skia = "0.11"
toml = { version = "0.8", default-features = false, features = ["parse", "display"] }
ttf-parser = "0.25.0"
two-face = { version = "0.4.3", default-features = false, features = ["syntect-fancy"] }
typed-arena = "2"
unicode-bidi = "0.3.18"
unicode-ident = "1.0"
unicode-math-class = "0.1"
unicode-script = "0.5"
unicode-normalization = "0.1.24"
unicode-segmentation = "1"
unscanny = "0.1"
ureq = { version = "2", default-features = false, features = ["native-tls", "gzip", "json"] }
usvg = { version = "0.45", default-features = false, features = ["text"] }
utf8_iter = "1.0.4"
walkdir = "2"
wasmi = "0.40.0"
web-sys = "0.3"
xmlparser = "0.13.5"
xmlwriter = "0.1.0"
xz2 = { version = "0.1", features = ["static"] }
yaml-front-matter = "0.1"
zip = { version = "2.5", default-features = false, features = ["deflate"] }

[profile.dev.package."*"]
opt-level = 2

[profile.release]
lto = "thin"
codegen-units = 1

[profile.release.package."typst-cli"]
strip = true

[workspace.lints.clippy]
blocks_in_conditions = "allow"
comparison_chain = "allow"
manual_range_contains = "allow"
mutable_key_type = "allow"
uninlined_format_args = "warn"
wildcard_in_or_patterns = "allow"<|MERGE_RESOLUTION|>--- conflicted
+++ resolved
@@ -47,11 +47,7 @@
 clap_complete = "4.2.1"
 clap_mangen = "0.2.10"
 codespan-reporting = "0.11"
-<<<<<<< HEAD
-codex = { git = "https://github.com/typst/codex", rev = "2f7efc3" }
-=======
-codex = { git = "https://github.com/typst/codex", rev = "9ac86f9" }
->>>>>>> ac77fdbb
+codex = { git = "https://github.com/typst/codex", rev = "775d828" }
 color-print = "0.3.6"
 comemo = "0.4"
 csv = "1"
