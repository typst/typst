[workspace]
members = ["crates/*", "docs", "tests", "tests/fuzz"]
default-members = ["crates/typst-cli"]
resolver = "2"

[workspace.package]
version = "0.13.1"
rust-version = "1.83" # also change in ci.yml
authors = ["The Typst Project Developers"]
edition = "2021"
homepage = "https://typst.app"
repository = "https://github.com/typst/typst"
license = "Apache-2.0"
categories = ["compilers"]
keywords = ["typst"]
readme = "README.md"

[workspace.dependencies]
typst = { path = "crates/typst", version = "0.13.1" }
typst-cli = { path = "crates/typst-cli", version = "0.13.1" }
typst-eval = { path = "crates/typst-eval", version = "0.13.1" }
typst-html = { path = "crates/typst-html", version = "0.13.1" }
typst-ide = { path = "crates/typst-ide", version = "0.13.1" }
typst-kit = { path = "crates/typst-kit", version = "0.13.1" }
typst-layout = { path = "crates/typst-layout", version = "0.13.1" }
typst-library = { path = "crates/typst-library", version = "0.13.1" }
typst-macros = { path = "crates/typst-macros", version = "0.13.1" }
typst-pdf = { path = "crates/typst-pdf", version = "0.13.1" }
typst-realize = { path = "crates/typst-realize", version = "0.13.1" }
typst-render = { path = "crates/typst-render", version = "0.13.1" }
typst-svg = { path = "crates/typst-svg", version = "0.13.1" }
typst-syntax = { path = "crates/typst-syntax", version = "0.13.1" }
typst-timing = { path = "crates/typst-timing", version = "0.13.1" }
typst-utils = { path = "crates/typst-utils", version = "0.13.1" }
typst-assets = { git = "https://github.com/typst/typst-assets", rev = "ab1295f" }
typst-dev-assets = { git = "https://github.com/typst/typst-dev-assets", rev = "9879589" }
arrayvec = "0.7.4"
az = "1.2"
base64 = "0.22"
bitflags = { version = "2", features = ["serde"] }
bumpalo = { version = "3.15.4", features = ["boxed", "collections"] }
bytemuck = "1"
chinese-number = { version = "0.7.2", default-features = false, features = ["number-to-chinese"] }
chrono = { version = "0.4.24", default-features = false, features = ["clock", "std"] }
ciborium = "0.2.1"
clap = { version = "4.4", features = ["derive", "env", "wrap_help"] }
clap_complete = "4.2.1"
clap_mangen = "0.2.10"
codespan-reporting = "0.11"
codex = "0.1.1"
color-print = "0.3.6"
comemo = "0.4"
csv = "1"
ctrlc = "3.4.1"
dirs = "6"
ecow = { version = "0.2", features = ["serde"] }
env_proxy = "0.4"
flate2 = "1"
fontdb = { version = "0.23", default-features = false }
fs_extra = "1.3"
hayagriva = "0.8.1"
heck = "0.5"
hypher = "0.1.4"
icu_properties = { version = "1.4", features = ["serde"] }
icu_provider = { version = "1.4", features = ["sync"] }
icu_provider_adapters = "1.4"
icu_provider_blob = "1.4"
icu_segmenter = { version = "1.4", features = ["serde"] }
if_chain = "1"
image = { version = "0.25.5", default-features = false, features = ["png", "jpeg", "gif"] }
indexmap = { version = "2", features = ["serde"] }
kamadak-exif = "0.6"
krilla = { git = "https://github.com/LaurenzV/krilla", rev="e7006f2", features = ["svg", "raster-images", "comemo", "rayon"] }
kurbo = "0.11"
libfuzzer-sys = "0.4"
lipsum = "0.9"
memchr = "2"
miniz_oxide = "0.8"
native-tls = "0.2"
notify = "8"
once_cell = "1"
open = "5.0.1"
openssl = "0.10"
oxipng = { version = "9.0", default-features = false, features = ["filetime", "parallel", "zopfli"] }
palette = { version = "0.7.3", default-features = false, features = ["approx", "libm"] }
parking_lot = "0.12.1"
pathdiff = "0.2"
pdf-writer = "0.12.1"
phf = { version = "0.11", features = ["macros"] }
<<<<<<< HEAD
pixglyph = "0.6.0"
=======
pixglyph = "0.6"
>>>>>>> bd531e08
png = "0.17"
portable-atomic = "1.6"
proc-macro2 = "1"
pulldown-cmark = "0.9"
qcms = "0.3.0"
quote = "1"
rayon = "1.7.0"
regex = "1"
regex-syntax = "0.8"
<<<<<<< HEAD
resvg = { version = "0.45.0", default-features = false, features = ["raster-images"] }
roxmltree = "0.20"
rust_decimal = { version = "1.36.0", default-features = false, features = ["maths"] }
rustybuzz = "0.20.1"
=======
resvg = { version = "0.45", default-features = false, features = ["raster-images"] }
roxmltree = "0.20"
rust_decimal = { version = "1.36.0", default-features = false, features = ["maths"] }
rustybuzz = "0.20"
>>>>>>> bd531e08
same-file = "1"
self-replace = "1.3.7"
semver = "1"
serde = { version = "1.0.184", features = ["derive"] }
serde_json = "1"
serde_yaml = "0.9"
shell-escape = "0.1.5"
sigpipe = "0.1"
siphasher = "1"
smallvec = { version = "1.11.1", features = ["union", "const_generics", "const_new"] }
stacker = "0.1.15"
subsetter = "0.2"
svg2pdf = "0.13"
syn = { version = "2", features = ["full", "extra-traits"] }
syntect = { version = "5", default-features = false, features = ["parsing", "regex-fancy", "plist-load", "yaml-load"] }
tar = "0.4"
tempfile = "3.7.0"
thin-vec = "0.2.13"
time = { version = "0.3.20", features = ["formatting", "macros", "parsing"] }
tiny_http = "0.12"
tiny-skia = "0.11"
toml = { version = "0.8", default-features = false, features = ["parse", "display"] }
<<<<<<< HEAD
ttf-parser = "0.25.1"
=======
ttf-parser = "0.25.0"
>>>>>>> bd531e08
two-face = { version = "0.4.3", default-features = false, features = ["syntect-fancy"] }
typed-arena = "2"
unicode-bidi = "0.3.18"
unicode-ident = "1.0"
unicode-math-class = "0.1"
unicode-script = "0.5"
unicode-normalization = "0.1.24"
unicode-segmentation = "1"
unscanny = "0.1"
ureq = { version = "2", default-features = false, features = ["native-tls", "gzip", "json"] }
<<<<<<< HEAD
usvg = { version = "0.45.0", default-features = false, features = ["text"] }
=======
usvg = { version = "0.45", default-features = false, features = ["text"] }
>>>>>>> bd531e08
walkdir = "2"
wasmi = "0.40.0"
web-sys = "0.3"
xmlparser = "0.13.5"
xmlwriter = "0.1.0"
xmp-writer = "0.3.1"
xz2 = { version = "0.1", features = ["static"] }
yaml-front-matter = "0.1"
zip = { version = "2", default-features = false, features = ["deflate"] }

[profile.dev.package."*"]
opt-level = 2

[profile.release]
lto = "thin"
codegen-units = 1

[profile.release.package."typst-cli"]
strip = true

[workspace.lints.clippy]
blocks_in_conditions = "allow"
comparison_chain = "allow"
manual_range_contains = "allow"
mutable_key_type = "allow"
uninlined_format_args = "warn"
wildcard_in_or_patterns = "allow"<|MERGE_RESOLUTION|>--- conflicted
+++ resolved
@@ -87,11 +87,7 @@
 pathdiff = "0.2"
 pdf-writer = "0.12.1"
 phf = { version = "0.11", features = ["macros"] }
-<<<<<<< HEAD
-pixglyph = "0.6.0"
-=======
 pixglyph = "0.6"
->>>>>>> bd531e08
 png = "0.17"
 portable-atomic = "1.6"
 proc-macro2 = "1"
@@ -101,17 +97,10 @@
 rayon = "1.7.0"
 regex = "1"
 regex-syntax = "0.8"
-<<<<<<< HEAD
-resvg = { version = "0.45.0", default-features = false, features = ["raster-images"] }
-roxmltree = "0.20"
-rust_decimal = { version = "1.36.0", default-features = false, features = ["maths"] }
-rustybuzz = "0.20.1"
-=======
 resvg = { version = "0.45", default-features = false, features = ["raster-images"] }
 roxmltree = "0.20"
 rust_decimal = { version = "1.36.0", default-features = false, features = ["maths"] }
 rustybuzz = "0.20"
->>>>>>> bd531e08
 same-file = "1"
 self-replace = "1.3.7"
 semver = "1"
@@ -124,7 +113,6 @@
 smallvec = { version = "1.11.1", features = ["union", "const_generics", "const_new"] }
 stacker = "0.1.15"
 subsetter = "0.2"
-svg2pdf = "0.13"
 syn = { version = "2", features = ["full", "extra-traits"] }
 syntect = { version = "5", default-features = false, features = ["parsing", "regex-fancy", "plist-load", "yaml-load"] }
 tar = "0.4"
@@ -134,11 +122,7 @@
 tiny_http = "0.12"
 tiny-skia = "0.11"
 toml = { version = "0.8", default-features = false, features = ["parse", "display"] }
-<<<<<<< HEAD
-ttf-parser = "0.25.1"
-=======
 ttf-parser = "0.25.0"
->>>>>>> bd531e08
 two-face = { version = "0.4.3", default-features = false, features = ["syntect-fancy"] }
 typed-arena = "2"
 unicode-bidi = "0.3.18"
@@ -149,11 +133,7 @@
 unicode-segmentation = "1"
 unscanny = "0.1"
 ureq = { version = "2", default-features = false, features = ["native-tls", "gzip", "json"] }
-<<<<<<< HEAD
-usvg = { version = "0.45.0", default-features = false, features = ["text"] }
-=======
 usvg = { version = "0.45", default-features = false, features = ["text"] }
->>>>>>> bd531e08
 walkdir = "2"
 wasmi = "0.40.0"
 web-sys = "0.3"
