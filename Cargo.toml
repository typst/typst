[workspace]
members = ["crates/*", "docs", "tests", "tests/fuzz"]
default-members = ["crates/typst-cli"]
resolver = "2"

[workspace.package]
version = "0.13.1"
rust-version = "1.83" # also change in ci.yml
authors = ["The Typst Project Developers"]
edition = "2021"
homepage = "https://typst.app"
repository = "https://github.com/typst/typst"
license = "Apache-2.0"
categories = ["compilers"]
keywords = ["typst"]
readme = "README.md"

[workspace.dependencies]
typst = { path = "crates/typst", version = "0.13.1" }
typst-cli = { path = "crates/typst-cli", version = "0.13.1" }
typst-eval = { path = "crates/typst-eval", version = "0.13.1" }
typst-html = { path = "crates/typst-html", version = "0.13.1" }
typst-ide = { path = "crates/typst-ide", version = "0.13.1" }
typst-kit = { path = "crates/typst-kit", version = "0.13.1" }
typst-layout = { path = "crates/typst-layout", version = "0.13.1" }
typst-library = { path = "crates/typst-library", version = "0.13.1" }
typst-macros = { path = "crates/typst-macros", version = "0.13.1" }
typst-pdf = { path = "crates/typst-pdf", version = "0.13.1" }
typst-realize = { path = "crates/typst-realize", version = "0.13.1" }
typst-render = { path = "crates/typst-render", version = "0.13.1" }
typst-svg = { path = "crates/typst-svg", version = "0.13.1" }
typst-syntax = { path = "crates/typst-syntax", version = "0.13.1" }
typst-timing = { path = "crates/typst-timing", version = "0.13.1" }
typst-utils = { path = "crates/typst-utils", version = "0.13.1" }
typst-assets = { git = "https://github.com/typst/typst-assets", rev = "ab1295f" }
typst-dev-assets = { git = "https://github.com/typst/typst-dev-assets", rev = "9879589" }
arrayvec = "0.7.4"
az = "1.2"
base64 = "0.22"
bitflags = { version = "2", features = ["serde"] }
bumpalo = { version = "3.15.4", features = ["boxed", "collections"] }
bytemuck = "1"
chinese-number = { version = "0.7.2", default-features = false, features = ["number-to-chinese"] }
chrono = { version = "0.4.24", default-features = false, features = ["clock", "std"] }
ciborium = "0.2.1"
clap = { version = "4.4", features = ["derive", "env", "wrap_help"] }
clap_complete = "4.2.1"
clap_mangen = "0.2.10"
codespan-reporting = "0.11"
codex = "0.1.1"
color-print = "0.3.6"
comemo = "0.4"
csv = "1"
ctrlc = "3.4.1"
dirs = "6"
ecow = { version = "0.2", features = ["serde"] }
env_proxy = "0.4"
flate2 = "1"
fontdb = { version = "0.22", default-features = false }
fs_extra = "1.3"
hayagriva = "0.8.1"
heck = "0.5"
hypher = "0.1.4"
icu_properties = { version = "1.4", features = ["serde"] }
icu_provider = { version = "1.4", features = ["sync"] }
icu_provider_adapters = "1.4"
icu_provider_blob = "1.4"
icu_segmenter = { version = "1.4", features = ["serde"] }
if_chain = "1"
image = { version = "0.25.5", default-features = false, features = ["png", "jpeg", "gif"] }
indexmap = { version = "2", features = ["serde"] }
<<<<<<< HEAD
kamadak-exif = "0.5"
krilla = { git = "https://github.com/LaurenzV/krilla", rev = "ffdd1aa", features = ["comemo", "rayon", "svg"] }
=======
kamadak-exif = "0.6"
>>>>>>> db9a83d9
kurbo = "0.11"
libfuzzer-sys = "0.4"
lipsum = "0.9"
memchr = "2"
miniz_oxide = "0.8"
native-tls = "0.2"
notify = "8"
once_cell = "1"
open = "5.0.1"
openssl = "0.10"
oxipng = { version = "9.0", default-features = false, features = ["filetime", "parallel", "zopfli"] }
palette = { version = "0.7.3", default-features = false, features = ["approx", "libm"] }
parking_lot = "0.12.1"
pathdiff = "0.2"
pdf-writer = "0.12.1"
phf = { version = "0.11", features = ["macros"] }
pixglyph = "0.5.1"
png = "0.17"
portable-atomic = "1.6"
proc-macro2 = "1"
pulldown-cmark = "0.9"
qcms = "0.3.0"
quote = "1"
rayon = "1.7.0"
regex = "1"
regex-syntax = "0.8"
resvg = { version = "0.44", default-features = false, features = ["raster-images"] }
roxmltree = "0.20"
rust_decimal = { version = "1.36.0", default-features = false, features = ["maths"] }
rustybuzz = "0.18"
same-file = "1"
self-replace = "1.3.7"
semver = "1"
serde = { version = "1.0.184", features = ["derive"] }
serde_json = "1"
serde_yaml = "0.9"
shell-escape = "0.1.5"
sigpipe = "0.1"
siphasher = "1"
smallvec = { version = "1.11.1", features = ["union", "const_generics", "const_new"] }
stacker = "0.1.15"
subsetter = "0.2"
svg2pdf = "0.12"
syn = { version = "2", features = ["full", "extra-traits"] }
syntect = { version = "5", default-features = false, features = ["parsing", "regex-fancy", "plist-load", "yaml-load"] }
tar = "0.4"
tempfile = "3.7.0"
thin-vec = "0.2.13"
time = { version = "0.3.20", features = ["formatting", "macros", "parsing"] }
tiny_http = "0.12"
tiny-skia = "0.11"
toml = { version = "0.8", default-features = false, features = ["parse", "display"] }
ttf-parser = "0.24.1"
two-face = { version = "0.4.3", default-features = false, features = ["syntect-fancy"] }
typed-arena = "2"
unicode-bidi = "0.3.18"
unicode-ident = "1.0"
unicode-math-class = "0.1"
unicode-script = "0.5"
unicode-normalization = "0.1.24"
unicode-segmentation = "1"
unscanny = "0.1"
ureq = { version = "2", default-features = false, features = ["native-tls", "gzip", "json"] }
usvg = { version = "0.44", default-features = false, features = ["text"] }
walkdir = "2"
wasmi = "0.40.0"
web-sys = "0.3"
xmlparser = "0.13.5"
xmlwriter = "0.1.0"
xmp-writer = "0.3.1"
xz2 = { version = "0.1", features = ["static"] }
yaml-front-matter = "0.1"
zip = { version = "2", default-features = false, features = ["deflate"] }

[profile.dev.package."*"]
opt-level = 2

[profile.release]
lto = "thin"
codegen-units = 1

[profile.release.package."typst-cli"]
strip = true

[workspace.lints.clippy]
blocks_in_conditions = "allow"
comparison_chain = "allow"
manual_range_contains = "allow"
mutable_key_type = "allow"
uninlined_format_args = "warn"
wildcard_in_or_patterns = "allow"<|MERGE_RESOLUTION|>--- conflicted
+++ resolved
@@ -56,7 +56,7 @@
 ecow = { version = "0.2", features = ["serde"] }
 env_proxy = "0.4"
 flate2 = "1"
-fontdb = { version = "0.22", default-features = false }
+fontdb = { version = "0.21", default-features = false }
 fs_extra = "1.3"
 hayagriva = "0.8.1"
 heck = "0.5"
@@ -69,12 +69,7 @@
 if_chain = "1"
 image = { version = "0.25.5", default-features = false, features = ["png", "jpeg", "gif"] }
 indexmap = { version = "2", features = ["serde"] }
-<<<<<<< HEAD
-kamadak-exif = "0.5"
-krilla = { git = "https://github.com/LaurenzV/krilla", rev = "ffdd1aa", features = ["comemo", "rayon", "svg"] }
-=======
 kamadak-exif = "0.6"
->>>>>>> db9a83d9
 kurbo = "0.11"
 libfuzzer-sys = "0.4"
 lipsum = "0.9"
@@ -101,7 +96,7 @@
 rayon = "1.7.0"
 regex = "1"
 regex-syntax = "0.8"
-resvg = { version = "0.44", default-features = false, features = ["raster-images"] }
+resvg = { version = "0.43", default-features = false, features = ["raster-images"] }
 roxmltree = "0.20"
 rust_decimal = { version = "1.36.0", default-features = false, features = ["maths"] }
 rustybuzz = "0.18"
@@ -138,7 +133,7 @@
 unicode-segmentation = "1"
 unscanny = "0.1"
 ureq = { version = "2", default-features = false, features = ["native-tls", "gzip", "json"] }
-usvg = { version = "0.44", default-features = false, features = ["text"] }
+usvg = { version = "0.43", default-features = false, features = ["text"] }
 walkdir = "2"
 wasmi = "0.40.0"
 web-sys = "0.3"
