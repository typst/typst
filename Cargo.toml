--- conflicted
+++ resolved
@@ -109,13 +109,8 @@
 unicode-script = "0.5"
 unicode-segmentation = "1"
 unscanny = "0.1"
-<<<<<<< HEAD
 ureq = { version = "2", default-features = false, features = ["native-tls", "gzip"] }
-usvg = { version = "0.37", default-features = false, features = ["text"] }
-=======
-ureq = "2"
 usvg = { version = "0.38.0", default-features = false, features = ["text"] }
->>>>>>> afc28264
 walkdir = "2"
 wasmi = "0.31.0"
 xmlparser = "0.13.5"
