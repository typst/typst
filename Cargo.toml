--- conflicted
+++ resolved
@@ -4,13 +4,8 @@
 resolver = "2"
 
 [workspace.package]
-<<<<<<< HEAD
-version = "0.11.0"
+version = "0.12.0"
 rust-version = "1.80" # also change in ci.yml
-=======
-version = "0.12.0"
-rust-version = "1.77" # also change in ci.yml
->>>>>>> b8034a34
 authors = ["The Typst Project Developers"]
 edition = "2021"
 homepage = "https://typst.app"
