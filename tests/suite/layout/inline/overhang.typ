// Test micro-typographical shenanigans.

--- overhang paged ---
// Test hanging punctuation.
// TODO: This test was broken at some point.
#set page(width: 130pt, margin: 15pt)
#set par(justify: true, linebreaks: "simple")
#set text(size: 9pt)
#rect(inset: 0pt, fill: rgb(0, 0, 0, 0), width: 100%)[
  This is a little bit of text that builds up to
  hang-ing hyphens and dash---es and then, you know,
  some punctuation in the margin.
]

// Test hanging punctuation with RTL.
#set text(lang: "he", font: ("PT Sans", "Noto Serif Hebrew"))
בנייה נכונה של משפטים ארוכים דורשת ידע בשפה. אז בואו נדבר על מזג האוויר.

<<<<<<< HEAD
--- overhang-label ---
// Test that labels do not interfere with hanging punctuation.
#set page(width: 130pt)
#set par(justify: true)
#set text(size: 11pt)
#block(stroke: 0.5pt + blue, width: 4cm)[This is a text with just, the right length.]
#block(stroke: 0.5pt + blue, width: 4cm)[This is a text with just,<label> the right length.]
--- overhang-lone ---
=======
--- overhang-lone paged ---
>>>>>>> 089da938
// Test that lone punctuation doesn't overhang into the margin.
#set page(margin: 0pt)
#set align(end)
#set text(dir: rtl)
:<|MERGE_RESOLUTION|>--- conflicted
+++ resolved
@@ -16,7 +16,6 @@
 #set text(lang: "he", font: ("PT Sans", "Noto Serif Hebrew"))
 בנייה נכונה של משפטים ארוכים דורשת ידע בשפה. אז בואו נדבר על מזג האוויר.
 
-<<<<<<< HEAD
 --- overhang-label ---
 // Test that labels do not interfere with hanging punctuation.
 #set page(width: 130pt)
@@ -24,10 +23,8 @@
 #set text(size: 11pt)
 #block(stroke: 0.5pt + blue, width: 4cm)[This is a text with just, the right length.]
 #block(stroke: 0.5pt + blue, width: 4cm)[This is a text with just,<label> the right length.]
---- overhang-lone ---
-=======
+
 --- overhang-lone paged ---
->>>>>>> 089da938
 // Test that lone punctuation doesn't overhang into the margin.
 #set page(margin: 0pt)
 #set align(end)
