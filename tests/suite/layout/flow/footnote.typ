// Test footnotes.

--- footnote-basic ---
#footnote[Hi]

--- footnote-space-collapsing ---
// Test space collapsing before footnote.
A#footnote[A] \
A #footnote[A]

--- footnote-nested ---
First \
Second #footnote[A, #footnote[B, #footnote[C]]]
Third #footnote[D, #footnote[E]] \
Fourth #footnote[F]

--- footnote-nested-break-across-pages ---
#set page(height: 80pt)
A #footnote([I: ] + lines(6) + footnote[II])
B #footnote[III]

--- footnote-entry ---
// Test customization.
#show footnote: set text(red)
#show footnote.entry: set text(8pt, style: "italic")
#set footnote.entry(
  indent: 0pt,
  gap: 0.6em,
  clearance: 0.3em,
  separator: repeat[.],
)

Beautiful footnotes. #footnote[Wonderful, aren't they?]

--- footnote-break-across-pages ---
#set page(height: 200pt)

#lines(2)
#footnote[ // 1
  I
  #footnote[II ...] // 2
]
#lines(6)
#footnote[III: #lines(8, "1")] // 3
#lines(6)
#footnote[IV: #lines(15, "1")] // 4
#lines(6)
#footnote[V] // 5

--- footnote-break-across-pages-block ---
#set page(height: 100pt)
#block[
  #lines(3) #footnote(lines(6, "1"))
  #footnote[Y]
  #footnote[Z]
]

--- footnote-break-across-pages-float ---
#set page(height: 180pt)

#lines(5)

#place(
  bottom,
  float: true,
  rect(height: 50pt, width: 100%, {
    footnote(lines(6, "1"))
    footnote(lines(2, "I"))
  })
)

#lines(5)

--- footnote-break-across-pages-nested ---
#set page(height: 120pt)
#block[
  #lines(4)
  #footnote[
    #lines(6, "1")
    #footnote(lines(3, "I"))
  ]
]

--- footnote-in-columns ---
#set page(height: 120pt, columns: 2)

#place(
  top + center,
  float: true,
  scope: "parent",
  clearance: 12pt,
  strong[Title],
)

#lines(3)
#footnote(lines(4, "1"))

#lines(2)
#footnote(lines(2, "1"))

--- footnote-in-list ---
#set page(height: 120pt)

- A #footnote[a]
- B #footnote[b]
- C #footnote[c]
- D #footnote[d]
- E #footnote[e]
- F #footnote[f]
- G #footnote[g]

--- footnote-block-at-end ---
#set page(height: 50pt)
A
#block(footnote[hello])

--- footnote-block-fr ---
#set page(height: 110pt)
A
#block(width: 100%, height: 1fr, fill: aqua)[
  B #footnote[I] #footnote[II]
]
C

--- footnote-float-priority ---
#set page(height: 100pt)

#lines(3)

#place(
  top,
  float: true,
  rect(height: 40pt)
)

#block[
  V
  #footnote[1]
  #footnote[2]
  #footnote[3]
  #footnote[4]
]

#lines(5)

--- footnote-in-caption ---
// Test footnote in caption.
Read the docs #footnote[https://typst.app/docs]!
#figure(
  image("/assets/images/graph.png", width: 70%),
  caption: [
    A graph #footnote[A _graph_ is a structure with nodes and edges.]
  ]
)
More #footnote[just for ...] footnotes #footnote[... testing. :)]

--- footnote-in-place ---
A
#place(top + right, footnote[A])
#figure(
  placement: bottom,
  caption: footnote[B],
  rect(),
)

--- footnote-duplicate ---
// Test duplicate footnotes.
#let lang = footnote[Languages.]
#let nums = footnote[Numbers.]

/ "Hello": A word #lang
/ "123": A number #nums

- "Hello" #lang
- "123" #nums

+ "Hello" #lang
+ "123" #nums

#table(
  columns: 2,
  [Hello], [A word #lang],
  [123], [A number #nums],
)

--- footnote-invariant ---
// Ensure that a footnote and the first line of its entry
// always end up on the same page.
#set page(height: 120pt)

#lines(5)

A #footnote(lines(6, "1"))

--- footnote-ref ---
// Test references to footnotes.
A footnote #footnote[Hi]<fn> \
A reference to it @fn

--- footnote-self-ref ---
// Error: 2-16 footnote cannot reference itself
#footnote(<fn>) <fn>

--- footnote-ref-multiple ---
// Multiple footnotes are refs
First #footnote[A]<fn1> \
Second #footnote[B]<fn2> \
First ref @fn1 \
Third #footnote[C] \
Fourth #footnote[D]<fn4> \
Fourth ref @fn4 \
Second ref @fn2 \
Second ref again @fn2

--- footnote-ref-forward ---
// Forward reference
Usage @fn \
Definition #footnote[Hi]<fn>

--- footnote-ref-in-footnote ---
// Footnote ref in footnote
#footnote[Reference to next @fn]
#footnote[Reference to myself @fn]<fn>
#footnote[Reference to previous @fn]

--- footnote-styling ---
// Styling
#show footnote: text.with(fill: red)
Real #footnote[...]<fn> \
Ref @fn

--- footnote-ref-call ---
// Footnote call with label
#footnote(<fn>)
#footnote[Hi]<fn>
#ref(<fn>)
#footnote(<fn>)

--- footnote-in-table ---
// Test footnotes in tables. When the table spans multiple pages, the footnotes
// will all be after the table, but it shouldn't create any empty pages.
#set page(height: 100pt)

= Tables
#table(
  columns: 2,
  [Hello footnote #footnote[This is a footnote.]],
  [This is more text],
  [This cell
   #footnote[This footnote is not on the same page]
   breaks over multiple pages.],
  image("/assets/images/tiger.jpg"),
)

#table(
  columns: 3,
  ..range(1, 10)
    .map(numbering.with("a"))
    .map(v => upper(v) + footnote(v))
)

--- footnote-multiple-in-one-line ---
#set page(height: 100pt)
#v(50pt)
A #footnote[a]
B #footnote[b]

--- issue-1433-footnote-in-list ---
// Test that footnotes in lists do not produce extraneous page breaks. The list
// layout itself does not currently react to the footnotes layout, weakening the
// "footnote and its entry are on the same page" invariant somewhat, but at
// least there shouldn't be extra page breaks.
#set page(height: 100pt)
#block(height: 50pt, width: 100%, fill: aqua)

- #footnote[1]
- #footnote[2]

--- issue-footnotes-skip-first-page ---
// In this issue, we would get an empty page at the beginning because footnote
// layout didn't properly check for in_last.
#set page(height: 50pt)
#footnote[A]
#footnote[B]

--- issue-4454-footnote-ref-numbering ---
// Test that footnote references are numbered correctly.
A #footnote(numbering: "*")[B]<fn>, C @fn, D @fn, E @fn.

--- issue-5354-footnote-empty-frame-infinite-loop ---
// Test whether an empty footnote would cause infinite loop
#show footnote.entry: it => {}
#lorem(3) #footnote[A footnote]

<<<<<<< HEAD
--- issue-5496-footnote-never-fits ---
// Test whether a footnote which is always too large would cause an infinite
// loop.
#set page(width: 20pt, height: 20pt)

#footnote(text(size: 15pt)[a] * 100)

--- issue-5496-footnote-in-float-never-fits ---
// Test whether an overlarge footnote in a float also does not cause an
// infinite loop.
#set page(width: 20pt, height: 20pt)
=======
--- issue-5256-multiple-footnotes-in-footnote ---
// Test whether all footnotes inside another footnote are listed.
#footnote[#footnote[A]#footnote[B]#footnote[C]]

--- issue-5435-footnote-migration-in-floats ---
// Test that a footnote should not prompt migration when in a float that was
// queued to the next page (due to the float being too large), even if the
// footnote does not fit, breaking the footnote invariant.
#set page(height: 50pt)
>>>>>>> 521ceae8

#place(
  top,
  float: true,
<<<<<<< HEAD
  footnote(text(size: 15pt)[a] * 100)
)

--- issue-5496-footnote-never-fits-multiple ---
// Test whether multiple overlarge footnotes are properly split up across
// pages.
#set page(width: 20pt, height: 20pt)

A

#footnote(text(size: 15pt)[a] * 100)
#footnote(text(size: 15pt)[a] * 100)
#footnote[Fit]

B

C

--- issue-5496-footnote-separator-never-fits ---
// Test whether an overlarge footnote separator does not cause an infinite
// loop and compiles.
#set page(height: 2em)
#set footnote.entry(separator: v(5em))

#footnote[]
=======
  {
    v(100pt)
    footnote[a]
  }
)
#place(
  top,
  float: true,
  footnote[b]
)
>>>>>>> 521ceae8
<|MERGE_RESOLUTION|>--- conflicted
+++ resolved
@@ -292,19 +292,6 @@
 #show footnote.entry: it => {}
 #lorem(3) #footnote[A footnote]
 
-<<<<<<< HEAD
---- issue-5496-footnote-never-fits ---
-// Test whether a footnote which is always too large would cause an infinite
-// loop.
-#set page(width: 20pt, height: 20pt)
-
-#footnote(text(size: 15pt)[a] * 100)
-
---- issue-5496-footnote-in-float-never-fits ---
-// Test whether an overlarge footnote in a float also does not cause an
-// infinite loop.
-#set page(width: 20pt, height: 20pt)
-=======
 --- issue-5256-multiple-footnotes-in-footnote ---
 // Test whether all footnotes inside another footnote are listed.
 #footnote[#footnote[A]#footnote[B]#footnote[C]]
@@ -314,12 +301,36 @@
 // queued to the next page (due to the float being too large), even if the
 // footnote does not fit, breaking the footnote invariant.
 #set page(height: 50pt)
->>>>>>> 521ceae8
 
 #place(
   top,
   float: true,
-<<<<<<< HEAD
+  {
+    v(100pt)
+    footnote[a]
+  }
+)
+#place(
+  top,
+  float: true,
+  footnote[b]
+)
+
+--- issue-5496-footnote-never-fits ---
+// Test whether a footnote which is always too large would cause an infinite
+// loop.
+#set page(width: 20pt, height: 20pt)
+
+#footnote(text(size: 15pt)[a] * 100)
+
+--- issue-5496-footnote-in-float-never-fits ---
+// Test whether an overlarge footnote in a float also does not cause an
+// infinite loop.
+#set page(width: 20pt, height: 20pt)
+
+#place(
+  top,
+  float: true,
   footnote(text(size: 15pt)[a] * 100)
 )
 
@@ -344,16 +355,4 @@
 #set page(height: 2em)
 #set footnote.entry(separator: v(5em))
 
-#footnote[]
-=======
-  {
-    v(100pt)
-    footnote[a]
-  }
-)
-#place(
-  top,
-  float: true,
-  footnote[b]
-)
->>>>>>> 521ceae8
+#footnote[]