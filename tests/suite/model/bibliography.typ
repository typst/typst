--- conflicted
+++ resolved
@@ -110,12 +110,11 @@
 // Warning: 47-66 style "chicago-fullnotes" has been deprecated in favor of "chicago-notes"
 #bibliography("/assets/bib/works.bib", style: "chicago-fullnotes", title: none)
 
-<<<<<<< HEAD
 --- bibliography-modern-humanities-research-association-warning ---
 // Test warning for deprecated alias.
 // Warning: 47-88 style "modern-humanities-research-association" has been deprecated in favor of "modern-humanities-research-association-notes"
 #bibliography("/assets/bib/works.bib", style: "modern-humanities-research-association", title: none)
-=======
+
 --- bibliography-csl-display render html ---
 // Test a combination of CSL `display` attributes. Most of the display
 // attributes are barely used by any styles, so we have a custom style here.
@@ -163,5 +162,4 @@
   style: bytes(style.text),
   title: none,
   full: true,
-)
->>>>>>> aafa2744
+)