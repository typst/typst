// Test citations and bibliographies.

--- bibliography-basic ---
#set page(width: 200pt)

= Details
See also @arrgh #cite(<distress>, supplement: [p.~22]), @arrgh[p.~4], and @distress[p.~5].
#bibliography("/assets/bib/works.bib")

--- bibliography-before-content ---
// Test unconventional order.
#set page(width: 200pt)
#bibliography(
  "/assets/bib/works.bib",
  title: [Works to be cited],
  style: "chicago-author-date",
)
#line(length: 100%)

As described by #cite(<netwok>, form: "prose"),
the net-work is a creature of its own.
This is close to piratery! @arrgh
And quark! @quark

--- bibliography-multiple-files ---
#set page(width: 200pt)
#set heading(numbering: "1.")
#show bibliography: set heading(numbering: "1.")

= Multiple Bibs
Now we have multiple bibliographies containing @glacier-melt @keshav2007read
#bibliography(("/assets/bib/works.bib", "/assets/bib/works_too.bib"))

--- bibliography-duplicate-key ---
// Error: 15-65 duplicate bibliography keys: netwok, issue201, arrgh, quark, distress, glacier-melt, tolkien54, DBLP:books/lib/Knuth86a, sharing, restful, mcintosh_anxiety, psychology25
#bibliography(("/assets/bib/works.bib", "/assets/bib/works.bib"))

--- bibliography-ordering ---
#set page(width: 300pt)

@mcintosh_anxiety
@psychology25

#bibliography("/assets/bib/works.bib")

--- bibliography-full ---
#set page(paper: "a6", height: auto)
#bibliography("/assets/bib/works_too.bib", full: true)

--- bibliography-math ---
#set page(width: 200pt)

@Zee04
#bibliography("/assets/bib/works_too.bib", style: "mla")

--- bibliography-grid-par ---
// Ensure that a grid-based bibliography does not produce paragraphs.
#show par: highlight

@Zee04
@keshav2007read

#bibliography("/assets/bib/works_too.bib")

--- bibliography-indent-par ---
// Ensure that an indent-based bibliography does not produce paragraphs.
#show par: highlight

@Zee04
@keshav2007read

#bibliography("/assets/bib/works_too.bib", style: "mla")

--- bibliography-style-not-suitable ---
// Error: 2-62 CSL style "Alphanumeric" is not suitable for bibliographies
#bibliography("/assets/bib/works.bib", style: "alphanumeric")

--- bibliography-empty-key ---
#let src = ```yaml
"":
  type: Book
```
// Error: 15-30 bibliography contains entry with empty key
#bibliography(bytes(src.text))

--- issue-4618-bibliography-set-heading-level ---
// Test that the bibliography block's heading is set to 2 by the show rule,
// and therefore should be rendered like a level-2 heading. Notably, this
// bibliography heading should not be underlined.
#show heading.where(level: 1): it => [ #underline(it.body) ]
#show bibliography: set heading(level: 2)

= Level 1
== Level 2
@Zee04

#bibliography("/assets/bib/works_too.bib")

--- bibliography-chicago-fullnotes-warning ---
// Test warning for deprecated alias.
// Warning: 47-66 style "chicago-fullnotes" has been deprecated in favor of "chicago-notes"
#bibliography("/assets/bib/works.bib", style: "chicago-fullnotes", title: none)

<<<<<<< HEAD
--- bibliography-with-default-title-html html ---
// Test refactored bibliography with default title in HTML
This tests the refactored implementation @arrgh and @distress.

#bibliography("/assets/bib/works.bib")

--- bibliography-with-custom-title-html html ---
// Test refactored bibliography with custom title in HTML
This tests custom titles @arrgh and @quark.

#bibliography("/assets/bib/works.bib", title: [Custom References])

--- bibliography-no-title-html html ---
// Test refactored bibliography with no title in HTML
This tests no title variant @netwok and @distress.

#bibliography("/assets/bib/works.bib", title: none)

--- bibliography-chicago-style-html html ---
// Test refactored bibliography with Chicago style in HTML (uses grid layout)
Testing Chicago style with prefixes @mcintosh_anxiety and @psychology25.

#bibliography("/assets/bib/works.bib", style: "chicago-author-date")

--- bibliography-mla-style-html html ---
// Test refactored bibliography with MLA style in HTML (uses hanging indent)
Testing MLA style with hanging indent @keshav2007read.

#bibliography("/assets/bib/works_too.bib", style: "mla")
=======
--- bibliography-csl-display ---
// Test a combination of CSL `display` attributes. Most of the display
// attributes are barely used by any styles, so we have a custom style here.

#let style = ```csl
  <?xml version="1.0" encoding="utf-8"?>
  <style xmlns="http://purl.org/net/xbiblio/csl" class="in-text" version="1.0">
    <info>
      <title>Test</title>
      <id>test</id>
    </info>
    <citation collapse="citation-number">
      <layout>
        <text variable="citation-number"/>
      </layout>
    </citation>
    <bibliography>
      <layout>
        <text variable="title" font-style="italic" />
        <text variable="citation-number" display="left-margin" prefix="|" suffix="|" />
        <group display="indent">
          <text term="by" suffix=" " />
          <!-- This left-margin attribute is ignored because it is in a container. -->
          <names variable="author" display="left-margin" />
        </group>
        <group display="block" prefix="(" suffix=")">
          <text term="edition" suffix=" " text-case="capitalize-first" />
          <date variable="issued"><date-part name="year"/></date>
        </group>
      </layout>
    </bibliography>
  </style>
```

#let bib = ```bib
  @article{entry1,
    title={Title 1},
    author={Author 1},
    year={2021},
  }
```

#bibliography(
  bytes(bib.text),
  style: bytes(style.text),
  title: none,
  full: true,
)
>>>>>>> 319be721
<|MERGE_RESOLUTION|>--- conflicted
+++ resolved
@@ -101,37 +101,6 @@
 // Warning: 47-66 style "chicago-fullnotes" has been deprecated in favor of "chicago-notes"
 #bibliography("/assets/bib/works.bib", style: "chicago-fullnotes", title: none)
 
-<<<<<<< HEAD
---- bibliography-with-default-title-html html ---
-// Test refactored bibliography with default title in HTML
-This tests the refactored implementation @arrgh and @distress.
-
-#bibliography("/assets/bib/works.bib")
-
---- bibliography-with-custom-title-html html ---
-// Test refactored bibliography with custom title in HTML
-This tests custom titles @arrgh and @quark.
-
-#bibliography("/assets/bib/works.bib", title: [Custom References])
-
---- bibliography-no-title-html html ---
-// Test refactored bibliography with no title in HTML
-This tests no title variant @netwok and @distress.
-
-#bibliography("/assets/bib/works.bib", title: none)
-
---- bibliography-chicago-style-html html ---
-// Test refactored bibliography with Chicago style in HTML (uses grid layout)
-Testing Chicago style with prefixes @mcintosh_anxiety and @psychology25.
-
-#bibliography("/assets/bib/works.bib", style: "chicago-author-date")
-
---- bibliography-mla-style-html html ---
-// Test refactored bibliography with MLA style in HTML (uses hanging indent)
-Testing MLA style with hanging indent @keshav2007read.
-
-#bibliography("/assets/bib/works_too.bib", style: "mla")
-=======
 --- bibliography-csl-display ---
 // Test a combination of CSL `display` attributes. Most of the display
 // attributes are barely used by any styles, so we have a custom style here.
@@ -180,4 +149,33 @@
   title: none,
   full: true,
 )
->>>>>>> 319be721
+
+--- bibliography-with-default-title-html html ---
+// Test refactored bibliography with default title in HTML
+This tests the refactored implementation @arrgh and @distress.
+
+#bibliography("/assets/bib/works.bib")
+
+--- bibliography-with-custom-title-html html ---
+// Test refactored bibliography with custom title in HTML
+This tests custom titles @arrgh and @quark.
+
+#bibliography("/assets/bib/works.bib", title: [Custom References])
+
+--- bibliography-no-title-html html ---
+// Test refactored bibliography with no title in HTML
+This tests no title variant @netwok and @distress.
+
+#bibliography("/assets/bib/works.bib", title: none)
+
+--- bibliography-chicago-style-html html ---
+// Test refactored bibliography with Chicago style in HTML (uses grid layout)
+Testing Chicago style with prefixes @mcintosh_anxiety and @psychology25.
+
+#bibliography("/assets/bib/works.bib", style: "chicago-author-date")
+
+--- bibliography-mla-style-html html ---
+// Test refactored bibliography with MLA style in HTML (uses hanging indent)
+Testing MLA style with hanging indent @keshav2007read.
+
+#bibliography("/assets/bib/works_too.bib", style: "mla")