--- conflicted
+++ resolved
@@ -16,8 +16,7 @@
 // Arabic.
 #t(pat: "1", "0", "1", "2", "3", "4", "5", "6", 107, "107", "108")
 
-<<<<<<< HEAD
---- numbering-greek ---
+// Greek.
 #assert.eq(numbering("α", 0), "𐆊")
 
 #assert.eq(numbering("α", 1),  "αʹ")
@@ -69,16 +68,8 @@
 #assert.eq(numbering("α", 9184), "͵θρπδ")
 #assert.eq(numbering("α", 2000000000), "βΜκʹ")
 
---- numbering-hebrew ---
-#set text(lang: "he")
-#for i in range(9, 21, step: 2) {
-  numbering("א.", i)
-  [ עבור #i \ ]
-}
-=======
 // Symbols.
 #t(pat: "*", "-", "*", "†", "‡", "§", "¶", "‖", "**")
->>>>>>> 838dabc8
 
 // Hebrew.
 #t(pat: "א", step: 2, 9, "ט׳", "י״א", "י״ג")
