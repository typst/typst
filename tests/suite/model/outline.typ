--- outline-spacing render pdftags ---
#set heading(numbering: "1.a.")
#set outline.entry(fill: none)
#show outline.entry.where(level: 1): set block(above: 1.2em)

#outline()

#show heading: none
= A
== B
== C
= D
== E

--- outline-indent-auto ---
#set heading(numbering: "I.i.")
#set page(width: 150pt)
#show heading: none

#context test(outline.indent, auto)
#outline()

= A
== B
== C
== D
=== Title that breaks across lines
= E
== F
=== Aligned

--- outline-indent-auto-mixed-prefix ---
#show heading: none
#show outline.entry.where(level: 1): strong

#outline()

#set heading(numbering: "I.i.")
= A
== B
=== Title that breaks
= C
== D
= E
#[
  #set heading(numbering: none)
  = F
  == Numberless title that breaks
  === G
]
= H

--- outline-indent-auto-mixed-prefix-short ---
#show heading: none

#outline()

#set heading(numbering: "I.i.")
= A
#set heading(numbering: none)
= B

--- outline-indent-auto-no-prefix ---
#show heading: none

#outline()

= A
== B
=== Title that breaks across lines
= C
== D
=== E

--- outline-indent-zero ---
#set heading(numbering: "1.a.")
#show heading: none

#outline(indent: 0pt)

= A
== B
=== C
==== Title that breaks across lines
#set heading(numbering: none)
== E
= F

--- outline-indent-fixed ---
#set heading(numbering: "1.a.")
#show heading: none

#outline(indent: 1em)

= A
== B
=== C
==== Title that breaks
#set heading(numbering: none)
== E
= F

--- outline-indent-func ---
#set heading(numbering: "1.a.")
#show heading: none

#outline(indent: n => (0pt, 1em, 2.5em, 3em).at(n))

= A
== B
=== C
==== Title breaks
#set heading(numbering: none)
== E
= F

--- outline-indent-bad-type ---
// Error: 2-35 expected relative length, found dictionary
#outline(indent: n => (a: "dict"))

= Heading

--- outline-entry ---
#set page(width: 150pt)
#set heading(numbering: "1.")

#show outline.entry.where(level: 1): set block(above: 12pt)
#show outline.entry.where(level: 1): strong

#outline(indent: auto)

#show heading: none
= Introduction
= Background
== History
== State of the Art
= Analysis
== Setup

--- outline-entry-complex ---
#set page(width: 150pt, numbering: "I", margin: (bottom: 20pt))
#set heading(numbering: "1.")

#set outline.entry(fill: repeat[--])
#show outline.entry.where(level: 1): it => link(
  it.element.location(),
  it.indented(it.prefix(), {
    emph(it.body())
    [ ]
    text(luma(100), box(width: 1fr, repeat[--·--]))
    [ ]
    it.page()
  })
)

#counter(page).update(3)
#outline()

#show heading: none

= Top heading
== Not top heading
=== Lower heading
=== Lower too
== Also not top

#pagebreak()
#set page(numbering: "1")

= Another top heading
== Middle heading
=== Lower heading

--- outline-entry-inner ---
#set heading(numbering: "1.")
#show outline.entry: it => block(it.inner())
#show heading: none

#set outline.entry(fill: repeat[ -- ])
#outline()

= A
= B

--- outline-heading-start-of-page ---
#set page(width: 140pt, height: 200pt, margin: (bottom: 20pt), numbering: "1")
#set heading(numbering: "(1/a)")
#show heading.where(level: 1): set text(12pt)
#show heading.where(level: 2): set text(10pt)

#set outline.entry(fill: none)
#outline()

= A
= B
#lines(3)

// This heading is right at the start of the page, so that we can test
// whether the tag migrates properly.
#[
  #set heading(outlined: false)
  == C
]

A

== D
== F
==== G

--- outline-bookmark ---
// Ensure that `bookmarked` option doesn't affect the outline
#set heading(numbering: "(I)", bookmarked: false)
#set outline.entry(fill: none)
#show heading: none
#outline()

= A

--- outline-styled-text ---
#outline(title: none)

= #text(blue)[He]llo

--- outline-first-line-indent ---
#set par(first-line-indent: 1.5em)
#set heading(numbering: "1.1.a.")
#show outline.entry.where(level: 1): strong

#outline()

#show heading: none
= Introduction
= Background
== History
== State of the Art
= Analysis
== Setup

--- outline-bad-element ---
// Error: 2-27 cannot outline metadata
#outline(target: metadata)
#metadata("hello")

--- outline-par ---
// Ensure that an outline does not produce paragraphs.
#show par: highlight

#outline()

= A
= B
= C
<<<<<<< HEAD
=======

--- outline-html html ---
#set heading(numbering: "1.1.")

#outline()

= A <a>
= B <b>
= C <c>
= D <d>
== E <e>
== F <f>
#heading(outlined: false, [G])
=== H // Should not be nested under F
===== I
#heading(level: 4, bookmarked: false)[J] // `bookmarked` has no effect
= K

--- outline-figure-html html ---
#outline(target: figure, title: [List of Figures])
#figure([A], caption: [The A])
#set text(lang: "fr")
#figure([B], caption: [Le B])
#set text(lang: "de")
#figure([C], caption: figure.caption(separator: " ~ ")[Das C])
>>>>>>> f8dd9e77

--- issue-2048-outline-multiline ---
// Without the word joiner between the dots and the page number,
// the page number would be alone in its line.
#set page(width: 125pt)
#set heading(numbering: "1.a.")
#show heading: none

#outline()

= A
== This just fits here

--- issue-2530-outline-entry-panic-text ---
// Outline entry (pre-emptive)
// Error: 2-27 cannot outline text
#outline.entry(1, [Hello])

--- issue-2530-outline-entry-panic-heading ---
// Outline entry (pre-emptive, improved error)
// Error: 2-34 heading must have a location
// Hint: 2-34 try using a show rule to customize the outline.entry instead
#outline.entry(1, heading[Hello])

--- issue-4476-outline-rtl-title-ending-in-ltr-text ---
#set text(lang: "he")
#outline()

#show heading: none
= הוקוס Pocus
= זוהי כותרת שתורגמה על ידי מחשב

--- issue-4859-outline-entry-show-set ---
#set heading(numbering: "1.a.")
#show outline.entry.where(level: 1): set outline.entry(fill: none)
#show heading: none

#outline()

= A
== B

--- issue-5176-outline-cjk-title ---
#set text(font: "Noto Serif CJK SC")
#show heading: none

#outline(title: none)

= 测
= 很<|MERGE_RESOLUTION|>--- conflicted
+++ resolved
@@ -150,7 +150,7 @@
     text(luma(100), box(width: 1fr, repeat[--·--]))
     [ ]
     it.page()
-  })
+  }),
 )
 
 #counter(page).update(3)
@@ -251,8 +251,6 @@
 = A
 = B
 = C
-<<<<<<< HEAD
-=======
 
 --- outline-html html ---
 #set heading(numbering: "1.1.")
@@ -278,7 +276,6 @@
 #figure([B], caption: [Le B])
 #set text(lang: "de")
 #figure([C], caption: figure.caption(separator: " ~ ")[Das C])
->>>>>>> f8dd9e77
 
 --- issue-2048-outline-multiline ---
 // Without the word joiner between the dots and the page number,
