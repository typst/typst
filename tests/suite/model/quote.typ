// Test the quote element.

--- quote-dir-author-pos render pdftags ---
// Text direction affects author positioning
#set text(font: ("Libertinus Serif", "Noto Sans Arabic"))
And I quote: #quote(attribution: [René Descartes])[cogito, ergo sum].

#set text(lang: "ar")
#quote(attribution: [عالم])[مرحبًا]

--- quote-dir-align render pdftags ---
// Text direction affects block alignment
#set text(font: ("Libertinus Serif", "Noto Sans Arabic"))
#set quote(block: true)
#quote(attribution: [René Descartes])[cogito, ergo sum]

#set text(lang: "ar")
#quote(attribution: [عالم])[مرحبًا]

--- quote-block-spacing ---
// Spacing with other blocks
#set quote(block: true)
#set text(8pt)

#lines(3)
#quote(lines(3))
#lines(3)

--- quote-inline ---
// Inline citation
#set text(8pt)
#quote(attribution: <tolkien54>)[In a hole in the ground there lived a hobbit.]

#show bibliography: none
#bibliography("/assets/bib/works.bib")

--- quote-cite-format-label-or-numeric ---
// Citation-format: label or numeric
#set text(8pt)
#set quote(block: true)
#quote(attribution: <tolkien54>)[In a hole in the ground there lived a hobbit.]

#show bibliography: none
#bibliography("/assets/bib/works.bib", style: "ieee")

--- quote-cite-format-note ---
// Citation-format: note
#set text(8pt)
#set quote(block: true)
#quote(attribution: <tolkien54>)[In a hole in the ground there lived a hobbit.]

#show bibliography: none
#bibliography("/assets/bib/works.bib", style: "chicago-shortened-notes")

--- quote-cite-format-author-date ---
// Citation-format: author-date or author
#set text(8pt)
#set quote(block: true)
#quote(attribution: <tolkien54>)[In a hole in the ground there lived a hobbit.]

#show bibliography: none
#bibliography("/assets/bib/works.bib", style: "apa")

--- quote-nesting ---
// Test quote selection.
#set page(width: auto)
#set text(lang: "en")
=== EN
#quote[An apostroph'] \
#quote[A #quote[nested] quote] \
#quote[A #quote[very #quote[nested]] quote]

#set text(lang: "de")
=== DE
#quote[Satz mit Apostroph'] \
#quote[Satz mit #quote[Zitat]] \
#quote[A #quote[very #quote[nested]] quote]

#set smartquote(alternative: true)
=== DE Alternative
#quote[Satz mit Apostroph'] \
#quote[Satz mit #quote[Zitat]] \
#quote[A #quote[very #quote[nested]] quote]

--- quote-nesting-custom ---
// With custom quotes.
#set smartquote(quotes: (single: ("<", ">"), double: ("(", ")")))
#quote[A #quote[nested] quote]

--- quote-plato html ---
#set quote(block: true)

#quote(attribution: [Plato])[
  ... ἔοικα γοῦν τούτου γε σμικρῷ τινι αὐτῷ τούτῳ σοφώτερος εἶναι, ὅτι
  ἃ μὴ οἶδα οὐδὲ οἴομαι εἰδέναι.
]
#quote(attribution: [from the Henry Cary literal translation of 1897])[
  ... I seem, then, in just this little thing to be wiser than this man at
  any rate, that what I do not know I do not think I know either.
]

--- quote-nesting-html html ---
When you said that #quote[he surely meant that #quote[she intended to say #quote[I'm sorry]]], I was quite confused.

--- quote-attribution-link html ---
#quote(
  block: true,
  attribution: link("https://typst.app/home")[typst.com]
)[
  Compose papers faster
]

--- quote-par ---
// Ensure that an inline quote is part of a paragraph, but a block quote
// does not result in paragraphs.
#show par: highlight

An inline #quote[quote.]

#quote(block: true, attribution: [The Test Author])[
  A block-level quote.
<<<<<<< HEAD
]
=======
]

--- issue-5536-quote-inline-quotes-false ---
Lorem #quote(block: false, quotes: false)[dolor].
>>>>>>> f8dd9e77
<|MERGE_RESOLUTION|>--- conflicted
+++ resolved
@@ -105,7 +105,7 @@
 --- quote-attribution-link html ---
 #quote(
   block: true,
-  attribution: link("https://typst.app/home")[typst.com]
+  attribution: link("https://typst.app/home")[typst.com],
 )[
   Compose papers faster
 ]
@@ -119,11 +119,7 @@
 
 #quote(block: true, attribution: [The Test Author])[
   A block-level quote.
-<<<<<<< HEAD
-]
-=======
 ]
 
 --- issue-5536-quote-inline-quotes-false ---
-Lorem #quote(block: false, quotes: false)[dolor].
->>>>>>> f8dd9e77
+Lorem #quote(block: false, quotes: false)[dolor].