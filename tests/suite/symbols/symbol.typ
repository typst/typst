--- conflicted
+++ resolved
@@ -23,7 +23,7 @@
 )
 #let one = symbol(
   "1",
-  ("emoji", "1️")
+  ("emoji", "1️"),
 )
 
 #envelope
@@ -42,7 +42,7 @@
 --- symbol-constructor-invalid-modifier ---
 // Error: 2:3-2:24 invalid symbol modifier: " id!"
 #symbol(
-  ("invalid. id!", "x")
+  ("invalid. id!", "x"),
 )
 
 --- symbol-constructor-duplicate-modifier ---
@@ -95,7 +95,7 @@
 // Hint: 3:3-3:16 variant value must be exactly one grapheme cluster
 #symbol(
   "",
-  ("empty", "")
+  ("empty", ""),
 )
 
 --- symbol-constructor-multi-cluster-variant-value ---
@@ -105,7 +105,7 @@
 // Hint: 3:3-3:14 variant value must be exactly one grapheme cluster
 #symbol(
   "aa",
-  ("b", "bb")
+  ("b", "bb"),
 )
 
 --- symbol-unknown-modifier ---
@@ -180,11 +180,6 @@
 // Warning: 5-9 `sect` is deprecated, use `inter` instead
 $ A sect B = A inter B $
 
-<<<<<<< HEAD
---- issue-5930-symbol-label ---
-#emoji.face<lab>
-#context test(query(<lab>).first().text, "😀")
-=======
 --- symbol-modifier-deprecated ---
 // Warning: 7-12 `ast.small` is deprecated (CJK compatibility character), use ﹡ or `\u{fe61}` instead
 $ ast.small $
@@ -203,5 +198,4 @@
 // emojis below render with an emoji form.
 // See: https://github.com/typst/typst/pull/6875.
 #sym.copyright #emoji.copyright \
-#sym.suit.heart #emoji.suit.heart
->>>>>>> f8dd9e77
+#sym.suit.heart #emoji.suit.heart