--- conflicted
+++ resolved
@@ -364,7 +364,11 @@
 // Error: 16-19 cannot compare 1pt with 1em
 #calc.max(1em, 1pt)
 
-<<<<<<< HEAD
+--- calc-clamp-decimal-float ---
+// Error: 2-37 cannot apply this operation to a decimal and a float
+// Hint: 2-37 if loss of precision is acceptable, explicitly cast the decimal to a float with `float(value)`
+#calc.clamp(decimal("10"), 5.5, 6.6)
+
 --- calc-norm ---
 #test(calc.norm(1, 2, -3, 0.5), calc.sqrt(14.25))
 #test(calc.norm(3cm, 4cm), 5cm)
@@ -397,10 +401,4 @@
 
 --- calc-norm-negative-p ---
 // Error: 2-21 p must be greater than zero
-#calc.norm(p: -1, 1)
-=======
---- calc-clamp-decimal-float ---
-// Error: 2-37 cannot apply this operation to a decimal and a float
-// Hint: 2-37 if loss of precision is acceptable, explicitly cast the decimal to a float with `float(value)`
-#calc.clamp(decimal("10"), 5.5, 6.6)
->>>>>>> 070e3144
+#calc.norm(p: -1, 1)