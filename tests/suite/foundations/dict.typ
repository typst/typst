// Test dictionaries.

--- dict-basic-syntax paged ---

// Empty
#(:)

// Two pairs and string key.
#let dict = (normal: 1, "spacy key": 2)
#dict

#test(dict.normal, 1)
#test(dict.at("spacy key"), 2)

--- dict-fields paged ---
// Test field on dictionary.
#let dict = (nothing: "ness", hello: "world")
#test(dict.nothing, "ness")
#{
  let world = dict
    .hello

  test(world, "world")
}

--- dict-missing-field paged ---
// Error: 6-13 dictionary does not contain key "invalid"
#(:).invalid

--- dict-bad-key paged ---
// Error: 3-7 expected string, found boolean
// Error: 16-18 expected string, found integer
#(true: false, 42: 3)

--- dict-duplicate-key paged ---
// Error: 24-29 duplicate key: first
#(first: 1, second: 2, first: 3)

--- dict-duplicate-key-stringy paged ---
// Error: 17-20 duplicate key: a
#(a: 1, "b": 2, "a": 3)

--- dict-bad-expression paged ---
// Simple expression after already being identified as a dictionary.
// Error: 9-10 expected named or keyed pair, found identifier
#(a: 1, b)

--- dict-leading-colon paged ---
// Identified as dictionary due to initial colon.
// The boolean key is allowed for now since it will only cause an error at the evaluation stage.
// Error: 4-5 expected named or keyed pair, found integer
// Error: 17 expected expression
#(:1 b:"", true:)

--- spread-into-dict paged ---
#{
  let x = (a: 1)
  let y = (b: 2)
  let z = (a: 3)
  test((:..x, ..y, ..z), (a: 3, b: 2))
  test((..(a: 1), b: 2), (a: 1, b: 2))
}

--- spread-array-into-dict paged ---
// Error: 3-11 cannot spread array into dictionary
#(..(1, 2), a: 1)

--- dict-at-lvalue paged ---
// Test lvalue and rvalue access.
#{
  let dict = (a: 1, "b b": 1)
  dict.at("b b") += 1
  dict.state = (ok: true, err: false)
  test(dict, (a: 1, "b b": 2, state: (ok: true, err: false)))
  test(dict.state.ok, true)
  dict.at("state").ok = false
  test(dict.state.ok, false)
  test(dict.state.err, false)
}

--- dict-at-missing-key paged ---
// Test rvalue missing key.
#{
  let dict = (a: 1, b: 2)
  // Error: 11-23 dictionary does not contain key "c" and no default value was specified
  let x = dict.at("c")
}

--- dict-at-default paged ---
// Test default value.
#test((a: 1, b: 2).at("b", default: 3), 2)
#test((a: 1, b: 2).at("c", default: 3), 3)

--- dict-insert paged ---
// Test insert.
#{
  let dict = (a: 1, b: 2)
  dict.insert("b", 3)
  test(dict, (a: 1, b: 3))
  dict.insert("c", 5)
  test(dict, (a: 1, b: 3, c: 5))
}

--- dict-remove-with-default paged ---
// Test remove with default value.
#{
  let dict = (a: 1, b: 2)
  test(dict.remove("b", default: 3), 2)
}

#{
  let dict = (a: 1, b: 2)
  test(dict.remove("c", default: 3), 3)
}

--- dict-missing-lvalue paged ---
// Missing lvalue is not automatically none-initialized.
#{
  let dict = (:)
  // Error: 3-9 dictionary does not contain key "b"
  // Hint: 3-9 use `insert` to add or update values
  dict.b += 1
}

--- dict-basic-methods paged ---
// Test dictionary methods.
#let dict = (a: 3, c: 2, b: 1)
#test("c" in dict, true)
#test(dict.len(), 3)
#test(dict.values(), (3, 2, 1))
#test(dict.pairs().map(p => p.first() + str(p.last())).join(), "a3c2b1")

#test(dict.remove("c"), 2)
#test("c" in dict, false)
#test(dict, (a: 3, b: 1))

--- dict-from-module paged ---
// Test dictionary constructor
#test(type(dictionary(sys).at("version")), version)
#test(dictionary(sys).at("no-crash", default: none), none)

--- dict-remove-order paged ---
// Test that removal keeps order.
#let dict = (a: 1, b: 2, c: 3, d: 4)
#test(dict.remove("b"), 2)
#test(dict.keys(), ("a", "c", "d"))

--- dict-insert-order paged ---
#let dict = (a: 1, b: 2)
#let rhs = (c: 3, a: 4)

// Add
#test((dict + rhs).keys(), ("a", "b", "c"))

// Join
#test({ dict; rhs }.keys(), ("a", "b", "c"))

// Spread
#test((:..dict, ..rhs).keys(), ("a", "b", "c"))

// Insert
#{
  for (k, v) in rhs {
    dict.insert(k, v)
  }
  test(dict.keys(), ("a", "b", "c"))
}

// Assign
#{
  dict.a = 5
  dict.d = 6
  test(dict.keys(), ("a", "b", "c", "d"))
}

--- dict-temporary-lvalue paged ---
// Error: 3-15 cannot mutate a temporary value
#((key: "val").other = "some")

--- dict-function-item-not-a-method paged ---
#{
  let dict = (
    call-me: () => 1,
  )
  // Error: 8-15 type dictionary has no method `call-me`
  // Hint: 8-15 to call the function stored in the dictionary, surround the field access with parentheses, e.g. `(dict.call-me)(..)`
  dict.call-me()
}

--- dict-item-missing-method paged ---
#{
  let dict = (
    nonfunc: 1
  )

  // Error: 8-15 type dictionary has no method `nonfunc`
  // Hint: 8-15 did you mean to access the field `nonfunc`?
  dict.nonfunc()
}

--- dict-dynamic-duplicate-key paged ---
#let a = "hello"
#let b = "world"
#let c = "value"
#let d = "conflict"

#test(((a): b), ("hello": "world"))
#test(((a): 1, (a): 2), ("hello": 2))
#test((hello: 1, (a): 2), ("hello": 2))
#test((a + b: c, (a + b): d, (a): "value2", a: "value3"), ("helloworld": "conflict", "hello": "value2", "a": "value3"))

<<<<<<< HEAD
--- dict-filter ---
// Test the `filter` method.
#test((:).filter(calc.even), (:))
#test((a: 0, b: 1, c: 2).filter(v => v != 0), (b: 1, c: 2))
#test((a: 0, b: 1, c: 2).filter(calc.even), (a: 0, c: 2))

--- dict-filter-error ---
// Test that errors in the predicate are reported properly.
// Error: 23-28 cannot subtract integer from string
#(a: "a").filter(v => v - 2)

--- dict-map ---
// Test the `map` method.
#test(().map(x => x * 2), ())
#test((a: 2, b: 3).map(x => x * 2), (a: 4, b: 6))

--- dict-map-error ---
// Test that errors in the function are reported properly.
// Error: 20-25 cannot subtract integer from string
#(a: "a").map(v => v - 2)

--- issue-1338-dictionary-underscore ---
=======
--- issue-1338-dictionary-underscore paged ---
>>>>>>> 7fb4aa0a
#let foo = "foo"
#let bar = "bar"
// Error: 8-9 expected expression, found underscore
// Error: 16-17 expected expression, found underscore
#(foo: _, bar: _)

--- issue-1342-dictionary-bare-expressions paged ---
// Error: 5-8 expected named or keyed pair, found identifier
// Error: 10-13 expected named or keyed pair, found identifier
#(: foo, bar)

--- issue-3154-dict-at-not-contained paged ---
#{
  let dict = (a: 1)
  // Error: 3-15 dictionary does not contain key "b" and no default value was specified
  dict.at("b")
}

--- issue-3154-dict-at-missing-default paged ---
#{
  let dict = (a: 1)
  test(dict.at("b", default: 0), 0)
}

--- issue-3154-dict-at-missing-mutable paged ---
#{
  let dict = (a: 1)
  // Error: 3-15 dictionary does not contain key "b"
  // Hint: 3-15 use `insert` to add or update values
  dict.at("b") = 9
}

--- issue-3154-dict-at-missing-mutable-default paged ---
#{
  let dict = (a: 1)
  // Error: 3-27 dictionary does not contain key "b"
  // Hint: 3-27 use `insert` to add or update values
  dict.at("b", default: 0) = 9
}

--- issue-3154-dict-syntax-missing paged ---
#{
  let dict = (a: 1)
  // Error: 8-9 dictionary does not contain key "b"
  dict.b
}

--- issue-3154-dict-syntax-missing-mutable paged ---
#{
  let dict = (a: 1)
  dict.b = 9
  test(dict, (a: 1, b: 9))
}

--- issue-3154-dict-syntax-missing-add-assign paged ---
#{
  let dict = (a: 1)
  // Error: 3-9 dictionary does not contain key "b"
  // Hint: 3-9 use `insert` to add or update values
  dict.b += 9
}

--- issue-3232-dict-unexpected-keys-sides paged ---
// Confusing "expected relative length or dictionary, found dictionary"
// Error: 16-58 unexpected keys "unexpected" and "unexpected-too"
#block(outset: (unexpected: 0.5em, unexpected-too: 0.2em), [Hi])

--- issue-3232-dict-unexpected-keys-corners paged ---
// Error: 14-56 unexpected keys "unexpected" and "unexpected-too"
#box(radius: (unexpected: 0.5em, unexpected-too: 0.5em), [Hi])

--- issue-3232-dict-unexpected-key-sides paged ---
// Error: 16-49 unexpected key "unexpected", valid keys are "left", "top", "right", "bottom", "x", "y", and "rest"
#block(outset: (unexpected: 0.2em, right: 0.5em), [Hi]) // The 1st key is unexpected

--- issue-3232-dict-unexpected-key-corners paged ---
// Error: 14-50 unexpected key "unexpected", valid keys are "top-left", "top-right", "bottom-right", "bottom-left", "left", "top", "right", "bottom", and "rest"
#box(radius: (top-left: 0.5em, unexpected: 0.5em), [Hi]) // The 2nd key is unexpected

--- issue-3232-dict-empty paged ---
#block(outset: (:), [Hi]) // Ok
#box(radius: (:), [Hi]) // Ok<|MERGE_RESOLUTION|>--- conflicted
+++ resolved
@@ -209,32 +209,28 @@
 #test((hello: 1, (a): 2), ("hello": 2))
 #test((a + b: c, (a + b): d, (a): "value2", a: "value3"), ("helloworld": "conflict", "hello": "value2", "a": "value3"))
 
-<<<<<<< HEAD
---- dict-filter ---
+--- dict-filter paged ---
 // Test the `filter` method.
 #test((:).filter(calc.even), (:))
 #test((a: 0, b: 1, c: 2).filter(v => v != 0), (b: 1, c: 2))
 #test((a: 0, b: 1, c: 2).filter(calc.even), (a: 0, c: 2))
 
---- dict-filter-error ---
+--- dict-filter-error paged ---
 // Test that errors in the predicate are reported properly.
 // Error: 23-28 cannot subtract integer from string
 #(a: "a").filter(v => v - 2)
 
---- dict-map ---
+--- dict-map paged ---
 // Test the `map` method.
 #test(().map(x => x * 2), ())
 #test((a: 2, b: 3).map(x => x * 2), (a: 4, b: 6))
 
---- dict-map-error ---
+--- dict-map-error paged ---
 // Test that errors in the function are reported properly.
 // Error: 20-25 cannot subtract integer from string
 #(a: "a").map(v => v - 2)
 
---- issue-1338-dictionary-underscore ---
-=======
 --- issue-1338-dictionary-underscore paged ---
->>>>>>> 7fb4aa0a
 #let foo = "foo"
 #let bar = "bar"
 // Error: 8-9 expected expression, found underscore
