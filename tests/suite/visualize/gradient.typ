--- conflicted
+++ resolved
@@ -18,7 +18,7 @@
 #set page(
   width: 100pt,
   height: 30pt,
-  fill: gradient.linear(red, purple, space: oklab)
+  fill: gradient.linear(red, purple, space: oklab),
 )
 
 --- gradient-linear-oklch ---
@@ -26,7 +26,7 @@
 #set page(
   width: 100pt,
   height: 30pt,
-  fill: gradient.linear(red, purple, space: oklch)
+  fill: gradient.linear(red, purple, space: oklch),
 )
 
 --- gradient-linear-hsv ---
@@ -34,7 +34,7 @@
 #set page(
   width: 100pt,
   height: 30pt,
-  fill: gradient.linear(red, purple, space: color.hsv)
+  fill: gradient.linear(red, purple, space: color.hsv),
 )
 
 --- gradient-linear-hsl ---
@@ -42,7 +42,7 @@
 #set page(
   width: 100pt,
   height: 30pt,
-  fill: gradient.linear(red, purple, space: color.hsl)
+  fill: gradient.linear(red, purple, space: color.hsl),
 )
 
 --- gradient-linear-relative-parent ---
@@ -103,7 +103,7 @@
 #rect(
   height: 40pt,
   width: 100%,
-  fill: gradient.linear(..color.map.inferno).repeat(2, mirror: true)
+  fill: gradient.linear(..color.map.inferno).repeat(2, mirror: true),
 )
 
 --- gradient-linear-repeat-and-mirror-2 ---
@@ -117,21 +117,21 @@
 #rect(
   height: 40pt,
   width: 100%,
-  fill: gradient.linear(..color.map.rainbow).repeat(5, mirror: true)
+  fill: gradient.linear(..color.map.rainbow).repeat(5, mirror: true),
 )
 
 --- gradient-linear-sharp-and-repeat ---
 #rect(
   height: 40pt,
   width: 100%,
-  fill: gradient.linear(..color.map.rainbow).sharp(10).repeat(5, mirror: false)
+  fill: gradient.linear(..color.map.rainbow).sharp(10).repeat(5, mirror: false),
 )
 
 --- gradient-linear-sharp-repeat-and-mirror ---
 #rect(
   height: 40pt,
   width: 100%,
-  fill: gradient.linear(..color.map.rainbow).sharp(10).repeat(5, mirror: true)
+  fill: gradient.linear(..color.map.rainbow).sharp(10).repeat(5, mirror: true),
 )
 
 --- gradient-linear-sharp ---
@@ -171,8 +171,8 @@
   square(
     size: 50pt,
     fill: gradient.radial(red, blue, radius: 70.7%, focal-center: (10%, 10%)),
-    stroke: 10pt + gradient.radial(red, blue, radius: 70.7%, focal-center: (10%, 10%))
-  )
+    stroke: 10pt + gradient.radial(red, blue, radius: 70.7%, focal-center: (10%, 10%)),
+  ),
 )
 
 --- gradient-linear-stroke-relative-parent ---
@@ -187,8 +187,8 @@
     circle(
       radius: 18pt,
       stroke: 5pt + gradient.linear(red, blue, relative: "parent").sharp(4),
-    )
-  )
+    ),
+  ),
 )
 
 --- gradient-linear-line ---
@@ -215,6 +215,7 @@
     size: 50pt,
     fill: gradient.radial(..color.map.rainbow, space: color.hsl, center: (0%, 100%)),
   ),
+
   square(
     size: 50pt,
     fill: gradient.radial(..color.map.rainbow, space: color.hsl, center: (100%, 0%)),
@@ -314,7 +315,7 @@
 #set page(
   width: 100pt,
   height: 100pt,
-  fill: gradient.conic(red, purple, space: oklab)
+  fill: gradient.conic(red, purple, space: oklab),
 )
 
 --- gradient-conic-oklch ---
@@ -322,7 +323,7 @@
 #set page(
   width: 100pt,
   height: 100pt,
-  fill: gradient.conic(red, purple, space: oklch)
+  fill: gradient.conic(red, purple, space: oklch),
 )
 
 --- gradient-conic-hsv ---
@@ -330,7 +331,7 @@
 #set page(
   width: 100pt,
   height: 100pt,
-  fill: gradient.conic(red, purple, space: color.hsv)
+  fill: gradient.conic(red, purple, space: color.hsv),
 )
 
 --- gradient-conic-hsl ---
@@ -338,7 +339,7 @@
 #set page(
   width: 100pt,
   height: 100pt,
-  fill: gradient.conic(red, purple, space: color.hsl)
+  fill: gradient.conic(red, purple, space: color.hsl),
 )
 
 --- gradient-conic-relative-parent ---
@@ -377,8 +378,8 @@
   square(
     size: 50pt,
     fill: black,
-    stroke: 10pt + gradient.conic(red, blue)
-  )
+    stroke: 10pt + gradient.conic(red, blue),
+  ),
 )
 
 --- gradient-conic-text ---
@@ -473,7 +474,7 @@
     height: 20pt,
     fill: gradient.linear(..preset),
     align(center + horizon, smallcaps(name)),
-  ))
+  )),
 )
 
 // Test that gradients are applied correctly on equations.
@@ -504,11 +505,13 @@
 #show math.equation: set text(fill: gradient.linear(..color.map.rainbow))
 #show math.equation: box
 
-$ A = mat(
-  1, 2, 3;
-  4, 5, 6;
-  7, 8, 9
-) $
+$
+  A = mat(
+    1, 2, 3;
+    4, 5, 6;
+    7, 8, 9
+  )
+$
 
 --- gradient-math-underover ---
 // Test on underover
@@ -523,11 +526,13 @@
 #show math.equation: set text(fill: gradient.linear(..color.map.rainbow, dir: ttb))
 #show math.equation: box
 
-$ A = mat(
-  1, 2, 3;
-  4, 5, 6;
-  7, 8, 9
-) $
+$
+  A = mat(
+    1, 2, 3;
+    4, 5, 6;
+    7, 8, 9
+  )
+$
 
 $ x_"1,2" = frac(-b plus.minus sqrt(b^2 - 4 a c), 2 a) $
 
@@ -539,32 +544,38 @@
 $ hat(x) = bar x bar = vec(x, y, z) = tilde(x) = dot(x) $
 $ x prime = vec(1, 2, delim: "[") $
 $ sum_(i in NN) 1 + i $
-$ attach(
-  Pi, t: alpha, b: beta,
-  tl: 1, tr: 2+3, bl: 4+5, br: 6,
-) $
+$
+  attach(
+    Pi, t: alpha, b: beta,
+    tl: 1, tr: 2+3, bl: 4+5, br: 6,
+  )
+$
 
 --- gradient-math-radial ---
 // Test radial gradient
 #show math.equation: set text(fill: gradient.radial(..color.map.rainbow, center: (30%, 30%)))
 #show math.equation: box
 
-$ A = mat(
-  1, 2, 3;
-  4, 5, 6;
-  7, 8, 9
-) $
+$
+  A = mat(
+    1, 2, 3;
+    4, 5, 6;
+    7, 8, 9
+  )
+$
 
 --- gradient-math-conic ---
 // Test conic gradient
 #show math.equation: set text(fill: gradient.conic(red, blue, angle: 45deg))
 #show math.equation: box
 
-$ A = mat(
-  1, 2, 3;
-  4, 5, 6;
-  7, 8, 9
-) $
+$
+  A = mat(
+    1, 2, 3;
+    4, 5, 6;
+    7, 8, 9
+  )
+$
 
 
 --- gradient-kind ---
@@ -606,11 +617,11 @@
 --- gradient-repeat ---
 #test(
   gradient.linear(red, green, blue).repeat(2).stops(),
-  ((red, 0%), (green, 25%), (blue, 50%), (red, 50%), (green, 75%), (blue, 100%))
+  ((red, 0%), (green, 25%), (blue, 50%), (red, 50%), (green, 75%), (blue, 100%)),
 )
 #test(
   gradient.linear(red, green, blue).repeat(2, mirror: true).stops(),
-  ((red, 0%), (green, 25%), (blue, 50%), (green, 75%), (red, 100%))
+  ((red, 0%), (green, 25%), (blue, 50%), (green, 75%), (red, 100%)),
 )
 
 --- issue-2902-gradient-oklch-panic ---
@@ -642,13 +653,13 @@
 #rect(
   width: 100%,
   height: 10pt,
-  fill: gradient.linear(violet, blue)
+  fill: gradient.linear(violet, blue),
 )
 
 #rect(
   width: 100%,
   height: 10pt,
-  fill: gradient.linear(rgb(violet), rgb(blue))
+  fill: gradient.linear(rgb(violet), rgb(blue)),
 )
 
 // In PDF format, this gradient can look different from the others.
@@ -656,7 +667,7 @@
 #rect(
   width: 100%,
   height: 10pt,
-  fill: gradient.linear(violet, blue, space: cmyk)
+  fill: gradient.linear(violet, blue, space: cmyk),
 )
 
 --- issue-5819-gradient-repeat ---
@@ -665,9 +676,6 @@
 #let my-gradient = gradient.linear(red, blue).repeat(5)
 #let _ = gradient.linear(..my-gradient.stops())
 #let my-gradient2 = gradient.linear(red, blue).repeat(5, mirror: true)
-<<<<<<< HEAD
-#let _ = gradient.linear(..my-gradient2.stops())
-=======
 #let _ = gradient.linear(..my-gradient2.stops())
 
 --- issue-6162-coincident-gradient-stops-export-png ---
@@ -678,14 +686,14 @@
     (red, 0%),
     (green, 0%),
     (blue, 100%),
-  )
+  ),
 )
 #rect(
   fill: gradient.linear(
     (red, 0%),
     (green, 100%),
     (blue, 100%),
-  )
+  ),
 )
 #rect(
   fill: gradient.linear(
@@ -693,9 +701,8 @@
     (red, 50%),
     (green, 50%),
     (blue, 100%),
-  )
+  ),
 )
 
 --- issue-6680-gradient-linear-with-aspect-correction ---
-#set page(width: 200pt, height: auto, margin: 10pt, fill: gradient.linear(red, blue, angle: 45deg).sharp(2))
->>>>>>> f8dd9e77
+#set page(width: 200pt, height: auto, margin: 10pt, fill: gradient.linear(red, blue, angle: 45deg).sharp(2))