--- conflicted
+++ resolved
@@ -37,7 +37,7 @@
   path(
     stroke: 5pt,
     closed: true,
-    (0pt,  30pt),
+    (0pt, 30pt),
     (30pt, 30pt),
     (15pt, 0pt),
   ),
@@ -76,12 +76,8 @@
 #path(((0%, 0%), (0%, 0%), (0%, 0%), (0%, 0%)))
 
 --- path-bad-point-array ---
-<<<<<<< HEAD
-// Error: 7-31 point array must contain exactly two entries
-=======
 // Error: 7-31 array must contain exactly two items
 // Hint: 7-31 the first item determines the value for the X axis and the second item the value for the Y axis
->>>>>>> f8dd9e77
 // Warning: 2-6 the `path` function is deprecated, use `curve` instead
 #path(((0%, 0%), (0%, 0%, 0%)))
 
