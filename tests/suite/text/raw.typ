// Test raw blocks.

--- raw-empty ---
// Empty raw block.
Empty raw block:``.

--- raw-consecutive-single-backticks ---
// No extra space.
`A``B`

--- raw-typst-lang ---
// Typst syntax inside.
```typ #let x = 1``` \
```typ #f(1)```

--- raw-block-no-parbreaks ---
// Multiline block splits paragraphs.

Text
```rust
fn code() {}
```
Text

--- raw-more-backticks ---
// Lots of backticks inside.
````
```backticks```
````

--- raw-trimming ---
// Trimming.

// Space between "rust" and "let" is trimmed.
The keyword ```rust let```.

// Trimming depends on number backticks.
(``) \
(` untrimmed `) \
(``` trimmed` ```) \
(``` trimmed ```) \
(``` trimmed```) \

--- raw-single-backtick-lang ---
// Single ticks should not have a language.
`rust let`

--- raw-dedent-first-line ---
// First line is not dedented and leading space is still possible.
     ```   A
        B
       C
     ```

--- raw-dedent-empty-line ---
// Do not take empty lines into account when computing dedent.
```
        A

        B
```

--- raw-dedent-last-line ---
// Take last line into account when computing dedent.
```
        A

        B
    ```

--- raw-tab-size ---
#set raw(tab-size: 8)

```tsv
Year	Month	Day
2000	2	3
2001	2	1
2002	3	10
```

--- raw-syntaxes ---
#set page(width: 180pt)
#set text(6pt)
#set raw(syntaxes: "/assets/syntaxes/SExpressions.sublime-syntax")

```sexp
(defun factorial (x)
  (if (zerop x)
    ; with a comment
    1
    (* x (factorial (- x 1)))))
```

--- raw-syntaxes-invalid-sublime-syntax ---
// Prevent test parser from failing on "^---" line.
#let sublime-syntax = ```yaml
%YAML 1.2
```.text + "\n---\n" + ```yaml
name: lang
file_extensions:
  - a
scope: source
contexts:
  main:
    - match: '\'
```.text

// Error: 35-56 failed to parse syntax (Error while compiling regex '/': Parsing error at position 0: Backslash without following character)
#raw("text", lang: "a", syntaxes: bytes(sublime-syntax))

--- raw-theme ---
// Test code highlighting with custom theme.
#set page(width: 180pt)
#set text(6pt)
#set raw(theme: "/assets/themes/halcyon.tmTheme")
#show raw: it => {
  set text(fill: rgb("a2aabc"))
  rect(
    width: 100%,
    inset: (x: 4pt, y: 5pt),
    radius: 4pt,
    fill: rgb("1d2433"),
    place(right, text(luma(240), it.lang)) + it,
  )
}

```typ
= Chapter 1
#lorem(100)

#let hi = "Hello World"
#show heading: emph
```

--- raw-show-set ---
// Text show rule
#show raw: set text(font: "Roboto")
`Roboto`

--- raw-align-default ---
// Text inside raw block should be unaffected by outer alignment by default.
#set align(center)
#set page(width: 180pt)
#set text(6pt)

```py
def something(x):
  return x

a = 342395823859823958329
b = 324923
```

--- raw-align-specified ---
// Text inside raw block should follow the specified alignment.
#set page(width: 180pt)
#set text(6pt)

#align(center, raw(
  lang: "typ",
  block: true,
  align: right,
  "#let f(x) = x\n#align(center, line(length: 1em))",
))

--- raw-align-invalid ---
// Error: 17-20 expected `start`, `left`, `center`, `right`, or `end`, found top
#set raw(align: top)

--- raw-inline-multiline ---
#set page(width: 180pt)
#set text(6pt)
#set raw(lang:"python")

Inline raws, multiline e.g. `for i in range(10):
  # Only this line is a comment.
  print(i)` or otherwise e.g. `print(j)`, are colored properly.

Inline raws, multiline e.g. `
# Appears blocky due to linebreaks at the boundary.
for i in range(10):
  print(i)
` or otherwise e.g. `print(j)`, are colored properly.

--- raw-highlight-typ ---
```typ
= Chapter 1
#lorem(100)

#let hi = "Hello World"
#show heading: emph
```

--- raw-highlight-typc ---
#set page(width: auto)

```typ
#set hello()
#set hello()
#set hello.world()
#set hello.my.world()
#let foo(x) = x * 2
#show heading: func
#show module.func: func
#show module.func: it => {}
#foo(ident: ident)
#hello
#hello()
#box[]
#hello.world
#hello.world()
#hello().world()
#hello.my.world
#hello.my.world()
#hello.my().world
#hello.my().world()
#{ hello }
#{ hello() }
#{ hello.world() }
#if foo []
```

--- raw-highlight-typm ---
#set page(width: auto)
```typm
1 + 2/3
a^b
hello
hello()
box[]
hello.world
hello.world()
hello.my.world()
f_zeta(x), f_zeta(x)/1
emph(hello.my.world())
emph(hello.my().world)
emph(hello.my().world())
#hello
#hello()
#hello.world
#hello.world()
#box[]
```

--- raw-highlight-typm-extra ---
// Math highlighting for strings, alignments, shorthands, and named args.
#set page(width: auto)
```typm
"string" - + * ::= & \
|=> & [|define(x: #y, x::= y)|]
```

--- raw-highlight-rust ---
#set page(width: auto)

```rust
/// A state machine.
#[derive(Debug)]
enum State<'a> { A(u8), B(&'a str) }

fn advance(state: State<'_>) -> State<'_> {
    unimplemented!("state machine")
}
```

--- raw-highlight-py ---
#set page(width: auto)

```py
import this

def hi():
  print("Hi!")
```

--- raw-highlight-cpp ---
#set page(width: auto)

```cpp
#include <iostream>

int main() {
  std::cout << "Hello, world!";
}
```

--- raw-highlight-html ---
#set page(width: auto)

```html
<!DOCTYPE html>
<html>
  <head>
    <meta charset="utf-8">
  </head>
  <body>
    <h1>Topic</h1>
    <p>The Hypertext Markup Language.</p>
    <script>
      function foo(a, b) {
        return a + b + "string";
      }
    </script>
  </body>
</html>
```

--- raw-blocky ---
// Test various raw parsing edge cases.

#let empty = (
  name: "empty",
  input: ``,
  text: "",
  block: false,
)

#let empty-spaces = (
  name: "empty-spaces",
  input: ```   ```,
  text: "",
  block: false,
)

#let empty-newlines = (
  name: "empty-newlines",
  input: ```


```,
  text: "\n",
  block: true,
)

#let newlines-backtick = (
  name: "newlines-backtick",
  input: ```

`

```,
  text: "\n`\n",
  block: true,
)

#let backtick = (
  name: "backtick",
  input: ``` ` ```,
  text: "`",
  block: false,
)

#let lang-backtick = (
  name: "lang-backtick",
  input: ```js ` ```,
  lang: "js",
  text: "`",
  block: false,
)

// The language tag stops on space
#let lang-space = (
  name: "lang-space",
  input: ```js test ```,
  lang: "js",
  text: "test ",
  block: false,
)

// The language tag stops on newline
#let lang-newline = (
  name: "lang-newline",
  input: ```js
test
```,
  lang: "js",
  text: "test",
  block: true,
)

// The first line and the last line are ignored
#let blocky = (
  name: "blocky",
  input: {
```
test
```
},
  text: "test",
  block: true,
)

// A blocky raw should handle dedents
#let blocky-dedent = (
  name: "blocky-dedent",
  input: {
```
 test
 ```
  },
  text: "test",
  block: true,
)

// When there is content in the first line, it should exactly eat a whitespace char.
#let blocky-dedent-firstline = (
  name: "blocky-dedent-firstline",
  input: ``` test
  ```,
  text: "test",
  block: true,
)

// When there is content in the first line, it should exactly eat a whitespace char.
#let blocky-dedent-firstline2 = (
  name: "blocky-dedent-firstline2",
  input: ``` test
```,
  text: "test",
  block: true,
)

// The first line is not affected by dedent, and the middle lines don't consider the whitespace prefix of the first line.
#let blocky-dedent-firstline3 = (
  name: "blocky-dedent-firstline3",
  input: ``` test
     test2
  ```,
  text: "test\n   test2",
  block: true,
)

// The first line is not affected by dedent, and the middle lines don't consider the whitespace prefix of the first line.
#let blocky-dedent-firstline4 = (
  name: "blocky-dedent-firstline4",
  input: ```     test
  test2
  ```,
  text: "    test\ntest2",
  block: true,
)

#let blocky-dedent-lastline = (
  name: "blocky-dedent-lastline",
  input: ```
  test
 ```,
  text: " test",
  block: true,
)

#let blocky-dedent-lastline2 = (
  name: "blocky-dedent-lastline2",
  input: ```
  test
   ```,
  text: "test",
  block: true,
)

#let blocky-tab = (
  name: "blocky-tab",
  input: {
```
	test
```
},
  text: "\ttest",
  block: true,
)

// This one is a bit problematic because there is a trailing tab below "test"
// which the editor constantly wants to remove.
#let blocky-tab-dedent = (
  name: "blocky-tab-dedent",
  input: eval("```\n\ttest\n  \n ```"),
  text: "test\n ",
  block: true,
)

#let extra-first-line-ws = (
  name: "extra-first-line-ws",
  input: eval("```   \n```"),
  text: "",
  block: true,
)

#let cases = (
  empty,
  empty-spaces,
  empty-newlines,
  newlines-backtick,
  backtick,
  lang-backtick,
  lang-space,
  lang-newline,
  blocky,
  blocky-dedent,
  blocky-dedent-firstline,
  blocky-dedent-firstline2,
  blocky-dedent-firstline3,
  blocky-dedent-lastline,
  blocky-dedent-lastline2,
  blocky-tab,
  blocky-tab-dedent,
  extra-first-line-ws,
)

#for c in cases {
  let block = c.block
  assert.eq(c.text, c.input.text, message: "in point " + c.name + ", expect " + repr(c.text) + ", got " + repr(c.input.text) + "")
  assert.eq(block, c.input.block, message: "in point " + c.name + ", expect " + repr(block) + ", got " + repr(c.input.block) + "")
}

--- raw-html html ---
This is ```typ *inline*```.
```typ
#[
  #set text(blue)
  *Hello* _world_!
]
```

--- raw-html-inline-spaces html ---
This has `double  spaces  inside`, which should be kept.

--- raw-line ---
#set page(width: 200pt)

```rs
fn main() {
    println!("Hello, world!");
}
```

#show raw.line: it => {
  box(stack(
    dir: ltr,
    box(width: 15pt)[#it.number],
    it.body,
  ))
  linebreak()
}

```rs
fn main() {
    println!("Hello, world!");
}
```

--- raw-line-alternating-fill ---
#set page(width: 200pt)
#show raw: it => stack(dir: ttb, ..it.lines)
#show raw.line: it => {
  box(
    width: 100%,
    height: 1.75em,
    inset: 0.25em,
    fill: if calc.rem(it.number, 2) == 0 {
      luma(90%)
    } else {
      white
    },
    align(horizon, stack(
      dir: ltr,
      box(width: 15pt)[#it.number],
      it.body,
    ))
  )
}

```typ
#show raw.line: block.with(
  fill: luma(60%)
);

Hello, world!

= A heading for good measure
```

--- raw-line-text-fill ---
#set page(width: 200pt)
#show raw.line: set text(fill: red)

```py
import numpy as np

def f(x):
    return x**2

x = np.linspace(0, 10, 100)
y = f(x)

print(x)
print(y)
```

--- raw-line-scripting ---

// Test line extraction works.

#show raw: code => {
  for i in code.lines {
    test(i.count, 10)
  }

  test(code.lines.at(0).text, "import numpy as np")
  test(code.lines.at(1).text, "")
  test(code.lines.at(2).text, "def f(x):")
  test(code.lines.at(3).text, "    return x**2")
  test(code.lines.at(4).text, "")
  test(code.lines.at(5).text, "x = np.linspace(0, 10, 100)")
  test(code.lines.at(6).text, "y = f(x)")
  test(code.lines.at(7).text, "")
  test(code.lines.at(8).text, "print(x)")
  test(code.lines.at(9).text, "print(y)")
  test(code.lines.at(10, default: none), none)
}

```py
import numpy as np

def f(x):
    return x**2

x = np.linspace(0, 10, 100)
y = f(x)

print(x)
print(y)
```

--- issue-3601-empty-raw ---
// Test that empty raw block with `typ` language doesn't cause a crash.
```typ
```

--- raw-empty-lines ---
// Test raw with multiple empty lines.

#show raw: block.with(width: 100%, fill: gray)

```




```

--- issue-3841-tabs-in-raw-type-code ---
// Tab chars were not rendered in raw blocks with lang: "typ(c)"
#raw("#if true {\n\tf()\t// typ\n}", lang: "typ")

#raw("if true {\n\tf()\t// typc\n}", lang: "typc")

```typ
#if true {
	// tabs around f()
	f()	// typ
}
```

```typc
if true {
	// tabs around f()
	f()	// typc
}
```

--- issue-6961-tab-crlf-raw-indent ---
#let snippet = (
  ```
  A
    BC
    D
  ```
)

#raw(
  snippet.text.replace("  ", "\t").replace("\n", "\r\n"),
  block: true,
)

--- issue-4662-math-mode-language-for-raw ---
// Test lang: "typm" syntax highlighting without enclosing dollar signs
#raw("pi^2", lang: "typm")

--- issue-2259-raw-color-overwrite ---
// Test that the color of a raw block is not overwritten
#show raw: set text(fill: blue)

`Hello, World!`

```rs
fn main() {
    println!("Hello, World!");
}
```

--- issue-3191-raw-justify ---
// Raw blocks should not be justified by default.
```
a b c --------------------
```

#show raw: set par(justify: true)
```
a b c --------------------
```

--- issue-3191-raw-normal-paragraphs-still-shrink ---
// In normal paragraphs, spaces should still be shrunk.
// The first line here serves as a reference, while the second
// uses non-breaking spaces to create an overflowing line
// (which should shrink).
~~~~No shrinking here

~~~~The~spaces~on~this~line~shrink

--- issue-3820-raw-space-when-end-with-backtick ---
```typ
`code`
```

  ```typ
  `code`
  ```

--- issue-5760-disable-cjk-latin-spacing-in-raw ---

```typ
#let hi = "你好world"
```

#show raw: set text(cjk-latin-spacing: auto)
```typ
#let hi = "你好world"
```

<<<<<<< HEAD
=======
--- issue-6559-equality-between-raws ---

#test(`foo`, `foo`)
#assert.ne(`foo`, `bar`)

>>>>>>> f8dd9e77
--- raw-theme-set-to-auto ---
```typ
#let hi = "Hello World"
```

#set raw(theme: "/assets/themes/halcyon.tmTheme")
```typ
#let hi = "Hello World"
```

#set raw(theme: auto)
```typ
#let hi = "Hello World"
```

--- raw-theme-set-to-none ---
#set raw(theme: none)
```typ
#let foo = "bar"
```

--- raw-default-json-theme ---
```json
{
  "foo": "bar",
  "test": [
    "test",
    true,
    42,
    5.0,
    null
  ],
  "hi": {
    "this": "is a test!",
    "What is this?": "This is incredible text!"
  }
}
```

--- raw-default-yaml-theme ---
```yaml
foo: bar
test:
- test
- true
- 42
- 5
-
hi:
  this: is a test!
  What is this?: This is incredible text!
```

--- raw-unclosed ---
// Test unterminated raw text.
//
// Note: This test should be the final one in the file because it messes up
// syntax highlighting.
//
// Error: 1-2:1 unclosed raw text
`endless<|MERGE_RESOLUTION|>--- conflicted
+++ resolved
@@ -738,14 +738,11 @@
 #let hi = "你好world"
 ```
 
-<<<<<<< HEAD
-=======
 --- issue-6559-equality-between-raws ---
 
 #test(`foo`, `foo`)
 #assert.ne(`foo`, `bar`)
 
->>>>>>> f8dd9e77
 --- raw-theme-set-to-auto ---
 ```typ
 #let hi = "Hello World"
