// Test sub- and superscript shifts.

--- sub-super ---
#let sq = box(square(size: 4pt))
#table(
  columns: 3,
  [Typo.], [Fallb.], [Synth.],
  [x#super[1#sq]], [x#super[5: #sq]], [x#super(typographic: false)[2 #sq]],
  [x#sub[1#sq]], [x#sub[5: #sq]], [x#sub(typographic: false)[2 #sq]],
)

--- sub-super-typographic ---
#set text(size: 20pt)
// Libertinus Serif supports "subs" and "sups" for `typo` and `sq`, but not for
// `synth`.
#let synth = [1,2,3]
#let typo = [123]
#let sq = [1#box(square(size: 4pt))2]
x#super(synth) x#super(typo) x#super(sq) \
x#sub(synth) x#sub(typo) x#sub(sq)

--- sub-super-italic-compensation ---
#set text(size: 20pt, style: "italic")
// Libertinus Serif supports "subs" and "sups" for `typo`, but not for `synth`.
#let synth = [1,2,3]
#let typo = [123]
#let sq = [1#box(square(size: 4pt))2]
x#super(synth) x#super(typo) x#super(sq) \
x#sub(synth) x#sub(typo) x#sub(sq)

--- sub-super-non-typographic ---
#set super(typographic: false, baseline: -0.25em, size: 0.7em)
n#super[1], n#sub[2], ... n#super[N]

--- super-underline ---
#set underline(stroke: 0.5pt, offset: 0.15em)
<<<<<<< HEAD
#set super(typographic: false)
#underline[A#super[4]] B \
A#super[#underline[4]] B \
A #underline(super[4]) B \
#set super(typographic: true)
#underline[A#super[4]] B \
A#super[#underline[4]] B \
A #underline(super[4]) B

--- super-highlight ---
#set super(typographic: false)
#highlight[A#super[4]] B \
A#super[#highlight[4]] B \
A#super(highlight[4]) \
#set super(typographic: true)
#highlight[A#super[4]] B \
A#super[#highlight[4]] B \
A#super(highlight[4])

--- super-1em ---
#set text(size: 10pt)
#super(context test(1em.to-absolute(), 10pt))

--- long-scripts ---
|longscript| \
|#super(typographic: true)[longscript]| \
|#super(typographic: false)[longscript]| \
|#sub(typographic: true)[longscript]| \
|#sub(typographic: false)[longscript]|

--- script-metrics-bundeled-fonts ---
// Tests whether the script metrics are used properly by synthesizing
// superscripts and subscripts for all bundled fonts.

#set super(typographic: false)
#set sub(typographic: false)

#let test(font, weights, styles) = {
  for weight in weights {
    for style in styles {
      text(font: font, weight: weight, style: style)[Xx#super[Xx]#sub[Xx]]
      linebreak()
    }
  }
}

#test("DejaVu Sans Mono", ("regular", "bold"), ("normal", "oblique"))
#test("Libertinus Serif", ("regular", "semibold", "bold"), ("normal", "italic"))
#test("New Computer Modern", ("regular", "bold"), ("normal", "italic"))
#test("New Computer Modern Math", (400, 450, "bold"), ("normal",))
=======
#underline[The claim#super[\[4\]]] has been disputed. \
The claim#super[#underline[\[4\]]] has been disputed. \
It really has been#super(box(text(baseline: 0pt, underline[\[4\]]))) \

--- basic-sup-sub html ---
1#super[st], 2#super[nd], 3#super[rd].

log#sub[2], log#sub[3], log#sub[variable].
>>>>>>> f2f527c4
<|MERGE_RESOLUTION|>--- conflicted
+++ resolved
@@ -34,7 +34,6 @@
 
 --- super-underline ---
 #set underline(stroke: 0.5pt, offset: 0.15em)
-<<<<<<< HEAD
 #set super(typographic: false)
 #underline[A#super[4]] B \
 A#super[#underline[4]] B \
@@ -85,13 +84,8 @@
 #test("Libertinus Serif", ("regular", "semibold", "bold"), ("normal", "italic"))
 #test("New Computer Modern", ("regular", "bold"), ("normal", "italic"))
 #test("New Computer Modern Math", (400, 450, "bold"), ("normal",))
-=======
-#underline[The claim#super[\[4\]]] has been disputed. \
-The claim#super[#underline[\[4\]]] has been disputed. \
-It really has been#super(box(text(baseline: 0pt, underline[\[4\]]))) \
 
 --- basic-sup-sub html ---
 1#super[st], 2#super[nd], 3#super[rd].
 
-log#sub[2], log#sub[3], log#sub[variable].
->>>>>>> f2f527c4
+log#sub[2], log#sub[3], log#sub[variable].