use std::cell::{RefCell, RefMut};
use std::collections::HashMap;
use std::env;
use std::ffi::OsStr;
use std::fs;
use std::ops::Range;
use std::path::{Path, PathBuf};

use comemo::{Prehashed, Track};
use elsa::FrozenVec;
use once_cell::unsync::OnceCell;
use tiny_skia as sk;
use typst::diag::{bail, FileError, FileResult};
use typst::doc::{Document, Frame, FrameItem, Meta};
use typst::eval::{func, Library, Value};
use typst::font::{Font, FontBook};
use typst::geom::{Abs, Color, RgbaColor, Sides, Smart};
use typst::syntax::{Source, SourceId, Span, SyntaxNode};
use typst::util::{Buffer, PathExt};
use typst::World;
use typst_library::layout::PageElem;
use typst_library::text::{TextElem, TextSize};
use unscanny::Scanner;
use walkdir::WalkDir;

const TYP_DIR: &str = "typ";
const REF_DIR: &str = "ref";
const PNG_DIR: &str = "png";
const PDF_DIR: &str = "pdf";
const FONT_DIR: &str = "../assets/fonts";
const FILE_DIR: &str = "../assets/files";

fn main() {
    let args = Args::new(env::args().skip(1));
    let mut filtered = Vec::new();

    // Since different tests can affect each other through the memoization
    // cache, a deterministic order is important for reproducibility.
    for entry in WalkDir::new("typ").sort_by_file_name() {
        let entry = entry.unwrap();
        if entry.depth() == 0 {
            continue;
        }

        if entry.path().starts_with("typ/benches") {
            continue;
        }

        let src_path = entry.into_path();
        if src_path.extension() != Some(OsStr::new("typ")) {
            continue;
        }

        if args.matches(&src_path) {
            filtered.push(src_path);
        }
    }

    let len = filtered.len();
    match len {
        0 => {}
        1 => println!("Running test ..."),
        2.. => println!("Running {len} tests"),
        _ => unreachable!(),
    }

    // Create loader and context.
    let mut world = TestWorld::new(args.print);

    // Run all the tests.
    let mut ok = 0;
    for src_path in filtered {
        let path = src_path.strip_prefix(TYP_DIR).unwrap();
        let png_path = Path::new(PNG_DIR).join(path).with_extension("png");
        let ref_path = Path::new(REF_DIR).join(path).with_extension("png");
        let pdf_path =
            args.pdf.then(|| Path::new(PDF_DIR).join(path).with_extension("pdf"));

        ok += test(&mut world, &src_path, &png_path, &ref_path, pdf_path.as_deref())
            as usize;
    }

    if len > 1 {
        println!("{ok} / {len} tests passed.");
    }

    if ok < len {
        std::process::exit(1);
    }
}

/// Parsed command line arguments.
struct Args {
    filter: Vec<String>,
    exact: bool,
    pdf: bool,
    print: PrintConfig,
}

/// Which things to print out for debugging.
#[derive(Default, Copy, Clone, Eq, PartialEq)]
struct PrintConfig {
    syntax: bool,
    model: bool,
    frames: bool,
}

impl Args {
    fn new(args: impl Iterator<Item = String>) -> Self {
        let mut filter = Vec::new();
        let mut exact = false;
        let mut pdf = false;
        let mut print = PrintConfig::default();

        for arg in args {
            match arg.as_str() {
                // Ignore this, its for cargo.
                "--nocapture" => {}
                // Match only the exact filename.
                "--exact" => exact = true,
                // Generate PDFs.
                "--pdf" => pdf = true,
                // Debug print the syntax trees.
                "--syntax" => print.syntax = true,
                // Debug print the model.
                "--model" => print.model = true,
                // Debug print the frames.
                "--frames" => print.frames = true,
                // Everything else is a file filter.
                _ => filter.push(arg),
            }
        }

        Self { filter, exact, pdf, print }
    }

    fn matches(&self, path: &Path) -> bool {
        if self.exact {
            let name = path.file_name().unwrap().to_string_lossy();
            self.filter.iter().any(|v| v == &name)
        } else {
            let path = path.to_string_lossy();
            self.filter.is_empty() || self.filter.iter().any(|v| path.contains(v))
        }
    }
}

fn library() -> Library {
    /// Display: Test
    /// Category: test
    /// Returns:
    #[func]
    fn test(lhs: Value, rhs: Value) -> Value {
        if lhs != rhs {
            bail!(args.span, "Assertion failed: {:?} != {:?}", lhs, rhs,);
        }
        Value::None
    }

    /// Display: Print
    /// Category: test
    /// Returns:
    #[func]
    fn print(#[variadic] values: Vec<Value>) -> Value {
        print!("> ");
        for (i, value) in values.into_iter().enumerate() {
            if i > 0 {
                print!(", ")
            }
            print!("{value:?}");
        }
        println!();
        Value::None
    }

    let mut lib = typst_library::build();

    // Set page width to 120pt with 10pt margins, so that the inner page is
    // exactly 100pt wide. Page height is unbounded and font size is 10pt so
    // that it multiplies to nice round numbers.
    lib.styles
        .set(PageElem::set_width(Smart::Custom(Abs::pt(120.0).into())));
    lib.styles.set(PageElem::set_height(Smart::Auto));
    lib.styles.set(PageElem::set_margin(Sides::splat(Some(Smart::Custom(
        Abs::pt(10.0).into(),
    )))));
    lib.styles.set(TextElem::set_size(TextSize(Abs::pt(10.0).into())));

    // Hook up helpers into the global scope.
    lib.global.scope_mut().define("test", test);
    lib.global.scope_mut().define("print", print);
    lib.global
        .scope_mut()
        .define("conifer", RgbaColor::new(0x9f, 0xEB, 0x52, 0xFF));
    lib.global
        .scope_mut()
        .define("forest", RgbaColor::new(0x43, 0xA1, 0x27, 0xFF));

    lib
}

/// A world that provides access to the tests environment.
struct TestWorld {
    print: PrintConfig,
    library: Prehashed<Library>,
    book: Prehashed<FontBook>,
    fonts: Vec<Font>,
    paths: RefCell<HashMap<PathBuf, PathSlot>>,
    sources: FrozenVec<Box<Source>>,
    main: SourceId,
}

#[derive(Default)]
struct PathSlot {
    source: OnceCell<FileResult<SourceId>>,
    buffer: OnceCell<FileResult<Buffer>>,
}

impl TestWorld {
    fn new(print: PrintConfig) -> Self {
        // Search for fonts.
        let mut fonts = vec![];
        for entry in WalkDir::new(FONT_DIR)
            .sort_by_file_name()
            .into_iter()
            .filter_map(|e| e.ok())
            .filter(|entry| entry.file_type().is_file())
        {
            let data = std::fs::read(entry.path()).unwrap();
            fonts.extend(Font::iter(data.into()));
        }

        Self {
            print,
            library: Prehashed::new(library()),
            book: Prehashed::new(FontBook::from_fonts(&fonts)),
            fonts,
            paths: RefCell::default(),
            sources: FrozenVec::new(),
            main: SourceId::detached(),
        }
    }
}

impl World for TestWorld {
    fn root(&self) -> &Path {
        Path::new(FILE_DIR)
    }

    fn library(&self) -> &Prehashed<Library> {
        &self.library
    }

    fn main(&self) -> &Source {
        self.source(self.main)
    }

    fn resolve(&self, path: &Path) -> FileResult<SourceId> {
        self.slot(path)
            .source
            .get_or_init(|| {
                let buf = read(path)?;
                let text = String::from_utf8(buf)?;
                Ok(self.insert(path, text))
            })
            .clone()
    }

    fn source(&self, id: SourceId) -> &Source {
        &self.sources[id.into_u16() as usize]
    }

    fn book(&self) -> &Prehashed<FontBook> {
        &self.book
    }

    fn font(&self, id: usize) -> Option<Font> {
        Some(self.fonts[id].clone())
    }

    fn file(&self, path: &Path) -> FileResult<Buffer> {
        self.slot(path)
            .buffer
            .get_or_init(|| read(path).map(Buffer::from))
            .clone()
    }
}

impl TestWorld {
    fn set(&mut self, path: &Path, text: String) -> SourceId {
        let slot = self.slot(path);
        let id = if let Some(&Ok(id)) = slot.source.get() {
            drop(slot);
            self.sources.as_mut()[id.into_u16() as usize].replace(text);
            id
        } else {
            let id = self.insert(path, text);
            slot.source.set(Ok(id)).unwrap();
            drop(slot);
            id
        };
        self.main = id;
        id
    }

    fn slot(&self, path: &Path) -> RefMut<PathSlot> {
        RefMut::map(self.paths.borrow_mut(), |paths| {
            paths.entry(path.normalize()).or_default()
        })
    }

    fn insert(&self, path: &Path, text: String) -> SourceId {
        let id = SourceId::from_u16(self.sources.len() as u16);
        let source = Source::new(id, path, text);
        self.sources.push(Box::new(source));
        id
    }
}

/// Read as file.
fn read(path: &Path) -> FileResult<Vec<u8>> {
    let suffix = path
        .strip_prefix(FILE_DIR)
        .map(|suffix| Path::new("/").join(suffix))
        .unwrap_or_else(|_| path.into());

    let f = |e| FileError::from_io(e, &suffix);
<<<<<<< HEAD
    let mut file = File::open(path).map_err(f)?;
    if file.metadata().map_err(f)?.is_file() {
        let mut data = vec![];
        file.read_to_end(&mut data).map_err(f)?;
        Ok(data)
=======
    if fs::metadata(&path).map_err(f)?.is_file() {
        fs::read(&path).map_err(f)
>>>>>>> e13fc04c
    } else {
        Err(FileError::IsDirectory)
    }
}

fn test(
    world: &mut TestWorld,
    src_path: &Path,
    png_path: &Path,
    ref_path: &Path,
    pdf_path: Option<&Path>,
) -> bool {
    let name = src_path.strip_prefix(TYP_DIR).unwrap_or(src_path);
    println!("Testing {}", name.display());

    let text = fs::read_to_string(src_path).unwrap();

    let mut ok = true;
    let mut frames = vec![];
    let mut line = 0;
    let mut compare_ref = true;
    let mut compare_ever = false;
    let mut rng = LinearShift::new();

    let parts: Vec<_> = text.split("\n---").collect();
    for (i, &part) in parts.iter().enumerate() {
        let is_header = i == 0
            && parts.len() > 1
            && part
                .lines()
                .all(|s| s.starts_with("//") || s.chars().all(|c| c.is_whitespace()));

        if is_header {
            for line in part.lines() {
                if line.starts_with("// Ref: false") {
                    compare_ref = false;
                }
            }
        } else {
            let (part_ok, compare_here, part_frames) =
                test_part(world, src_path, part.into(), i, compare_ref, line, &mut rng);
            ok &= part_ok;
            compare_ever |= compare_here;
            frames.extend(part_frames);
        }

        line += part.lines().count() + 1;
    }

    let document = Document { pages: frames, ..Default::default() };
    if compare_ever {
        if let Some(pdf_path) = pdf_path {
            let pdf_data = typst::export::pdf(&document);
            fs::create_dir_all(pdf_path.parent().unwrap()).unwrap();
            fs::write(pdf_path, pdf_data).unwrap();
        }

        if world.print.frames {
            for frame in &document.pages {
                println!("Frame:\n{:#?}\n", frame);
            }
        }

        let canvas = render(&document.pages);
        fs::create_dir_all(png_path.parent().unwrap()).unwrap();
        canvas.save_png(png_path).unwrap();

        if let Ok(ref_pixmap) = sk::Pixmap::load_png(ref_path) {
            if canvas.width() != ref_pixmap.width()
                || canvas.height() != ref_pixmap.height()
                || canvas
                    .data()
                    .iter()
                    .zip(ref_pixmap.data())
                    .any(|(&a, &b)| a.abs_diff(b) > 2)
            {
                println!("  Does not match reference image. ❌");
                ok = false;
            }
        } else if !document.pages.is_empty() {
            println!("  Failed to open reference image. ❌");
            ok = false;
        }
    }

    if ok {
        if world.print == PrintConfig::default() {
            print!("\x1b[1A");
        }
        println!("Testing {} ✔", name.display());
    }

    ok
}

fn test_part(
    world: &mut TestWorld,
    src_path: &Path,
    text: String,
    i: usize,
    compare_ref: bool,
    line: usize,
    rng: &mut LinearShift,
) -> (bool, bool, Vec<Frame>) {
    let mut ok = true;

    let id = world.set(src_path, text);
    let source = world.source(id);
    if world.print.syntax {
        println!("Syntax Tree:\n{:#?}\n", source.root())
    }

    let (local_compare_ref, mut ref_errors) = parse_metadata(source);
    let compare_ref = local_compare_ref.unwrap_or(compare_ref);

    ok &= test_spans(source.root());
    ok &= test_reparse(world.source(id).text(), i, rng);

    if world.print.model {
        let world = (world as &dyn World).track();
        let route = typst::eval::Route::default();
        let mut tracer = typst::eval::Tracer::default();
        let module =
            typst::eval::eval(world, route.track(), tracer.track_mut(), source).unwrap();
        println!("Model:\n{:#?}\n", module.content());
    }

    let (mut frames, errors) = match typst::compile(world) {
        Ok(document) => (document.pages, vec![]),
        Err(errors) => (vec![], *errors),
    };

    // Don't retain frames if we don't wanna compare with reference images.
    if !compare_ref {
        frames.clear();
    }

    // Map errors to range and message format, discard traces and errors from
    // other files.
    let mut errors: Vec<_> = errors
        .into_iter()
        .filter(|error| error.span.source() == id)
        .map(|error| (error.range(world), error.message.replace('\\', "/")))
        .collect();

    errors.sort_by_key(|error| error.0.start);
    ref_errors.sort_by_key(|error| error.0.start);

    if errors != ref_errors {
        println!("  Subtest {i} does not match expected errors. ❌");
        ok = false;

        let source = world.source(id);
        for error in errors.iter() {
            if !ref_errors.contains(error) {
                print!("    Not annotated | ");
                print_error(source, line, error);
            }
        }

        for error in ref_errors.iter() {
            if !errors.contains(error) {
                print!("    Not emitted   | ");
                print_error(source, line, error);
            }
        }
    }

    (ok, compare_ref, frames)
}

fn parse_metadata(source: &Source) -> (Option<bool>, Vec<(Range<usize>, String)>) {
    let mut compare_ref = None;
    let mut errors = vec![];

    let lines: Vec<_> = source.text().lines().map(str::trim).collect();
    for (i, line) in lines.iter().enumerate() {
        if line.starts_with("// Ref: false") {
            compare_ref = Some(false);
        }

        if line.starts_with("// Ref: true") {
            compare_ref = Some(true);
        }

        fn num(s: &mut Scanner) -> usize {
            s.eat_while(char::is_numeric).parse().unwrap()
        }

        let comments =
            lines[i..].iter().take_while(|line| line.starts_with("//")).count();

        let pos = |s: &mut Scanner| -> usize {
            let first = num(s) - 1;
            let (delta, column) =
                if s.eat_if(':') { (first, num(s) - 1) } else { (0, first) };
            let line = (i + comments) + delta;
            source.line_column_to_byte(line, column).unwrap()
        };

        let Some(rest) = line.strip_prefix("// Error: ") else { continue };
        let mut s = Scanner::new(rest);
        let start = pos(&mut s);
        let end = if s.eat_if('-') { pos(&mut s) } else { start };
        let range = start..end;

        errors.push((range, s.after().trim().to_string()));
    }

    (compare_ref, errors)
}

fn print_error(source: &Source, line: usize, (range, message): &(Range<usize>, String)) {
    let start_line = 1 + line + source.byte_to_line(range.start).unwrap();
    let start_col = 1 + source.byte_to_column(range.start).unwrap();
    let end_line = 1 + line + source.byte_to_line(range.end).unwrap();
    let end_col = 1 + source.byte_to_column(range.end).unwrap();
    println!("Error: {start_line}:{start_col}-{end_line}:{end_col}: {message}");
}

/// Pseudorandomly edit the source file and test whether a reparse produces the
/// same result as a clean parse.
///
/// The method will first inject 10 strings once every 400 source characters
/// and then select 5 leaf node boundaries to inject an additional, randomly
/// chosen string from the injection list.
fn test_reparse(text: &str, i: usize, rng: &mut LinearShift) -> bool {
    let supplements = [
        "[",
        "]",
        "{",
        "}",
        "(",
        ")",
        "#rect()",
        "a word",
        ", a: 1",
        "10.0",
        ":",
        "if i == 0 {true}",
        "for",
        "* hello *",
        "//",
        "/*",
        "\\u{12e4}",
        "```typst",
        " ",
        "trees",
        "\\",
        "$ a $",
        "2.",
        "-",
        "5",
    ];

    let mut ok = true;

    let apply = |replace: std::ops::Range<usize>, with| {
        let mut incr_source = Source::detached(text);
        if incr_source.root().len() != text.len() {
            println!(
                "    Subtest {i} tree length {} does not match string length {} ❌",
                incr_source.root().len(),
                text.len(),
            );
            return false;
        }

        incr_source.edit(replace.clone(), with);

        let edited_src = incr_source.text();
        let ref_source = Source::detached(edited_src);
        let mut ref_root = ref_source.root().clone();
        let mut incr_root = incr_source.root().clone();

        // Ensures that the span numbering invariants hold.
        let spans_ok = test_spans(&ref_root) && test_spans(&incr_root);

        // Remove all spans so that the comparison works out.
        let tree_ok = {
            ref_root.synthesize(Span::detached());
            incr_root.synthesize(Span::detached());
            ref_root == incr_root
        };

        if !tree_ok {
            println!(
                "    Subtest {i} reparse differs from clean parse when inserting '{with}' at {}-{} ❌\n",
                replace.start, replace.end,
            );
            println!("    Expected reference tree:\n{ref_root:#?}\n");
            println!("    Found incremental tree:\n{incr_root:#?}");
            println!("    Full source ({}):\n\"{edited_src:?}\"", edited_src.len());
        }

        spans_ok && tree_ok
    };

    let mut pick = |range: Range<usize>| {
        let ratio = rng.next();
        (range.start as f64 + ratio * (range.end - range.start) as f64).floor() as usize
    };

    let insertions = (text.len() as f64 / 400.0).ceil() as usize;
    for _ in 0..insertions {
        let supplement = supplements[pick(0..supplements.len())];
        let start = pick(0..text.len());
        let end = pick(start..text.len());

        if !text.is_char_boundary(start) || !text.is_char_boundary(end) {
            continue;
        }

        ok &= apply(start..end, supplement);
    }

    let source = Source::detached(text);
    let leafs = leafs(source.root());
    let start = source.range(leafs[pick(0..leafs.len())].span()).start;
    let supplement = supplements[pick(0..supplements.len())];
    ok &= apply(start..start, supplement);

    ok
}

/// Returns all leaf descendants of a node (may include itself).
fn leafs(node: &SyntaxNode) -> Vec<SyntaxNode> {
    if node.children().len() == 0 {
        vec![node.clone()]
    } else {
        node.children().flat_map(leafs).collect()
    }
}

/// Ensure that all spans are properly ordered (and therefore unique).
#[track_caller]
fn test_spans(root: &SyntaxNode) -> bool {
    test_spans_impl(root, 0..u64::MAX)
}

#[track_caller]
fn test_spans_impl(node: &SyntaxNode, within: Range<u64>) -> bool {
    if !within.contains(&node.span().number()) {
        eprintln!("    Node: {node:#?}");
        eprintln!("    Wrong span order: {} not in {within:?} ❌", node.span().number(),);
    }

    let start = node.span().number() + 1;
    let mut children = node.children().peekable();
    while let Some(child) = children.next() {
        let end = children.peek().map_or(within.end, |next| next.span().number());
        if !test_spans_impl(child, start..end) {
            return false;
        }
    }

    true
}

/// Draw all frames into one image with padding in between.
fn render(frames: &[Frame]) -> sk::Pixmap {
    let pixel_per_pt = 2.0;
    let pixmaps: Vec<_> = frames
        .iter()
        .map(|frame| {
            let limit = Abs::cm(100.0);
            if frame.width() > limit || frame.height() > limit {
                panic!("overlarge frame: {:?}", frame.size());
            }
            typst::export::render(frame, pixel_per_pt, Color::WHITE)
        })
        .collect();

    let pad = (5.0 * pixel_per_pt).round() as u32;
    let pxw = 2 * pad + pixmaps.iter().map(sk::Pixmap::width).max().unwrap_or_default();
    let pxh = pad + pixmaps.iter().map(|pixmap| pixmap.height() + pad).sum::<u32>();

    let mut canvas = sk::Pixmap::new(pxw, pxh).unwrap();
    canvas.fill(sk::Color::BLACK);

    let [x, mut y] = [pad; 2];
    for (frame, mut pixmap) in frames.iter().zip(pixmaps) {
        let ts = sk::Transform::from_scale(pixel_per_pt, pixel_per_pt);
        render_links(&mut pixmap, ts, frame);

        canvas.draw_pixmap(
            x as i32,
            y as i32,
            pixmap.as_ref(),
            &sk::PixmapPaint::default(),
            sk::Transform::identity(),
            None,
        );

        y += pixmap.height() + pad;
    }

    canvas
}

/// Draw extra boxes for links so we can see whether they are there.
fn render_links(canvas: &mut sk::Pixmap, ts: sk::Transform, frame: &Frame) {
    for (pos, item) in frame.items() {
        let ts = ts.pre_translate(pos.x.to_pt() as f32, pos.y.to_pt() as f32);
        match *item {
            FrameItem::Group(ref group) => {
                let ts = ts.pre_concat(group.transform.into());
                render_links(canvas, ts, &group.frame);
            }
            FrameItem::Meta(Meta::Link(_), size) => {
                let w = size.x.to_pt() as f32;
                let h = size.y.to_pt() as f32;
                let rect = sk::Rect::from_xywh(0.0, 0.0, w, h).unwrap();
                let mut paint = sk::Paint::default();
                paint.set_color_rgba8(40, 54, 99, 40);
                canvas.fill_rect(rect, &paint, ts, None);
            }
            _ => {}
        }
    }
}

/// A Linear-feedback shift register using XOR as its shifting function.
/// Can be used as PRNG.
struct LinearShift(u64);

impl LinearShift {
    /// Initialize the shift register with a pre-set seed.
    pub fn new() -> Self {
        Self(0xACE5)
    }

    /// Return a pseudo-random number between `0.0` and `1.0`.
    pub fn next(&mut self) -> f64 {
        self.0 ^= self.0 >> 3;
        self.0 ^= self.0 << 14;
        self.0 ^= self.0 >> 28;
        self.0 ^= self.0 << 36;
        self.0 ^= self.0 >> 52;
        self.0 as f64 / u64::MAX as f64
    }
}<|MERGE_RESOLUTION|>--- conflicted
+++ resolved
@@ -325,16 +325,8 @@
         .unwrap_or_else(|_| path.into());
 
     let f = |e| FileError::from_io(e, &suffix);
-<<<<<<< HEAD
-    let mut file = File::open(path).map_err(f)?;
-    if file.metadata().map_err(f)?.is_file() {
-        let mut data = vec![];
-        file.read_to_end(&mut data).map_err(f)?;
-        Ok(data)
-=======
     if fs::metadata(&path).map_err(f)?.is_file() {
         fs::read(&path).map_err(f)
->>>>>>> e13fc04c
     } else {
         Err(FileError::IsDirectory)
     }
