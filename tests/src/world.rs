use std::borrow::Cow;
use std::collections::HashMap;
use std::fs;
use std::io::Write;
use std::path::{Path, PathBuf};
<<<<<<< HEAD
use std::sync::{LazyLock, OnceLock};

=======
use std::str::FromStr;
use std::sync::OnceLock;

use comemo::Tracked;
>>>>>>> b8034a34
use parking_lot::Mutex;
use typst::diag::{bail, At, FileError, FileResult, SourceResult, StrResult};
use typst::engine::Engine;
use typst::foundations::{
    func, Array, Bytes, Context, Datetime, IntoValue, NoneValue, Repr, Smart, Value,
};
use typst::layout::{Abs, Margin, PageElem};
use typst::model::{Numbering, NumberingPattern};
use typst::syntax::{FileId, Source, Span};
use typst::text::{Font, FontBook, TextElem, TextSize};
use typst::utils::{singleton, LazyHash};
use typst::visualize::Color;
use typst::{Library, World};

/// A world that provides access to the tests environment.
#[derive(Clone)]
pub struct TestWorld {
    main: Source,
    base: &'static TestBase,
}

impl TestWorld {
    /// Create a new world for a single test.
    ///
    /// This is cheap because the shared base for all test runs is lazily
    /// initialized just once.
    pub fn new(source: Source) -> Self {
<<<<<<< HEAD
        static BASE: LazyLock<TestBase> = LazyLock::new(TestBase::default);
        Self { main: source, base: &*BASE }
=======
        Self {
            main: source,
            base: singleton!(TestBase, TestBase::default()),
        }
>>>>>>> b8034a34
    }
}

impl World for TestWorld {
    fn library(&self) -> &LazyHash<Library> {
        &self.base.library
    }

    fn book(&self) -> &LazyHash<FontBook> {
        &self.base.book
    }

    fn main(&self) -> FileId {
        self.main.id()
    }

    fn source(&self, id: FileId) -> FileResult<Source> {
        if id == self.main.id() {
            Ok(self.main.clone())
        } else {
            self.slot(id, FileSlot::source)
        }
    }

    fn file(&self, id: FileId) -> FileResult<Bytes> {
        self.slot(id, FileSlot::file)
    }

    fn font(&self, index: usize) -> Option<Font> {
        Some(self.base.fonts[index].clone())
    }

    fn today(&self, _: Option<i64>) -> Option<Datetime> {
        Some(Datetime::from_ymd(1970, 1, 1).unwrap())
    }
}

impl TestWorld {
    /// Access the canonical slot for the given file id.
    fn slot<F, T>(&self, id: FileId, f: F) -> T
    where
        F: FnOnce(&mut FileSlot) -> T,
    {
        let mut map = self.base.slots.lock();
        f(map.entry(id).or_insert_with(|| FileSlot::new(id)))
    }
}

/// Shared foundation of all test worlds.
struct TestBase {
    library: LazyHash<Library>,
    book: LazyHash<FontBook>,
    fonts: Vec<Font>,
    slots: Mutex<HashMap<FileId, FileSlot>>,
}

impl Default for TestBase {
    fn default() -> Self {
        let fonts: Vec<_> = typst_assets::fonts()
            .chain(typst_dev_assets::fonts())
            .flat_map(|data| Font::iter(Bytes::from_static(data)))
            .collect();

        Self {
            library: LazyHash::new(library()),
            book: LazyHash::new(FontBook::from_fonts(&fonts)),
            fonts,
            slots: Mutex::new(HashMap::new()),
        }
    }
}

/// Holds the processed data for a file ID.
#[derive(Clone)]
struct FileSlot {
    id: FileId,
    source: OnceLock<FileResult<Source>>,
    file: OnceLock<FileResult<Bytes>>,
}

impl FileSlot {
    /// Create a new file slot.
    fn new(id: FileId) -> Self {
        Self { id, file: OnceLock::new(), source: OnceLock::new() }
    }

    /// Retrieve the source for this file.
    fn source(&mut self) -> FileResult<Source> {
        self.source
            .get_or_init(|| {
                let buf = read(&system_path(self.id)?)?;
                let text = String::from_utf8(buf.into_owned())?;
                Ok(Source::new(self.id, text))
            })
            .clone()
    }

    /// Retrieve the file's bytes.
    fn file(&mut self) -> FileResult<Bytes> {
        self.file
            .get_or_init(|| {
                read(&system_path(self.id)?).map(|cow| match cow {
                    Cow::Owned(buf) => buf.into(),
                    Cow::Borrowed(buf) => Bytes::from_static(buf),
                })
            })
            .clone()
    }
}

/// The file system path for a file ID.
fn system_path(id: FileId) -> FileResult<PathBuf> {
    let root: PathBuf = match id.package() {
        Some(spec) => format!("tests/packages/{}-{}", spec.name, spec.version).into(),
        None => PathBuf::new(),
    };

    id.vpath().resolve(&root).ok_or(FileError::AccessDenied)
}

/// Read a file.
fn read(path: &Path) -> FileResult<Cow<'static, [u8]>> {
    // Resolve asset.
    if let Ok(suffix) = path.strip_prefix("assets/") {
        return typst_dev_assets::get(&suffix.to_string_lossy())
            .map(Cow::Borrowed)
            .ok_or_else(|| FileError::NotFound(path.into()));
    }

    let f = |e| FileError::from_io(e, path);
    if fs::metadata(path).map_err(f)?.is_dir() {
        Err(FileError::IsDirectory)
    } else {
        fs::read(path).map(Cow::Owned).map_err(f)
    }
}

/// The extended standard library for testing.
fn library() -> Library {
    // Set page width to 120pt with 10pt margins, so that the inner page is
    // exactly 100pt wide. Page height is unbounded and font size is 10pt so
    // that it multiplies to nice round numbers.
    let mut lib = Library::default();

    // Hook up helpers into the global scope.
    lib.global.scope_mut().define_func::<test>();
    lib.global.scope_mut().define_func::<test_repr>();
    lib.global.scope_mut().define_func::<print>();
    lib.global.scope_mut().define_func::<lines>();
    lib.global
        .scope_mut()
        .define("conifer", Color::from_u8(0x9f, 0xEB, 0x52, 0xFF));
    lib.global
        .scope_mut()
        .define("forest", Color::from_u8(0x43, 0xA1, 0x27, 0xFF));

    // Hook up default styles.
    lib.styles
        .set(PageElem::set_width(Smart::Custom(Abs::pt(120.0).into())));
    lib.styles.set(PageElem::set_height(Smart::Auto));
    lib.styles.set(PageElem::set_margin(Margin::splat(Some(Smart::Custom(
        Abs::pt(10.0).into(),
    )))));
    lib.styles.set(TextElem::set_size(TextSize(Abs::pt(10.0).into())));

    lib
}

#[func]
fn test(lhs: Value, rhs: Value) -> StrResult<NoneValue> {
    if lhs != rhs {
        bail!("Assertion failed: {} != {}", lhs.repr(), rhs.repr());
    }
    Ok(NoneValue)
}

#[func]
fn test_repr(lhs: Value, rhs: Value) -> StrResult<NoneValue> {
    if lhs.repr() != rhs.repr() {
        bail!("Assertion failed: {} != {}", lhs.repr(), rhs.repr());
    }
    Ok(NoneValue)
}

#[func]
fn print(#[variadic] values: Vec<Value>) -> NoneValue {
    let mut out = std::io::stdout().lock();
    write!(out, "> ").unwrap();
    for (i, value) in values.into_iter().enumerate() {
        if i > 0 {
            write!(out, ", ").unwrap();
        }
        write!(out, "{value:?}").unwrap();
    }
    writeln!(out).unwrap();
    NoneValue
}

/// Generates `count` lines of text based on the numbering.
#[func]
fn lines(
    engine: &mut Engine,
    context: Tracked<Context>,
    span: Span,
    count: usize,
    #[default(Numbering::Pattern(NumberingPattern::from_str("A").unwrap()))]
    numbering: Numbering,
) -> SourceResult<Value> {
    (1..=count)
        .map(|n| numbering.apply(engine, context, &[n]))
        .collect::<SourceResult<Array>>()?
        .join(Some('\n'.into_value()), None)
        .at(span)
}<|MERGE_RESOLUTION|>--- conflicted
+++ resolved
@@ -3,15 +3,10 @@
 use std::fs;
 use std::io::Write;
 use std::path::{Path, PathBuf};
-<<<<<<< HEAD
-use std::sync::{LazyLock, OnceLock};
-
-=======
 use std::str::FromStr;
 use std::sync::OnceLock;
 
 use comemo::Tracked;
->>>>>>> b8034a34
 use parking_lot::Mutex;
 use typst::diag::{bail, At, FileError, FileResult, SourceResult, StrResult};
 use typst::engine::Engine;
@@ -39,15 +34,10 @@
     /// This is cheap because the shared base for all test runs is lazily
     /// initialized just once.
     pub fn new(source: Source) -> Self {
-<<<<<<< HEAD
-        static BASE: LazyLock<TestBase> = LazyLock::new(TestBase::default);
-        Self { main: source, base: &*BASE }
-=======
         Self {
             main: source,
             base: singleton!(TestBase, TestBase::default()),
         }
->>>>>>> b8034a34
     }
 }
 
