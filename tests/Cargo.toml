--- conflicted
+++ resolved
@@ -1,11 +1,7 @@
 [package]
 name = "typst-tests"
-<<<<<<< HEAD
-version = "0.2.0"
+version = "0.3.0"
 rust-version = "1.65"
-=======
-version = "0.3.0"
->>>>>>> b1e0de00
 authors = ["The Typst Project Developers"]
 edition = "2021"
 publish = false
