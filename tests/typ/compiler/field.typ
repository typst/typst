--- conflicted
+++ resolved
@@ -23,7 +23,6 @@
 - C
 
 ---
-<<<<<<< HEAD
 // Test fields on function scopes.
 #enum.item
 #assert.eq
@@ -48,10 +47,7 @@
 #f.invalid
 
 ---
-// Error: 6-13 dictionary does not contain key "invalid"
-=======
 // Error: 6-13 dictionary does not contain key "invalid" and no default value was specified
->>>>>>> ffad8516
 #(:).invalid
 
 ---
