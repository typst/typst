--- conflicted
+++ resolved
@@ -50,19 +50,6 @@
 
 ---
 // Test insert.
-<<<<<<< HEAD
-=======
-#{
-  let dict = (a: 1, b: 2)
-  dict.insert("b", 3)
-  test(dict, (a: 1, b: 3))
-  dict.insert("c", 5)
-  test(dict, (a: 1, b: 3, c: 5))
-}
-
----
-// Test remove with default value.
->>>>>>> 70b354e8
 #{
   let dict = (a: 1, b: 2)
   dict.insert("b", 3)
@@ -77,6 +64,16 @@
   test(dict, (a: 1, 42: 3))
   dict.insert(43, 5)
   test(dict, (a: 1, 42: 3, 43: 5))
+}
+
+---
+// Test insert.
+#{
+  let dict = (a: 1, b: 2)
+  dict.insert("b", 3)
+  test(dict, (a: 1, b: 3))
+  dict.insert("c", 5)
+  test(dict, (a: 1, b: 3, c: 5))
 }
 
 ---
