// Test that gradients are applied correctly on equations.

---
<<<<<<< HEAD

// T// Test on cancel
=======
// Test on cancel
>>>>>>> 2f81e2e7
#show math.equation: set text(fill: gradient.linear(..color.map.rainbow))
#show math.equation: box

$ a dot cancel(5) = cancel(25) 5 x + cancel(5) 1 $

---
// Test on frac
#show math.equation: set text(fill: gradient.linear(..color.map.rainbow))
#show math.equation: box

$ nabla dot bold(E) = frac(rho, epsilon_0) $

---
// Test on root
#show math.equation: set text(fill: gradient.linear(..color.map.rainbow))
#show math.equation: box

$ x_"1,2" = frac(-b +- sqrt(b^2 - 4 a c), 2 a) $

---
// Test on matrix
#show math.equation: set text(fill: gradient.linear(..color.map.rainbow))
#show math.equation: box

$ A = mat(
  1, 2, 3;
  4, 5, 6;
  7, 8, 9
) $

---
// Test on underover
#show math.equation: set text(fill: gradient.linear(..color.map.rainbow))
#show math.equation: box

$ underline(X^2) $
$ overline("hello, world!") $

---
// Test a different direction
#show math.equation: set text(fill: gradient.linear(..color.map.rainbow, dir: ttb))
#show math.equation: box

$ A = mat(
  1, 2, 3;
  4, 5, 6;
  7, 8, 9
) $

$ x_"1,2" = frac(-b +- sqrt(b^2 - 4 a c), 2 a) $

---
// Test miscelaneous

#show math.equation: set text(fill: gradient.linear(..color.map.rainbow))
#show math.equation: box

$ hat(x) = bar x bar = vec(x, y, z) = tilde(x) = dot(x) $
$ x prime = vec(1, 2, delim: "[") $
$ sum_(i in NN) 1 + i $
$ attach(
  Pi, t: alpha, b: beta,
  tl: 1, tr: 2+3, bl: 4+5, br: 6,
) $

---

// Test radial gradient

#show math.equation: set text(fill: gradient.radial(..color.map.rainbow, center: (30%, 30%)))
#show math.equation: box

$
  A = mat(
    1, 2, 3;
    4, 5, 6;
    7, 8, 9
  )
$


---

// Test conic gradient

#show math.equation: set text(fill: gradient.conic(red, blue, angle: 45deg))
#show math.equation: box

$
  A = mat(
    1, 2, 3;
    4, 5, 6;
    7, 8, 9
  )
$<|MERGE_RESOLUTION|>--- conflicted
+++ resolved
@@ -1,12 +1,7 @@
 // Test that gradients are applied correctly on equations.
 
 ---
-<<<<<<< HEAD
-
-// T// Test on cancel
-=======
 // Test on cancel
->>>>>>> 2f81e2e7
 #show math.equation: set text(fill: gradient.linear(..color.map.rainbow))
 #show math.equation: box
 
@@ -60,7 +55,6 @@
 
 ---
 // Test miscelaneous
-
 #show math.equation: set text(fill: gradient.linear(..color.map.rainbow))
 #show math.equation: box
 
@@ -75,30 +69,23 @@
 ---
 
 // Test radial gradient
-
 #show math.equation: set text(fill: gradient.radial(..color.map.rainbow, center: (30%, 30%)))
 #show math.equation: box
 
-$
-  A = mat(
-    1, 2, 3;
-    4, 5, 6;
-    7, 8, 9
-  )
-$
-
+$ A = mat(
+  1, 2, 3;
+  4, 5, 6;
+  7, 8, 9
+) $
 
 ---
 
 // Test conic gradient
-
 #show math.equation: set text(fill: gradient.conic(red, blue, angle: 45deg))
 #show math.equation: box
 
-$
-  A = mat(
-    1, 2, 3;
-    4, 5, 6;
-    7, 8, 9
-  )
-$+$ A = mat(
+  1, 2, 3;
+  4, 5, 6;
+  7, 8, 9
+) $