--- conflicted
+++ resolved
@@ -5,72 +5,61 @@
   numbering("*", i)
   [ and ]
   numbering("I.a", i, i)
-  [ for #i]
-  parbreak()
+  [ for #i \ ]
 }
 
 ---
 #for i in range(0, 4) {
   numbering("A", i)
-  [ for #i]
-  linebreak()
+  [ for #i \ ]
 }
-#par[...]
+... \
 #for i in range(26, 30) {
   numbering("A", i)
-  [ for #i]
-  linebreak()
+  [ for #i \ ]
 }
-#par[...]
+... \
 #for i in range(702, 706) {
   numbering("A", i)
-  [ for #i]
-  linebreak()
+  [ for #i \ ]
+}
+
+---
+#set text(lang: "zh")
+#for i in range(9,21, step: 2){
+  numbering("一", i)
+  [ and ]
+  numbering("壹", i)
+  [ for #i \ ]
+}
+
+---
+#for i in range(0, 4) {
+  numbering("イ", i)
+  [ (or ]
+  numbering("い", i)
+  [) for #i \ ]
+}
+... \
+#for i in range(47, 51) {
+  numbering("イ", i)
+  [ (or ]
+  numbering("い", i)
+  [) for #i \ ]
+}
+... \
+#for i in range(2256, 2260) {
+  numbering("イ", i)
+  [ for #i \ ]
+}
+
+---
+#set text(lang: "he")
+#for i in range(9, 21, step: 2) {
+  numbering("א.", i)
+  [ עבור #i \ ]
 }
 
 ---
 // Error: 17-19 number must be at least zero
-#numbering("1", -1)
-
----
-#set text(lang: "he")
-
-#for i in range(9, 21, step: 2) {
-  numbering("א.", i)
-  [ עבור #i]
-  parbreak()
-}
-
----
-<<<<<<< HEAD
-#set text(lang: "zh")
-
-#for i in range(9,21, step: 2){
-  numbering("第一章", i)
-  [ and ]
-  numbering("第壹章", i)
-  [ 这是 #i ]
-  parbreak()
-=======
-#for i in range(0, 4) {
-  numbering("イ", i)
-  [ (or ]
-  numbering("い", i)
-  [) for #i]
-  linebreak()
-}
-#par[...]
-#for i in range(47, 51) {
-  numbering("イ", i)
-  [ (or ]
-  numbering("い", i)
-  [) for #i]
-  linebreak()
-}
-#par[...]
-#for i in range(2256, 2260) {
-  numbering("イ", i)
-  [ for #i]
-  linebreak()
->>>>>>> 623db8c0
-}+#numbering("1", -1)