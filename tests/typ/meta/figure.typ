--- conflicted
+++ resolved
@@ -108,39 +108,4 @@
 #figure(
   table(columns: 2)[a][b],
   caption: [The table with custom separator.],
-<<<<<<< HEAD
-)
-
----
-// Test localized default separator
-#set text(lang: "fr", region: "CH")
-
-#figure(
-    circle(),
-    caption: [Un cercle.],
-)
-#set text(lang: "es")
-
-#figure(
-    polygon.regular(size: 1cm, vertices: 3),
-    caption: [Un triángulo.],
-)
-
-#set text(lang: "fr", region: "CA")
-
-#figure(
-    square(),
-    caption: [Un carré.],
-)
-
-#set figure.caption(separator: auto)
-
-// Russian
-#set text(lang: "ru")
-
-#figure(
-  polygon.regular(size: 1cm, vertices: 5),
-  caption: [Пятиугольник],
-=======
->>>>>>> 13f1a438
 )