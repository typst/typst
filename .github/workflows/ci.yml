--- conflicted
+++ resolved
@@ -30,11 +30,7 @@
     runs-on: ${{ matrix.os }}
     steps:
       - uses: actions/checkout@v4
-<<<<<<< HEAD
-      - uses: dtolnay/rust-toolchain@1.80.0
-=======
       - uses: dtolnay/rust-toolchain@1.81.0
->>>>>>> b8034a34
       - uses: Swatinem/rust-cache@v2
       - run: cargo test --workspace --no-run
       - run: cargo test --workspace --no-fail-fast
@@ -44,11 +40,7 @@
     runs-on: ubuntu-latest
     steps:
       - uses: actions/checkout@v4
-<<<<<<< HEAD
-      - uses: dtolnay/rust-toolchain@1.80.0
-=======
       - uses: dtolnay/rust-toolchain@1.81.0
->>>>>>> b8034a34
         with:
           components: clippy, rustfmt
       - uses: Swatinem/rust-cache@v2
