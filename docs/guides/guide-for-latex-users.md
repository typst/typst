---
description: |
  Are you a LaTeX user? This guide explains the differences and
  similarities between Typst and LaTeX so you can get started quickly.
---

# Guide for LaTeX Users { # }
This page is a good starting point if you have used LaTeX before and want to try
out Typst. We will explore the main differences between these two systems from a
user perspective. Although Typst is not built upon LaTeX and has a different
syntax, you will learn how to use your LaTeX skills to get a head start.

Just like LaTeX, Typst is a markup-based typesetting system: You compose your
document in a text file and mark it up with commands and other syntax. Then, you
use a compiler to typeset the source file into a PDF. However, Typst also
differs from LaTeX in several aspects: For one, Typst uses more dedicated syntax
(like you may know from Markdown) for common tasks. Typst's commands are also
more principled: They all work the same, so unlike in LaTeX, you just need to
understand a few general concepts instead of learning different conventions for
each package. Moreover Typst compiles faster than LaTeX: Compilation usually
takes milliseconds, not seconds, so the web app and the compiler can both
provide instant previews.

In the following, we will cover some of the most common questions a user
switching from LaTeX will have when composing a document in Typst. If you prefer
a step-by-step introduction to Typst, check out our [tutorial].

## Installation
You have two ways to use Typst: In [our web app](https://typst.app/signup/) or
by [installing the compiler](https://github.com/typst/typst/releases) on your
computer. When you use the web app, we provide a batteries-included
collaborative editor and run Typst in your browser, no installation required.

If you choose to use Typst on your computer instead, you can download the
compiler as a single, small binary which any user can run, no root privileges
required. Unlike popular LaTeX distributions such as TeX Live, packages are
downloaded when you first use them and then cached locally, keeping your Typst
installation lean. You can use your own editor and decide where to store your
files with the local compiler.

## How do I create a new, empty document? { #getting-started }
That's easy. You just create a new, empty text file (the file extension is
`.typ`). No boilerplate is needed to get started. Simply start by writing your
text. It will be set on an empty A4-sized page. If you are using the web app,
click "+ Empty document" to create a new project with a file and enter the
editor. [Paragraph breaks]($parbreak) work just as they do in LaTeX, just use a
blank line.

```example
Hey there!

Here are two paragraphs. The
output is shown to the right.
```

If you want to start from an preexisting LaTeX document instead, you can use
[Pandoc](https://pandoc.org) to convert your source code to Typst markup. This
conversion is also built into our web app, so you can upload your `.tex` file to
start your project in Typst.

## How do I create section headings, emphasis, ...? { #elements }
LaTeX uses the command `\section` to create a section heading. Nested headings
are indicated with `\subsection`, `\subsubsection`, etc. Depending on your
document class, there is also `\part` or `\chapter`.

In Typst, [headings]($heading) are less verbose: You prefix the line with the
heading on it with an equals sign and a space to get a first-order heading:
`[= Introduction]`. If you need a second-order heading, you use two equals
signs: `[== In this paper]`. You can nest headings as deeply as you'd like by
adding more equals signs.

Emphasis (usually rendered as italic text) is expressed by enclosing text in
`[_underscores_]` and strong emphasis (usually rendered in boldface) by using
`[*stars*]` instead.

Here is a list of common markup commands used in LaTeX and their Typst
equivalents. You can also check out the [full syntax cheat sheet]($syntax).

| Element                | LaTeX                     | Typst                  | See        |
|:-----------------------|:--------------------------|:-----------------------|:-----------|
| Strong emphasis        | `\textbf{strong}`         | `[*strong*]`           | [`strong`] |
| Emphasis               | `\emph{emphasis}`         | `[_emphasis_]`         | [`emph`]   |
| Link                   | `\url{https://typst.app}` | `[https://typst.app/]` | [`link`]   |
| Label                  | `\label{intro}`           | `[<intro>]`            | [`label`]  |
| Reference              | `\ref{intro}`             | `[@intro]`             | [`ref`]    |
| Citation               | `\cite{humphrey97}`       | `[@humphrey97]`        | [`cite`]   |
| Monospace (typewriter) | `\texttt{mono}` | `text` or `mono` functions | [`text`], [`mono`]($math.mono) |
| Code                   | `lstlisting` environment  | ``[`print(f"{x}")`]``  | [`raw`]  |
| Verbatim               | `verbatim` environment    | ``[`#typst-code()`]``  | [`raw`]  |
| Bullet list            | `itemize` environment     | `[- List]`             | [`list`]   |
| Numbered list          | `enumerate` environment   | `[+ List]`             | [`enum`]   |
| Term list              | `description` environment | `[/ Term: List]`       | [`terms`]  |
| Figure                 | `figure` environment      | `figure` function      | [`figure`] |
| Table                  | `table` environment       | `table` function       | [`table`]  |
| Equation               | `$x$`, `align` / `equation` environments | `[$x$]`, `[$ x = y $]` | [`equation`]($math.equation) |

[Lists]($list) do not rely on environments in Typst. Instead, they have
lightweight syntax like headings. To create an unordered list (`itemize`),
prefix each line of an item with a hyphen:

````example
To write this list in Typst...

```latex
\begin{itemize}
  \item Fast
  \item Flexible
  \item Intuitive
\end{itemize}
```

...just type this:

- Fast
- Flexible
- Intuitive

````

Nesting lists works just by using proper indentation. Adding a blank line in
between items results in a more [widely]($list.tight) spaced list.

To get a [numbered list]($enum) (`enumerate`) instead, use a `+` instead of the
hyphen. For a [term list]($terms) (`description`), write `[/ Term: Description]`
instead.

Note that the [`raw` function]($raw) and syntax (e.g. ``[`raw`]``) only work for
verbatim (unformatted) text. If you require formatting, you can use the
[`text` function]($text) with a monospace font instead, like in the example
below:

```example
#text(
  font: "DejaVu Sans Mono",
  size: 0.8em,
)[monospace *bold*]
```

## How do I use a command? { #commands }
LaTeX heavily relies on commands (prefixed by backslashes). It uses these
_macros_ to affect the typesetting process and to insert and manipulate content.
Some commands accept arguments, which are most frequently enclosed in curly
braces: `\cite{rasmus}`.

Typst differentiates between [markup mode and code mode]($scripting/#blocks).
The default is markup mode, where you compose text and apply syntactic
constructs such as `[*stars for bold text*]`. Code mode, on the other hand,
parallels programming languages like Python, providing the option to input and
execute segments of code.

Within Typst's markup, you can switch to code mode for a single command (or
rather, _expression_) using a hash (`#`). This is how you call functions to, for
example, split your project into different [files]($scripting/#modules) or
render text based on some [condition]($scripting/#conditionals). Within code
mode, it is possible to include normal markup [_content_]($content) by using
square brackets. Within code mode, this content is treated just as any other
normal value for a variable.

```example
First, a rectangle:
#rect()

Let me show how to do
#underline([_underlined_ text])

We can also do some maths:
#calc.max(3, 2 * 4)

And finally a little loop:
#for x in range(3) [
  Hi #x.
]
```

A function call always involves the name of the function ([`rect`],
[`underline`], [`calc.max`]($calc.max), [`range`]($array.range)) followed by
parentheses (as opposed to LaTeX where the square brackets and curly braces are
optional if the macro requires no arguments). The expected list of arguments
passed within those parentheses depends on the concrete function and is
specified in the [reference].

### Arguments
A function can have multiple arguments. Some arguments are positional, i.e., you
just provide the value: The function `[#lower("SCREAM")]` returns its argument
in all-lowercase. Many functions use named arguments instead of positional
arguments to increase legibility. For example, the dimensions and stroke of a
rectangle are defined with named arguments:

```example
#rect(
  width: 2cm,
  height: 1cm,
  stroke: red,
)
```

You specify a named argument by first entering its name (above, it's `width`,
`height`, and `stroke`), then a colon, followed by the value (`2cm`, `1cm`,
`red`). You can find the available named arguments in the [reference
page]($reference) for each function or in the autocomplete panel when typing.
Named arguments are similar to how some LaTeX environments are configured, for
example, you would type `\begin{enumerate}[label={\alph*)}]` to start a list
with the labels `a)`, `b)`, and so on.

Often, you want to provide some [content] to a function. For example, the LaTeX
command `\underline{Alternative A}` would translate to
`[#underline([Alternative A])]` in Typst. The square brackets indicate that a
value is [content]. Within these brackets, you can use normal markup.
However, that's a lot of parentheses for a pretty simple construct. This is why
you can also move trailing content arguments after the parentheses (and omit the
parentheses if they would end up empty).

```example
Typst is an #underline[alternative]
to LaTeX.

#rect(fill: aqua)[Get started here!]
```

### Data types
You likely already noticed that the arguments have distinctive data types. Typst
supports many [data types]($type). Below, there is a table with some of the most
important ones and how to write them. In order to specify values of any of these
types, you have to be in code mode!

| Data type                       | Example                           |
|:--------------------------------|:----------------------------------|
| [Content]($content)             | `{[*fast* typesetting]}`          |
| [String]($str)                  | `{"Pietro S. Author"}`            |
| [Integer]($int)                 | `{23}`                            |
| [Floating point number]($float) | `{1.459}`                         |
| [Absolute length]($length)      | `{12pt}`, `{5in}`, `{0.3cm}`, ... |
| [Relative length]($ratio)       | `{65%}`                           |

The difference between content and string is that content can contain markup,
including function calls, while a string really is just a plain sequence of
characters.

Typst provides [control flow constructs]($scripting/#conditionals) and
[operators]($scripting/#operators) such as `+` for adding things or `==` for
checking equality between two variables.

You can also store values, including functions, in your own
[variables]($scripting/#bindings). This can be useful to perform computations on
them, create reusable automations, or reference a value multiple times. The
variable binding is accomplished with the let keyword, which works similar to
`\newcommand`:

```example
// Store the integer `5`.
#let five = 5

// Define a function that
// increments a value.
#let inc(i) = i + 1

// Reference the variables.
I have #five fingers.

If I had one more, I'd have
#inc(five) fingers. Whoa!
```

### Commands to affect the remaining document { #rules }
In LaTeX, some commands like `\textbf{bold text}` receive an argument in curly
braces and only affect that argument. Other commands such as `\bfseries bold
text` act as switches (LaTeX calls this a declaration), altering the appearance
of all subsequent content within the document or current scope.

In Typst, the same function can be used both to affect the appearance for the
remainder of the document, a block (or scope), or just its arguments. For
example, `[#text(weight: "bold")[bold text]]` will only embolden its argument,
while `[#set text(weight: "bold")]` will embolden any text until the end of the
current block, or the end of the document, if there is none. The effects of a
function are immediately obvious based on whether it is used in a call or a
[set rule.]($styling/#set-rules)

```example
I am starting out with small text.

#set text(14pt)

This is a bit #text(18pt)[larger,]
don't you think?
```

Set rules may appear anywhere in the document. They can be thought of as
default argument values of their respective function:

```example
#set enum(numbering: "I.")

Good results can only be obtained by
+ following best practices
+ being aware of current results
  of other researchers
+ checking the data for biases
```

The `+` is syntactic sugar (think of it as an abbreviation) for a call to the
[`{enum}`]($enum) function, to which we apply a set rule above.
[Most syntax is linked to a function in this way.]($syntax) If you need to style
an element beyond what its arguments enable, you can completely redefine its
appearance with a [show rule]($styling/#show-rules) (somewhat comparable to
`\renewcommand`).

You can achieve the effects of LaTeX commands like `\textbf`, `\textsf`,
`\rmfamily`, `\mdseries`, and `\itshape` with the [`font`]($text.font),
[`style`]($text.style), and [`weight`]($text.weight) arguments of the `text`
function. The text function can be used in a set rule (declaration style) or
with a content argument. To replace `\textsc`, you can use the [`smallcaps`]
function, which renders its content argument as smallcaps. Should you want to
use it declaration style (like `\scshape`), you can use an
[_everything_ show rule]($styling/#show-rules) that applies the function to the
rest of the scope:

```example
#show: smallcaps

Boisterous Accusations
```

## How do I load a document class? { #templates }
In LaTeX, you start your main `.tex` file with the `\documentclass{article}`
command to define how your document is supposed to look. In that command, you
may have replaced `article` with another value such as `report` and `amsart` to
select a different look.

When using Typst, you style your documents with [functions]($function).
Typically, you use a template that provides a function that styles your whole
document. First, you import the function from a template file. Then, you apply
it to your whole document. This is accomplished with a
[show rule]($styling/#show-rules) that wraps the following document in a given
function. The following example illustrates how it works:

```example:single
>>> #let conf(
>>>   title: none,
>>>   authors: (),
>>>   abstract: [],
>>>   doc,
>>> ) = {
>>>   set text(font: "Libertinus Serif", 11pt)
>>>   set par(justify: true)
>>>   set page(
>>>     "us-letter",
>>>     margin: auto,
>>>     header: align(
>>>       right + horizon,
>>>       title
>>>     ),
>>>     numbering: "1",
>>>     columns: 2
>>>   )
>>>
>>>   show heading.where(
>>>     level: 1
>>>   ): it => block(
>>>     align(center,
>>>       text(
>>>         13pt,
>>>         weight: "regular",
>>>         smallcaps(it.body),
>>>       )
>>>     ),
>>>   )
>>>   show heading.where(
>>>     level: 2
>>>   ): it => box(
>>>     text(
>>>       11pt,
>>>       weight: "regular",
>>>       style: "italic",
>>>       it.body + [.],
>>>     )
>>>   )
>>>
>>>   place(top, float: true, scope: "parent", {
>>>     set align(center)
>>>     text(17pt, title)
>>>
>>>     let count = calc.min(authors.len(), 3)
>>>     grid(
>>>       columns: (1fr,) * count,
>>>       row-gutter: 24pt,
>>>       ..authors.map(author => [
>>>         #author.name \
>>>         #author.affiliation \
>>>         #link("mailto:" + author.email)
>>>       ]),
>>>     )
>>>
>>>     par(justify: false)[
>>>       *Abstract* \
>>>       #abstract
>>>     ]
>>>   })
>>>
>>>   set align(left)
>>>   doc
>>> }
<<< #import "conf.typ": conf
#show: conf.with(
  title: [
    Towards Improved Modelling
  ],
  authors: (
    (
      name: "Theresa Tungsten",
      affiliation: "Artos Institute",
      email: "tung@artos.edu",
    ),
    (
      name: "Eugene Deklan",
      affiliation: "Honduras State",
      email: "e.deklan@hstate.hn",
    ),
  ),
  abstract: lorem(80),
)

Let's get started writing this
article by putting insightful
paragraphs right here!
>>> #lorem(500)
```

The [`{import}`]($scripting/#modules) statement makes [functions]($function)
(and other definitions) from another file available. In this example, it imports
the `conf` function from the `conf.typ` file. This function formats a document
as a conference article. We use a show rule to apply it to the document and also
configure some metadata of the article. After applying the show rule, we can
start writing our article right away!

You can also use templates from Typst Universe (which is Typst's equivalent of
CTAN) using an import statement like this: `[#import
"@preview/elsearticle:0.2.1": elsearticle]`. Check the documentation of an
individual template to learn the name of its template function. Templates and
packages from Typst Universe are automatically downloaded when you first use
them.

In the web app, you can choose to create a project from a template on Typst
Universe or even create your own using the template wizard. Locally, you can use
the `typst init` CLI to create a new project from a template. Check out [the
list of templates]($universe/search/?kind=templates) published on Typst
Universe. You can also take a look at the [`awesome-typst`
repository](https://github.com/qjcg/awesome-typst) to find community templates
that aren't available through Universe.

You can also [create your own, custom templates.]($tutorial/making-a-template)
They are shorter and more readable than the corresponding LaTeX `.sty` files by
orders of magnitude, so give it a try!

<div class="info-box">

Functions are Typst's "commands" and can transform their arguments to an output
value, including document _content._ Functions are "pure", which means that they
cannot have any effects beyond creating an output value / output content. This
is in stark contrast to LaTeX macros that can have arbitrary effects on your
document.

To let a function style your whole document, the show rule processes everything
that comes after it and calls the function specified after the colon with the
result as an argument. The `.with` part is a _method_ that takes the `conf`
function and pre-configures some of its arguments before passing it on to the
show rule.
</div>

## How do I load packages? { #packages }
Typst is "batteries included," so the equivalent of many popular LaTeX packages
is built right-in. Below, we compiled a table with frequently loaded packages
and their corresponding Typst functions.

| LaTeX Package                   | Typst Alternative                          |
|:--------------------------------|:-------------------------------------------|
| graphicx, svg                   | [`image`] function                         |
| tabularx, tabularray            | [`table`], [`grid`] functions              |
| fontenc, inputenc, unicode-math | Just start writing!                        |
| babel, polyglossia              | [`text`]($text.lang) function: `[#set text(lang: "zh")]` |
| amsmath                         | [Math mode]($category/math)                |
| amsfonts, amssymb               | [`sym`]($category/symbols) module and [syntax]($syntax/#math) |
| geometry, fancyhdr              | [`page`] function                          |
| xcolor                          | [`text`]($text.fill) function: `[#set text(fill: rgb("#0178A4"))]` |
| hyperref                        | [`link`] function                          |
| bibtex, biblatex, natbib        | [`cite`], [`bibliography`] functions       |
| lstlisting, minted              | [`raw`] function and syntax                |
| parskip                         | [`block`]($block.spacing) and [`par`]($par.first-line-indent) functions |
| csquotes                        | Set the [`text`]($text.lang) language and type `["]` or `[']` |
| caption                         | [`figure`] function                        |
| enumitem                        | [`list`], [`enum`], [`terms`] functions    |
| nicefrac                        | [`frac.style`]($math.frac.style) property  |

Although _many_ things are built-in, not everything can be. That's why Typst has
its own [package ecosystem]($universe) where the community share its creations
and automations. Let's take, for instance, the _CeTZ_ package: This package
allows you to create complex drawings and plots. To use CeTZ in your document,
you can just write:

```typ
#import "@preview/cetz:0.4.1"
```

(The `@preview` is a _namespace_ that is used while the package manager is still
in its early and experimental state. It will be replaced in the future.)

Aside from the official package hub, you might also want to check out the
[awesome-typst repository](https://github.com/qjcg/awesome-typst), which
compiles a curated list of resources created for Typst.

If you need to load functions and variables from another file within your
project, for example to use a template, you can use the same
[`import`]($scripting/#modules) statement with a file name rather than a
package specification. To instead include the textual content of another file,
you can use an [`include`]($scripting/#modules) statement. It will retrieve
the content of the specified file and put it in your document.

## How do I input maths? { #maths }
To enter math mode in Typst, just enclose your equation in dollar signs. You can
enter display mode by adding spaces or newlines between the equation's contents
and its enclosing dollar signs.

```example
The sum of the numbers from
$1$ to $n$ is:

$ sum_(k=1)^n k = (n(n+1))/2 $
```

[Math mode]($category/math) works differently than regular markup or code mode.
Numbers and single characters are displayed verbatim, while multiple consecutive
(non-number) characters will be interpreted as Typst variables.

Typst pre-defines a lot of useful variables in math mode. All Greek (`alpha`,
`beta`, ...) and some Hebrew letters (`alef`, `bet`, ...) are available through
their name. Some symbols are additionally available through shorthands, such as
`<=`, `>=`, and `->`.

Refer to the [symbol pages]($reference/symbols) for a full list of the symbols.
If a symbol is missing, you can also access it through a
[Unicode escape sequence]($syntax/#escapes).

Alternate and related forms of symbols can often be selected by
[appending a modifier]($symbol) after a period. For example,
`arrow.l.squiggly` inserts a squiggly left-pointing arrow. If you want to insert
multiletter text in your expression instead, enclose it in double quotes:

```example
$ delta "if" x <= 5 $
```

In Typst, delimiters will scale automatically for their expressions, just as if
`\left` and `\right` commands were implicitly inserted in LaTeX. You can
customize delimiter behaviour using the [`lr` function]($math.lr). To
prevent a pair of delimiters from scaling, you can escape them with backslashes.

Typst will automatically set terms around a slash `/` as a fraction while
honoring operator precedence. All round parentheses not made redundant by the
fraction will appear in the output.

```example
$ f(x) = (x + 1) / x $
```

[Sub- and superscripts]($math.attach) work similarly in Typst and LaTeX.
`{$x^2$}` will produce a superscript, `{$x_2$}` yields a subscript. If you want
to include more than one value in a sub- or superscript, enclose their contents
in parentheses: `{$x_(a -> epsilon)$}`.

Since variables in math mode do not need to be prepended with a `#` (or a `\`
like in LaTeX), you can also call functions without these special characters:

```example
$ f(x, y) := cases(
  1 "if" (x dot y)/2 <= 0,
  2 "if" x "is even",
  3 "if" x in NN,
  4 "else",
) $
```

The above example uses the [`cases` function]($math.cases) to describe f. Within
the cases function, arguments are delimited using commas and the arguments are
also interpreted as math. If you need to interpret arguments as Typst
values instead, prefix them with a `#`:

```example
$ (a + b)^2
  = a^2
  + text(fill: #maroon, 2 a b)
  + b^2 $
```

You can use all Typst functions within math mode and insert any content. If you
want them to work normally, with code mode in the argument list, you can prefix
their call with a `#`. Nobody can stop you from using rectangles or emoji as
your variables anymore:

```example
$ sum^10_(🤓=1)
  #rect(width: 4mm, height: 2mm)/🤓
  = 🧠 maltese $
```

If you'd like to enter your mathematical symbols directly as Unicode, that is
possible, too!

Math calls can have two-dimensional argument lists using `;` as a delimiter. The
most common use for this is the [`mat` function]($math.mat) that creates
matrices:

```example
$ mat(
  1, 2, ..., 10;
  2, 2, ..., 10;
  dots.v, dots.v, dots.down, dots.v;
  10, 10, ..., 10;
) $
```

## How do I get the "LaTeX look?" { #latex-look }
Papers set in LaTeX have an unmistakeable look. This is mostly due to their
font, Computer Modern, justification, narrow line spacing, and wide margins.

The example below
- sets wide [margins]($page.margin)
- enables [justification]($par.justify), [tighter lines]($par.leading) and
  [first-line-indent]($par.first-line-indent)
- [sets the font]($text.font) to "New Computer Modern", an OpenType derivative of
  Computer Modern for both text and [code blocks]($raw)
- disables paragraph [spacing]($block.spacing)
- increases [spacing]($block.spacing) around [headings]($heading)

```typ
#set page(margin: 1.75in)
#set par(leading: 0.55em, spacing: 0.55em, first-line-indent: 1.8em, justify: true)
#set text(font: "New Computer Modern")
#show raw: set text(font: "New Computer Modern Mono")
#show heading: set block(above: 1.4em, below: 1em)
```

This should be a good starting point! If you want to go further, why not create
a reusable template?

## Bibliographies
Typst includes a fully-featured bibliography system that is compatible with
BibTeX files. You can continue to use your `.bib` literature libraries by
loading them with the [`bibliography`] function. Another possibility is to use
[Typst's YAML-based native format](https://github.com/typst/hayagriva/blob/main/docs/file-format.md).

Typst uses the Citation Style Language to define and process citation and
bibliography styles. You can compare CSL files to BibLaTeX's `.bbx` files.
The compiler already includes [over 80 citation styles]($bibliography.style),
but you can use any CSL-compliant style from the
[CSL repository](https://github.com/citation-style-language/styles) or write
your own.

You can cite an entry in your bibliography or reference a label in your document
with the same syntax: `[@key]` (this would reference an entry called `key`).
Alternatively, you can use the [`cite`] function.

Alternative forms for your citation, such as year only and citations for natural
use in prose (cf. `\citet` and `\textcite`) are available with
[`[#cite(<key>, form: "prose")]`]($cite.form).

You can find more information on the documentation page of the [`bibliography`]
function.

## What limitations does Typst currently have compared to LaTeX? { #limitations }
Although Typst can be a LaTeX replacement for many today, there are still
features that Typst does not (yet) support. Here is a list of them which, where
applicable, contains possible workarounds.

- **Well-established plotting ecosystem.** LaTeX users often create elaborate
  charts along with their documents in PGF/TikZ. The Typst ecosystem does not
  yet offer the same breadth of available options, but the ecosystem around the
  [`cetz` package](https://typst.app/universe/package/cetz) is catching up
  quickly.

- **Change page margins without a pagebreak.** In LaTeX, margins can always be
  adjusted, even without a pagebreak. To change margins in Typst, you use the
  [`page` function]($page) which will force a page break. If you just want a few
  paragraphs to stretch into the margins, then reverting to the old margins, you
<<<<<<< HEAD
  can use the [`pad` function]($pad) with negative padding.

- **Include PDFs as images.** In LaTeX, it has become customary to insert vector
  graphics as PDF or EPS files. Typst supports neither format as an image
  format, but you can easily convert both into SVG files with [online
  tools](https://cloudconvert.com/pdf-to-svg) or
  [Inkscape](https://inkscape.org/). The web app will automatically convert PDF
  files to SVG files upon uploading them. You can also use the
  community-provided [`muchpdf` package](https://typst.app/universe/package/muchpdf)
  to embed PDFs. It internally converts PDFs to SVGs on-the-fly.
=======
  can use the [`pad` function]($pad) with negative padding.
>>>>>>> f8dd9e77
<|MERGE_RESOLUTION|>--- conflicted
+++ resolved
@@ -680,17 +680,4 @@
   adjusted, even without a pagebreak. To change margins in Typst, you use the
   [`page` function]($page) which will force a page break. If you just want a few
   paragraphs to stretch into the margins, then reverting to the old margins, you
-<<<<<<< HEAD
-  can use the [`pad` function]($pad) with negative padding.
-
-- **Include PDFs as images.** In LaTeX, it has become customary to insert vector
-  graphics as PDF or EPS files. Typst supports neither format as an image
-  format, but you can easily convert both into SVG files with [online
-  tools](https://cloudconvert.com/pdf-to-svg) or
-  [Inkscape](https://inkscape.org/). The web app will automatically convert PDF
-  files to SVG files upon uploading them. You can also use the
-  community-provided [`muchpdf` package](https://typst.app/universe/package/muchpdf)
-  to embed PDFs. It internally converts PDFs to SVGs on-the-fly.
-=======
-  can use the [`pad` function]($pad) with negative padding.
->>>>>>> f8dd9e77
+  can use the [`pad` function]($pad) with negative padding.