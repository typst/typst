--- conflicted
+++ resolved
@@ -1,11 +1,6 @@
-<<<<<<< HEAD
-use typst::diag::{bail, StrResult};
-use typst::foundations::{Binding, Func};
-=======
 use regex::Regex;
 use typst::diag::{StrResult, bail};
 use typst::foundations::{Binding, Func, Type};
->>>>>>> f8dd9e77
 
 use crate::{GROUPS, LIBRARY, get_module};
 
@@ -110,10 +105,7 @@
     let mut route = format!("{}reference/{}/{name}", base, category.name());
     if let Some(next) = parts.next() {
         if let Ok(field) = value.field(next, ()) {
-<<<<<<< HEAD
-=======
             // For top-level definitions
->>>>>>> f8dd9e77
             route.push_str("/#definitions-");
             route.push_str(next);
 
