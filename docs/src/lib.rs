//! Documentation provider for Typst.

mod contribs;
mod html;
mod link;
mod model;

pub use self::contribs::*;
pub use self::html::*;
pub use self::model::*;

<<<<<<< HEAD
use std::collections::HashSet;

use ecow::{eco_format, EcoString};
use heck::ToTitleCase;
=======
use ecow::{EcoString, eco_format};
use heck::ToTitleCase;
use rustc_hash::FxHashSet;
>>>>>>> f8dd9e77
use serde::Deserialize;
use serde_yaml as yaml;
use std::sync::LazyLock;
use typst::diag::{StrResult, bail};
use typst::foundations::Deprecation;
use typst::foundations::{
    AutoValue, Binding, Bytes, CastInfo, Func, Module, NoneValue, ParamInfo, Repr, Scope,
    Smart, Type, Value,
};
use typst::layout::{Abs, Margin, PageElem, PagedDocument};
use typst::text::{Font, FontBook};
use typst::utils::LazyHash;
<<<<<<< HEAD
use typst::{Category, Feature, Library, LibraryBuilder};
=======
use typst::{Category, Feature, Library, LibraryExt};
>>>>>>> f8dd9e77
use unicode_math_class::MathClass;

macro_rules! load {
    ($path:literal) => {
        include_str!(concat!("../", $path))
    };
}

static GROUPS: LazyLock<Vec<GroupData>> = LazyLock::new(|| {
    let mut groups: Vec<GroupData> =
        yaml::from_str(load!("reference/groups.yml")).unwrap();
    for group in &mut groups {
        if group.filter.is_empty() && group.name != "std" {
            group.filter = group
                .module()
                .scope()
                .iter()
                .filter(|(_, b)| matches!(b.read(), Value::Func(_)))
                .map(|(k, _)| k.clone())
<<<<<<< HEAD
=======
                .collect();
        }
        if group.name == "typed" {
            group.filter = typst_assets::html::ELEMS
                .iter()
                .map(|elem| elem.name.into())
>>>>>>> f8dd9e77
                .collect();
        }
    }
    groups
});

static LIBRARY: LazyLock<LazyHash<Library>> = LazyLock::new(|| {
<<<<<<< HEAD
    let mut lib = LibraryBuilder::default()
        .with_features([Feature::Html].into_iter().collect())
=======
    let mut lib = Library::builder()
        .with_features([Feature::Html, Feature::A11yExtras].into_iter().collect())
>>>>>>> f8dd9e77
        .build();
    let scope = lib.global.scope_mut();

    // Add those types, so that they show up in the docs.
    scope.start_category(Category::Foundations);
    scope.define_type::<NoneValue>();
    scope.define_type::<AutoValue>();
    scope.reset_category();

    // Adjust the default look.
    lib.styles.set(PageElem::width, Smart::Custom(Abs::pt(240.0).into()));
    lib.styles.set(PageElem::height, Smart::Auto);
    lib.styles
        .set(PageElem::margin, Margin::splat(Some(Smart::Custom(Abs::pt(15.0).into()))));

    LazyHash::new(lib)
});

static FONTS: LazyLock<(LazyHash<FontBook>, Vec<Font>)> = LazyLock::new(|| {
    let fonts: Vec<_> = typst_assets::fonts()
        .chain(typst_dev_assets::fonts())
        .flat_map(|data| Font::iter(Bytes::new(data)))
        .collect();
    let book = FontBook::from_fonts(&fonts);
    (LazyHash::new(book), fonts)
});

/// Build documentation pages.
pub fn provide(resolver: &dyn Resolver) -> Vec<PageModel> {
    let base = resolver.base();
    vec![
        md_page(resolver, base, load!("overview.md")).with_route(base),
        tutorial_pages(resolver),
        reference_pages(resolver),
        guide_pages(resolver),
        changelog_pages(resolver),
    ]
}

/// Resolve consumer dependencies.
pub trait Resolver {
    /// Try to resolve a link. If this returns `None`, the system will try to
    /// resolve the link itself.
    fn link(&self, link: &str) -> Option<String>;

    /// Produce an URL for an image file.
    fn image(&self, filename: &str, data: &[u8]) -> String;

    /// Produce HTML for an example.
    fn example(&self, hash: u128, source: Option<Html>, document: &PagedDocument)
    -> Html;

    /// Determine the commits between two tags.
    fn commits(&self, from: &str, to: &str) -> Vec<Commit>;

    /// Get the base URL for the routes and links. This must end with a slash.
    fn base(&self) -> &str;
}

/// Create a page from a markdown file.
#[track_caller]
fn md_page(resolver: &dyn Resolver, parent: &str, md: &str) -> PageModel {
    md_page_with_title(resolver, parent, md, None)
}

/// Create a page from a markdown file.
#[track_caller]
fn md_page_with_title(
    resolver: &dyn Resolver,
    parent: &str,
    md: &str,
    title: Option<&str>,
) -> PageModel {
    assert!(parent.starts_with('/') && parent.ends_with('/'));
    let html = Html::markdown(resolver, md, Some(0));
    let title = title.or(html.title()).expect("chapter lacks a title");
    PageModel {
        route: eco_format!("{parent}{}/", urlify(title)),
        title: title.into(),
        description: html.description().expect("chapter lacks a description"),
        part: None,
        outline: html.outline(),
        body: BodyModel::Html(html),
        children: vec![],
    }
}

/// Build the tutorial.
fn tutorial_pages(resolver: &dyn Resolver) -> PageModel {
    let mut page = md_page(resolver, resolver.base(), load!("tutorial/welcome.md"));
    let base = format!("{}tutorial/", resolver.base());
    page.children = vec![
        md_page(resolver, &base, load!("tutorial/1-writing.md")),
        md_page(resolver, &base, load!("tutorial/2-formatting.md")),
        md_page(resolver, &base, load!("tutorial/3-advanced.md")),
        md_page(resolver, &base, load!("tutorial/4-template.md")),
    ];
    page
}

/// Build the reference.
fn reference_pages(resolver: &dyn Resolver) -> PageModel {
    let mut page = md_page(resolver, resolver.base(), load!("reference/welcome.md"));
    let base = format!("{}reference/", resolver.base());
    page.children = vec![
        md_page(resolver, &base, load!("reference/language/syntax.md"))
            .with_part("Language"),
        md_page(resolver, &base, load!("reference/language/styling.md")),
        md_page(resolver, &base, load!("reference/language/scripting.md")),
        md_page(resolver, &base, load!("reference/language/context.md")),
        category_page(resolver, Category::Foundations).with_part("Library"),
        category_page(resolver, Category::Model),
        category_page(resolver, Category::Text),
        category_page(resolver, Category::Math),
        category_page(resolver, Category::Symbols),
        category_page(resolver, Category::Layout),
        category_page(resolver, Category::Visualize),
        category_page(resolver, Category::Introspection),
        category_page(resolver, Category::DataLoading),
        category_page(resolver, Category::Pdf).with_part("Export"),
        category_page(resolver, Category::Html),
        category_page(resolver, Category::Png),
        category_page(resolver, Category::Svg),
    ];
    page
}

/// Build the guides section.
fn guide_pages(resolver: &dyn Resolver) -> PageModel {
    let mut page = md_page(resolver, resolver.base(), load!("guides/welcome.md"));
    let base = format!("{}guides/", resolver.base());
    page.children = vec![
        md_page_with_title(
            resolver,
            &base,
            load!("guides/guide-for-latex-users.md"),
            Some("For LaTeX Users"),
        ),
        md_page_with_title(
            resolver,
            &base,
            load!("guides/page-setup.md"),
            Some("Page Setup"),
        ),
        md_page_with_title(resolver, &base, load!("guides/tables.md"), Some("Tables")),
        md_page_with_title(
            resolver,
            &base,
            load!("guides/accessibility.md"),
            Some("Accessibility"),
        ),
    ];
    page
}

/// Build the changelog section.
fn changelog_pages(resolver: &dyn Resolver) -> PageModel {
    let mut page = md_page(resolver, resolver.base(), load!("changelog/welcome.md"));
    let base = format!("{}changelog/", resolver.base());
    page.children = vec![
<<<<<<< HEAD
=======
        md_page(resolver, &base, load!("changelog/0.14.0.md")),
>>>>>>> f8dd9e77
        md_page(resolver, &base, load!("changelog/0.13.1.md")),
        md_page(resolver, &base, load!("changelog/0.13.0.md")),
        md_page(resolver, &base, load!("changelog/0.12.0.md")),
        md_page(resolver, &base, load!("changelog/0.11.1.md")),
        md_page(resolver, &base, load!("changelog/0.11.0.md")),
        md_page(resolver, &base, load!("changelog/0.10.0.md")),
        md_page(resolver, &base, load!("changelog/0.9.0.md")),
        md_page(resolver, &base, load!("changelog/0.8.0.md")),
        md_page(resolver, &base, load!("changelog/0.7.0.md")),
        md_page(resolver, &base, load!("changelog/0.6.0.md")),
        md_page(resolver, &base, load!("changelog/0.5.0.md")),
        md_page(resolver, &base, load!("changelog/0.4.0.md")),
        md_page(resolver, &base, load!("changelog/0.3.0.md")),
        md_page(resolver, &base, load!("changelog/0.2.0.md")),
        md_page(resolver, &base, load!("changelog/0.1.0.md")),
        md_page(resolver, &base, load!("changelog/earlier.md")),
    ];
    page
}

/// Create a page for a category.
#[track_caller]
fn category_page(resolver: &dyn Resolver, category: Category) -> PageModel {
    let route = eco_format!("{}reference/{}/", resolver.base(), category.name());
    let mut children = vec![];
    let mut items = vec![];
    let mut shorthands = None;
    let mut markup = vec![];
    let mut math = vec![];

    let docs = category_docs(category);
    let (module, path): (&Module, &[&str]) = match category {
        Category::Math => (&LIBRARY.math, &["math"]),
        Category::Pdf => (get_module(&LIBRARY.global, "pdf").unwrap(), &["pdf"]),
        Category::Html => (get_module(&LIBRARY.global, "html").unwrap(), &["html"]),
        _ => (&LIBRARY.global, &[]),
    };

    // Add groups.
    for group in GROUPS.iter().filter(|g| g.category == category).cloned() {
        if matches!(group.name.as_str(), "sym" | "emoji") {
            let subpage = symbols_page(resolver, &route, &group);
            let BodyModel::Symbols(model) = &subpage.body else { continue };
            let list = &model.list;
            markup.extend(
                list.iter()
                    .filter(|symbol| symbol.markup_shorthand.is_some())
                    .cloned(),
            );
            math.extend(
                list.iter().filter(|symbol| symbol.math_shorthand.is_some()).cloned(),
            );

            items.push(CategoryItem {
                name: group.name.clone(),
                route: subpage.route.clone(),
<<<<<<< HEAD
                oneliner: oneliner(docs).into(),
=======
                oneliner: oneliner(docs),
>>>>>>> f8dd9e77
                code: true,
            });
            children.push(subpage);
            continue;
        }

        let (child, item) = group_page(resolver, &route, &group);
        children.push(child);
        items.push(item);
    }

    // Add symbol pages. These are ordered manually.
    if category == Category::Symbols {
        shorthands = Some(ShorthandsModel { markup, math });
    }

<<<<<<< HEAD
    let mut skip = HashSet::new();
    if category == Category::Math {
        skip = GROUPS
            .iter()
            .filter(|g| g.category == category)
            .flat_map(|g| &g.filter)
            .map(|s| s.as_str())
            .collect();
=======
    let mut skip: FxHashSet<&str> = GROUPS
        .iter()
        .filter(|g| g.category == category)
        .flat_map(|g| &g.filter)
        .map(|s| s.as_str())
        .collect();
>>>>>>> f8dd9e77

    if category == Category::Math {
        // Already documented in the text category.
        skip.insert("text");
    }

    // Tiling would be duplicate otherwise.
    if category == Category::Visualize {
        skip.insert("pattern");
    }

<<<<<<< HEAD
=======
    // PDF attach would be duplicate otherwise.
    if category == Category::Pdf {
        skip.insert("embed");
    }

>>>>>>> f8dd9e77
    // Add values and types.
    let scope = module.scope();
    for (name, binding) in scope.iter() {
        if binding.category() != Some(category) {
            continue;
        }

        if skip.contains(name.as_str()) {
            continue;
        }

        match binding.read() {
            Value::Func(func) => {
                let name = func.name().unwrap();
                let subpage =
                    func_page(resolver, &route, func, path, binding.deprecation());
                items.push(CategoryItem {
                    name: name.into(),
                    route: subpage.route.clone(),
                    oneliner: oneliner(func.docs().unwrap_or_default()),
                    code: true,
                });
                children.push(subpage);
            }
            Value::Type(ty) => {
                let subpage = type_page(resolver, &route, ty);
                items.push(CategoryItem {
                    name: ty.short_name().into(),
                    route: subpage.route.clone(),
                    oneliner: oneliner(ty.docs()),
                    code: true,
                });
                children.push(subpage);
            }
            _ => {}
        }
    }

    if category != Category::Symbols {
        children.sort_by_cached_key(|child| child.title.clone());
        items.sort_by_cached_key(|item| item.name.clone());
    }

    let title = EcoString::from(match category {
        Category::Pdf | Category::Html | Category::Png | Category::Svg => {
            category.name().to_uppercase()
        }
        _ => category.name().to_title_case(),
    });

    let details = Html::markdown(resolver, docs, Some(1));
    let mut outline = vec![OutlineItem::from_name("Summary")];
    outline.extend(details.outline());
    if !items.is_empty() {
        outline.push(OutlineItem::from_name("Definitions"));
    }
    if shorthands.is_some() {
        outline.push(OutlineItem::from_name("Shorthands"));
    }

    PageModel {
        route,
        title: title.clone(),
        description: eco_format!(
            "Documentation for functions related to {title} in Typst."
        ),
        part: None,
        outline,
        body: BodyModel::Category(CategoryModel {
            name: category.name(),
            title,
            details,
            items,
            shorthands,
        }),
        children,
    }
}

/// Retrieve the docs for a category.
fn category_docs(category: Category) -> &'static str {
    match category {
        Category::Foundations => load!("reference/library/foundations.md"),
        Category::Introspection => load!("reference/library/introspection.md"),
        Category::Layout => load!("reference/library/layout.md"),
        Category::DataLoading => load!("reference/library/data-loading.md"),
        Category::Math => load!("reference/library/math.md"),
        Category::Model => load!("reference/library/model.md"),
        Category::Symbols => load!("reference/library/symbols.md"),
        Category::Text => load!("reference/library/text.md"),
        Category::Visualize => load!("reference/library/visualize.md"),
        Category::Pdf => load!("reference/export/pdf.md"),
        Category::Html => load!("reference/export/html.md"),
        Category::Svg => load!("reference/export/svg.md"),
        Category::Png => load!("reference/export/png.md"),
    }
}

/// Create a page for a function.
fn func_page(
    resolver: &dyn Resolver,
    parent: &str,
    func: &Func,
    path: &[&str],
<<<<<<< HEAD
    deprecation: Option<&'static str>,
=======
    deprecation: Option<&Deprecation>,
>>>>>>> f8dd9e77
) -> PageModel {
    let model = func_model(resolver, func, path, false, deprecation);
    let name = func.name().unwrap();
    PageModel {
        route: eco_format!("{parent}{}/", urlify(name)),
        title: func.title().unwrap().into(),
        description: eco_format!("Documentation for the `{name}` function."),
        part: None,
        outline: func_outline(&model, ""),
        body: BodyModel::Func(model),
        children: vec![],
    }
}

/// Produce a function's model.
fn func_model(
    resolver: &dyn Resolver,
    func: &Func,
    path: &[&str],
    nested: bool,
<<<<<<< HEAD
    deprecation: Option<&'static str>,
=======
    deprecation: Option<&Deprecation>,
>>>>>>> f8dd9e77
) -> FuncModel {
    let name = func.name().unwrap();
    let scope = func.scope().unwrap();
    let docs = func.docs().unwrap();

    let mut self_ = false;
    let mut params = func.params().unwrap();
    if params.first().is_some_and(|first| first.name == "self") {
        self_ = true;
        params = &params[1..];
    }

    let mut returns = vec![];
    let mut strings = vec![];
    casts(resolver, &mut returns, &mut strings, func.returns().unwrap());
    if !strings.is_empty() && !returns.contains(&"str") {
        returns.push("str");
    }
    returns.sort_by_key(|ty| type_index(ty));
    if returns == ["none"] {
        returns.clear();
    }

    let nesting = if nested { None } else { Some(1) };
    let items =
        if nested { details_blocks(docs) } else { vec![RawDetailsBlock::Markdown(docs)] };

    let Some(first_md) = items.iter().find_map(|item| {
        if let RawDetailsBlock::Markdown(md) = item { Some(md) } else { None }
    }) else {
        panic!("function lacks any details")
    };

    let mut params = params.to_vec();
    if func.keywords().contains(&"typed-html") {
        params.retain(|param| !is_global_html_attr(param.name));
    }

    FuncModel {
        path: path.iter().copied().map(Into::into).collect(),
        name: name.into(),
        title: func.title().unwrap(),
        keywords: func.keywords(),
        oneliner: oneliner(first_md),
        element: func.element().is_some(),
        contextual: func.contextual().unwrap_or(false),
<<<<<<< HEAD
        deprecation,
        details: Html::markdown(resolver, details, nesting),
        example: example.map(|md| Html::markdown(resolver, md, None)),
=======
        deprecation_message: deprecation.map(Deprecation::message),
        deprecation_until: deprecation.and_then(Deprecation::until),
        details: items
            .into_iter()
            .map(|proto| proto.into_model(resolver, nesting))
            .collect(),
>>>>>>> f8dd9e77
        self_,
        params: params.iter().map(|param| param_model(resolver, param)).collect(),
        returns,
        scope: scope_models(resolver, name, scope),
    }
}

/// Produce a parameter's model.
fn param_model(resolver: &dyn Resolver, info: &ParamInfo) -> ParamModel {
    let mut types = vec![];
    let mut strings = vec![];
    casts(resolver, &mut types, &mut strings, &info.input);
    if !strings.is_empty() && !types.contains(&"str") {
        types.push("str");
    }
    types.sort_by_key(|ty| type_index(ty));

    ParamModel {
        name: info.name,
        details: details_blocks(info.docs)
            .into_iter()
            .map(|proto| proto.into_model(resolver, None))
            .collect(),
        types,
        strings,
        default: info.default.map(|default| {
            let node = typst::syntax::parse_code(&default().repr());
            Html::new(typst::syntax::highlight_html(&node))
        }),
        positional: info.positional,
        named: info.named,
        required: info.required,
        variadic: info.variadic,
        settable: info.settable,
    }
}

/// A details block that has not yet been processed.
enum RawDetailsBlock<'a> {
    /// Raw Markdown.
    Markdown(&'a str),
    /// An example with an optional title.
    Example { body: &'a str, title: Option<&'a str> },
}

impl<'a> RawDetailsBlock<'a> {
    fn into_model(self, resolver: &dyn Resolver, nesting: Option<usize>) -> DetailsBlock {
        match self {
            RawDetailsBlock::Markdown(md) => {
                DetailsBlock::Html(Html::markdown(resolver, md, nesting))
            }
            RawDetailsBlock::Example { body, title } => DetailsBlock::Example {
                body: Html::markdown(resolver, body, None),
                title: title.map(Into::into),
            },
        }
    }
}

/// Split up documentation into Markdown blocks and examples.
fn details_blocks(docs: &str) -> Vec<RawDetailsBlock<'_>> {
    let mut i = 0;
    let mut res = Vec::new();

    while i < docs.len() {
        match find_fence_start(&docs[i..]) {
            Some((found, fence_len)) => {
                let fence_idx = i + found;

                // Find the language tag of the fence, if any.
                let lang_tag_end = docs[fence_idx + fence_len..]
                    .find('\n')
                    .map(|end| fence_idx + fence_len + end)
                    .unwrap_or(docs.len());

                let tag = &docs[fence_idx + fence_len..lang_tag_end].trim();
                let title = ExampleArgs::from_tag(tag).title;

                // First, push non-fenced content.
                if found > 0 {
                    res.push(RawDetailsBlock::Markdown(&docs[i..fence_idx]));
                }

                // Then, find the end of the fence.
                let offset = fence_idx + fence_len;
                let Some(fence_end) = docs[offset..]
                    .find(&"`".repeat(fence_len))
                    .map(|end| offset + end + fence_len)
                else {
                    panic!(
                        "unclosed code fence in docs at position {}: {}",
                        fence_idx,
                        &docs[fence_idx..]
                    );
                };

                res.push(RawDetailsBlock::Example {
                    body: &docs[fence_idx..fence_end],
                    title,
                });
                i = fence_end;
            }
            None => {
                res.push(RawDetailsBlock::Markdown(&docs[i..]));
                break;
            }
        }
    }

    res
}

/// Returns the start of a code fence and how many backticks it uses.
fn find_fence_start(md: &str) -> Option<(usize, usize)> {
    let start = md.find("```")?;
    let mut count = 3;
    while md[start + count..].starts_with('`') {
        count += 1;
    }
    Some((start, count))
}

/// Process cast information into types and strings.
fn casts(
    resolver: &dyn Resolver,
    types: &mut Vec<&'static str>,
    strings: &mut Vec<StrParam>,
    info: &CastInfo,
) {
    match info {
        CastInfo::Any => types.push("any"),
        CastInfo::Value(Value::Str(string), docs) => strings.push(StrParam {
            string: string.clone().into(),
            details: Html::markdown(resolver, docs, None),
        }),
        CastInfo::Value(..) => {}
        CastInfo::Type(ty) => types.push(ty.short_name()),
        CastInfo::Union(options) => {
            for option in options {
                casts(resolver, types, strings, option);
            }
        }
    }
}

/// Produce models for a function's scope.
fn scope_models(resolver: &dyn Resolver, name: &str, scope: &Scope) -> Vec<FuncModel> {
    scope
        .iter()
        .filter_map(|(_, binding)| {
            let Value::Func(func) = binding.read() else { return None };
            Some(func_model(resolver, func, &[name], true, binding.deprecation()))
        })
        .collect()
}

/// Produce an outline for a function page.
fn func_outline(model: &FuncModel, id_base: &str) -> Vec<OutlineItem> {
    let mut outline = vec![];

    if id_base.is_empty() {
        outline.push(OutlineItem::from_name("Summary"));
        for block in &model.details {
            if let DetailsBlock::Html(html) = block {
                outline.extend(html.outline());
            }
        }

        if !model.params.is_empty() {
            outline.push(OutlineItem {
                id: "parameters".into(),
                name: "Parameters".into(),
                children: model
                    .params
                    .iter()
                    .map(|param| OutlineItem {
                        id: eco_format!("parameters-{}", urlify(param.name)),
                        name: param.name.into(),
                        children: vec![],
                    })
                    .collect(),
            });
        }
    } else {
        outline.extend(model.params.iter().map(|param| OutlineItem {
            id: eco_format!("{id_base}-{}", urlify(param.name)),
            name: param.name.into(),
            children: vec![],
        }));
    }

    outline.extend(scope_outline(&model.scope, id_base));

    outline
}

/// Produce an outline for a function scope.
fn scope_outline(scope: &[FuncModel], id_base: &str) -> Option<OutlineItem> {
    if scope.is_empty() {
        return None;
    }

    let dash = if id_base.is_empty() { "" } else { "-" };
    let id = eco_format!("{id_base}{dash}definitions");

    let children = scope
        .iter()
        .map(|func| {
            let id = urlify(&eco_format!("{id}-{}", func.name));
            let children = func_outline(func, &id);
            OutlineItem { id, name: func.title.into(), children }
        })
        .collect();

    Some(OutlineItem { id, name: "Definitions".into(), children })
}

/// Create a page for a group of functions.
fn group_page(
    resolver: &dyn Resolver,
    parent: &str,
    group: &GroupData,
) -> (PageModel, CategoryItem) {
    let mut functions = vec![];
    let mut outline = vec![OutlineItem::from_name("Summary")];

    let path: Vec<_> = group.path.iter().map(|s| s.as_str()).collect();
    let details = Html::markdown(resolver, &group.details, Some(1));
    outline.extend(details.outline());

    let mut outline_items = vec![];
    for name in &group.filter {
        let binding = group.module().scope().get(name).unwrap();
        let Ok(ref func) = binding.read().clone().cast::<Func>() else {
            panic!("not a function")
        };
        let func = func_model(resolver, func, &path, true, binding.deprecation());
        let id_base = urlify(&eco_format!("functions-{}", func.name));
        let children = func_outline(&func, &id_base);
        outline_items.push(OutlineItem {
            id: id_base,
            name: func.title.into(),
            children,
        });
        functions.push(func);
    }

    outline.push(OutlineItem {
        id: "functions".into(),
        name: "Functions".into(),
        children: outline_items,
    });

    let global_attributes = if group.name == "typed" {
        let div = group.module().scope().get("div").unwrap();
        let func = div.read().clone().cast::<Func>().unwrap();
        func.params()
            .unwrap()
            .iter()
            .filter(|param| is_global_html_attr(param.name))
            .map(|info| param_model(resolver, info))
            .collect()
    } else {
        vec![]
    };

    if !global_attributes.is_empty() {
        let id = "global-attributes";
        outline.push(OutlineItem {
            id: id.into(),
            name: "Global Attributes".into(),
            children: global_attributes
                .iter()
                .map(|param| OutlineItem {
                    id: eco_format!("{id}-{}", urlify(param.name)),
                    name: param.name.into(),
                    children: vec![],
                })
                .collect(),
        });
    }

    let model = PageModel {
        route: eco_format!("{parent}{}/", group.name),
        title: group.title.clone(),
        description: eco_format!("Documentation for the {} functions.", group.name),
        part: None,
        outline,
        body: BodyModel::Group(GroupModel {
            name: group.name.clone(),
            title: group.title.clone(),
            details,
            functions,
            global_attributes,
        }),
        children: vec![],
    };

    let item = CategoryItem {
        name: group.name.clone(),
        route: model.route.clone(),
        oneliner: oneliner(&group.details),
        code: false,
    };

    (model, item)
}

/// Whether the given `name` is one of a global HTML attribute (shared by all
/// elements).
fn is_global_html_attr(name: &str) -> bool {
    use typst_assets::html as data;
    data::ATTRS[..data::ATTRS_GLOBAL]
        .iter()
        .any(|global| global.name == name)
}

/// Create a page for a type.
fn type_page(resolver: &dyn Resolver, parent: &str, ty: &Type) -> PageModel {
    let model = type_model(resolver, ty);
    PageModel {
        route: eco_format!("{parent}{}/", urlify(ty.short_name())),
        title: ty.title().into(),
        description: eco_format!("Documentation for the {} type.", ty.title()),
        part: None,
        outline: type_outline(&model),
        body: BodyModel::Type(model),
        children: vec![],
    }
}

/// Produce a type's model.
fn type_model(resolver: &dyn Resolver, ty: &Type) -> TypeModel {
    TypeModel {
        name: ty.short_name(),
        title: ty.title(),
        keywords: ty.keywords(),
        oneliner: oneliner(ty.docs()),
        details: Html::markdown(resolver, ty.docs(), Some(1)),
        constructor: ty
            .constructor()
            .ok()
            .map(|func| func_model(resolver, &func, &[], true, None)),
        scope: scope_models(resolver, ty.short_name(), ty.scope()),
    }
}

/// Produce an outline for a type page.
fn type_outline(model: &TypeModel) -> Vec<OutlineItem> {
    let mut outline = vec![OutlineItem::from_name("Summary")];
    outline.extend(model.details.outline());

    if let Some(func) = &model.constructor {
        outline.push(OutlineItem {
            id: "constructor".into(),
            name: "Constructor".into(),
            children: func_outline(func, "constructor"),
        });
    }

    outline.extend(scope_outline(&model.scope, ""));
    outline
}

/// Create a page for symbols.
fn symbols_page(resolver: &dyn Resolver, parent: &str, group: &GroupData) -> PageModel {
    let model = symbols_model(resolver, group);
    PageModel {
        route: eco_format!("{parent}{}/", group.name),
        title: group.title.clone(),
        description: eco_format!("Documentation for the `{}` module.", group.name),
        part: None,
        outline: vec![],
        body: BodyModel::Symbols(model),
        children: vec![],
    }
}

/// Produce a symbol list's model.
fn symbols_model(resolver: &dyn Resolver, group: &GroupData) -> SymbolsModel {
    let mut list = vec![];
    for (name, binding) in group.module().scope().iter() {
        let Value::Symbol(symbol) = binding.read() else { continue };
<<<<<<< HEAD
        let complete = |variant: &str| {
=======
        let complete = |variant: codex::ModifierSet<&str>| {
>>>>>>> f8dd9e77
            if variant.is_empty() {
                name.clone()
            } else {
                eco_format!("{}.{}", name, variant.as_str())
            }
        };

        for (variant, value, deprecation_message) in symbol.variants() {
            let value_char = value.parse::<char>().ok();

            let shorthand = |list: &[(&'static str, char)]| {
                value_char.and_then(|c| {
                    list.iter().copied().find(|&(_, x)| x == c).map(|(s, _)| s)
                })
            };

            let name = complete(variant);
<<<<<<< HEAD
            let deprecation = match name.as_str() {
                "integral.sect" => {
                    Some("`integral.sect` is deprecated, use `integral.inter` instead")
                }
                _ => binding.deprecation(),
            };
=======
>>>>>>> f8dd9e77

            list.push(SymbolModel {
                name,
                markup_shorthand: shorthand(typst::syntax::ast::Shorthand::LIST),
                math_shorthand: shorthand(typst::syntax::ast::MathShorthand::LIST),
<<<<<<< HEAD
                math_class: typst_utils::default_math_class(c).map(math_class_name),
                codepoint: c as _,
                accent: typst::math::Accent::combine(c).is_some(),
=======
                // Matches `typst_layout::math::GlyphFragment::new`
                math_class: value.chars().next().and_then(|c| {
                    typst_utils::default_math_class(c).map(math_class_name)
                }),
                value: value.into(),
                // Matches casting `Symbol` to `Accent`
                accent: value_char
                    .is_some_and(|c| typst::math::Accent::combine(c).is_some()),
>>>>>>> f8dd9e77
                alternates: symbol
                    .variants()
                    .filter(|(other, _, _)| other != &variant)
                    .map(|(other, _, _)| complete(other))
                    .collect(),
<<<<<<< HEAD
                deprecation,
=======
                deprecation_message: deprecation_message
                    .or_else(|| binding.deprecation().map(Deprecation::message)),
                deprecation_until: binding.deprecation().and_then(Deprecation::until),
>>>>>>> f8dd9e77
            });
        }
    }

    SymbolsModel {
        name: group.name.clone(),
        title: group.title.clone(),
        details: Html::markdown(resolver, &group.details, Some(1)),
        list,
    }
}

/// Extract a module from another module.
#[track_caller]
fn get_module<'a>(parent: &'a Module, name: &str) -> StrResult<&'a Module> {
    match parent.scope().get(name).map(Binding::read) {
        Some(Value::Module(module)) => Ok(module),
        _ => bail!("module doesn't contain module `{name}`"),
    }
}

/// Turn a title into an URL fragment.
pub fn urlify(title: &str) -> EcoString {
    title
        .chars()
        .map(|c| c.to_ascii_lowercase())
        .map(|c| match c {
            'a'..='z' | '0'..='9' | '.' => c,
            _ => '-',
        })
        .collect()
}

/// Extract the first line of documentation.
fn oneliner(docs: &str) -> EcoString {
    let paragraph = docs.split("\n\n").next().unwrap_or_default();
    let mut depth = 0;
    let mut period = false;
    let mut end = paragraph.len();
    for (i, c) in paragraph.char_indices() {
        match c {
            '(' | '[' | '{' => depth += 1,
            ')' | ']' | '}' => depth -= 1,
            '.' if depth == 0 => period = true,
            c if period && c.is_whitespace() && !docs[..i].ends_with("e.g.") => {
                end = i;
                break;
            }
            _ => period = false,
        }
    }
    EcoString::from(&docs[..end]).replace("\r\n", " ").replace("\n", " ")
}

/// The order of types in the documentation.
fn type_index(ty: &str) -> usize {
    TYPE_ORDER.iter().position(|&v| v == ty).unwrap_or(usize::MAX)
}

const TYPE_ORDER: &[&str] = &[
    "any",
    "none",
    "auto",
    "bool",
    "int",
    "float",
    "length",
    "angle",
    "ratio",
    "relative",
    "fraction",
    "color",
    "gradient",
    "datetime",
    "duration",
    "str",
    "bytes",
    "regex",
    "label",
    "content",
    "array",
    "dict",
    "func",
    "args",
    "selector",
    "location",
    "direction",
    "alignment",
    "alignment2d",
    "stroke",
];

fn math_class_name(class: MathClass) -> &'static str {
    match class {
        MathClass::Normal => "Normal",
        MathClass::Alphabetic => "Alphabetic",
        MathClass::Binary => "Binary",
        MathClass::Closing => "Closing",
        MathClass::Diacritic => "Diacritic",
        MathClass::Fence => "Fence",
        MathClass::GlyphPart => "Glyph Part",
        MathClass::Large => "Large",
        MathClass::Opening => "Opening",
        MathClass::Punctuation => "Punctuation",
        MathClass::Relation => "Relation",
        MathClass::Space => "Space",
        MathClass::Unary => "Unary",
        MathClass::Vary => "Vary",
        MathClass::Special => "Special",
    }
}

/// Data about a collection of functions.
#[derive(Debug, Clone, Deserialize)]
struct GroupData {
    name: EcoString,
    title: EcoString,
    category: Category,
    #[serde(default)]
    path: Vec<EcoString>,
    #[serde(default)]
    filter: Vec<EcoString>,
    details: EcoString,
}

impl GroupData {
    fn module(&self) -> &'static Module {
        let mut focus = &LIBRARY.global;
        for path in &self.path {
            focus = get_module(focus, path).unwrap();
        }
        focus
    }
}

#[cfg(test)]
mod tests {
    use super::*;

    #[test]
    fn test_docs() {
        provide(&TestResolver);
    }

    struct TestResolver;

    impl Resolver for TestResolver {
        fn link(&self, _: &str) -> Option<String> {
            None
        }

        fn example(&self, _: u128, _: Option<Html>, _: &PagedDocument) -> Html {
            Html::new(String::new())
        }

        fn image(&self, _: &str, _: &[u8]) -> String {
            String::new()
        }

        fn commits(&self, _: &str, _: &str) -> Vec<Commit> {
            vec![]
        }

        fn base(&self) -> &str {
            "/"
        }
    }
}<|MERGE_RESOLUTION|>--- conflicted
+++ resolved
@@ -9,16 +9,9 @@
 pub use self::html::*;
 pub use self::model::*;
 
-<<<<<<< HEAD
-use std::collections::HashSet;
-
-use ecow::{eco_format, EcoString};
-use heck::ToTitleCase;
-=======
 use ecow::{EcoString, eco_format};
 use heck::ToTitleCase;
 use rustc_hash::FxHashSet;
->>>>>>> f8dd9e77
 use serde::Deserialize;
 use serde_yaml as yaml;
 use std::sync::LazyLock;
@@ -31,11 +24,7 @@
 use typst::layout::{Abs, Margin, PageElem, PagedDocument};
 use typst::text::{Font, FontBook};
 use typst::utils::LazyHash;
-<<<<<<< HEAD
-use typst::{Category, Feature, Library, LibraryBuilder};
-=======
 use typst::{Category, Feature, Library, LibraryExt};
->>>>>>> f8dd9e77
 use unicode_math_class::MathClass;
 
 macro_rules! load {
@@ -55,15 +44,12 @@
                 .iter()
                 .filter(|(_, b)| matches!(b.read(), Value::Func(_)))
                 .map(|(k, _)| k.clone())
-<<<<<<< HEAD
-=======
                 .collect();
         }
         if group.name == "typed" {
             group.filter = typst_assets::html::ELEMS
                 .iter()
                 .map(|elem| elem.name.into())
->>>>>>> f8dd9e77
                 .collect();
         }
     }
@@ -71,13 +57,8 @@
 });
 
 static LIBRARY: LazyLock<LazyHash<Library>> = LazyLock::new(|| {
-<<<<<<< HEAD
-    let mut lib = LibraryBuilder::default()
-        .with_features([Feature::Html].into_iter().collect())
-=======
     let mut lib = Library::builder()
         .with_features([Feature::Html, Feature::A11yExtras].into_iter().collect())
->>>>>>> f8dd9e77
         .build();
     let scope = lib.global.scope_mut();
 
@@ -238,10 +219,7 @@
     let mut page = md_page(resolver, resolver.base(), load!("changelog/welcome.md"));
     let base = format!("{}changelog/", resolver.base());
     page.children = vec![
-<<<<<<< HEAD
-=======
         md_page(resolver, &base, load!("changelog/0.14.0.md")),
->>>>>>> f8dd9e77
         md_page(resolver, &base, load!("changelog/0.13.1.md")),
         md_page(resolver, &base, load!("changelog/0.13.0.md")),
         md_page(resolver, &base, load!("changelog/0.12.0.md")),
@@ -298,11 +276,7 @@
             items.push(CategoryItem {
                 name: group.name.clone(),
                 route: subpage.route.clone(),
-<<<<<<< HEAD
-                oneliner: oneliner(docs).into(),
-=======
                 oneliner: oneliner(docs),
->>>>>>> f8dd9e77
                 code: true,
             });
             children.push(subpage);
@@ -319,23 +293,12 @@
         shorthands = Some(ShorthandsModel { markup, math });
     }
 
-<<<<<<< HEAD
-    let mut skip = HashSet::new();
-    if category == Category::Math {
-        skip = GROUPS
-            .iter()
-            .filter(|g| g.category == category)
-            .flat_map(|g| &g.filter)
-            .map(|s| s.as_str())
-            .collect();
-=======
     let mut skip: FxHashSet<&str> = GROUPS
         .iter()
         .filter(|g| g.category == category)
         .flat_map(|g| &g.filter)
         .map(|s| s.as_str())
         .collect();
->>>>>>> f8dd9e77
 
     if category == Category::Math {
         // Already documented in the text category.
@@ -347,14 +310,11 @@
         skip.insert("pattern");
     }
 
-<<<<<<< HEAD
-=======
     // PDF attach would be duplicate otherwise.
     if category == Category::Pdf {
         skip.insert("embed");
     }
 
->>>>>>> f8dd9e77
     // Add values and types.
     let scope = module.scope();
     for (name, binding) in scope.iter() {
@@ -459,11 +419,7 @@
     parent: &str,
     func: &Func,
     path: &[&str],
-<<<<<<< HEAD
-    deprecation: Option<&'static str>,
-=======
     deprecation: Option<&Deprecation>,
->>>>>>> f8dd9e77
 ) -> PageModel {
     let model = func_model(resolver, func, path, false, deprecation);
     let name = func.name().unwrap();
@@ -484,11 +440,7 @@
     func: &Func,
     path: &[&str],
     nested: bool,
-<<<<<<< HEAD
-    deprecation: Option<&'static str>,
-=======
     deprecation: Option<&Deprecation>,
->>>>>>> f8dd9e77
 ) -> FuncModel {
     let name = func.name().unwrap();
     let scope = func.scope().unwrap();
@@ -535,18 +487,12 @@
         oneliner: oneliner(first_md),
         element: func.element().is_some(),
         contextual: func.contextual().unwrap_or(false),
-<<<<<<< HEAD
-        deprecation,
-        details: Html::markdown(resolver, details, nesting),
-        example: example.map(|md| Html::markdown(resolver, md, None)),
-=======
         deprecation_message: deprecation.map(Deprecation::message),
         deprecation_until: deprecation.and_then(Deprecation::until),
         details: items
             .into_iter()
             .map(|proto| proto.into_model(resolver, nesting))
             .collect(),
->>>>>>> f8dd9e77
         self_,
         params: params.iter().map(|param| param_model(resolver, param)).collect(),
         returns,
@@ -930,11 +876,7 @@
     let mut list = vec![];
     for (name, binding) in group.module().scope().iter() {
         let Value::Symbol(symbol) = binding.read() else { continue };
-<<<<<<< HEAD
-        let complete = |variant: &str| {
-=======
         let complete = |variant: codex::ModifierSet<&str>| {
->>>>>>> f8dd9e77
             if variant.is_empty() {
                 name.clone()
             } else {
@@ -952,25 +894,11 @@
             };
 
             let name = complete(variant);
-<<<<<<< HEAD
-            let deprecation = match name.as_str() {
-                "integral.sect" => {
-                    Some("`integral.sect` is deprecated, use `integral.inter` instead")
-                }
-                _ => binding.deprecation(),
-            };
-=======
->>>>>>> f8dd9e77
 
             list.push(SymbolModel {
                 name,
                 markup_shorthand: shorthand(typst::syntax::ast::Shorthand::LIST),
                 math_shorthand: shorthand(typst::syntax::ast::MathShorthand::LIST),
-<<<<<<< HEAD
-                math_class: typst_utils::default_math_class(c).map(math_class_name),
-                codepoint: c as _,
-                accent: typst::math::Accent::combine(c).is_some(),
-=======
                 // Matches `typst_layout::math::GlyphFragment::new`
                 math_class: value.chars().next().and_then(|c| {
                     typst_utils::default_math_class(c).map(math_class_name)
@@ -979,19 +907,14 @@
                 // Matches casting `Symbol` to `Accent`
                 accent: value_char
                     .is_some_and(|c| typst::math::Accent::combine(c).is_some()),
->>>>>>> f8dd9e77
                 alternates: symbol
                     .variants()
                     .filter(|(other, _, _)| other != &variant)
                     .map(|(other, _, _)| complete(other))
                     .collect(),
-<<<<<<< HEAD
-                deprecation,
-=======
                 deprecation_message: deprecation_message
                     .or_else(|| binding.deprecation().map(Deprecation::message)),
                 deprecation_until: binding.deprecation().and_then(Deprecation::until),
->>>>>>> f8dd9e77
             });
         }
     }
