//! Documentation provider for Typst.

mod contribs;
mod html;
mod link;
mod model;

pub use self::contribs::*;
pub use self::html::*;
pub use self::model::*;

use ecow::{EcoString, eco_format};
use heck::ToTitleCase;
use rustc_hash::FxHashSet;
use serde::Deserialize;
use serde_yaml as yaml;
use std::sync::LazyLock;
use typst::diag::{StrResult, bail};
use typst::foundations::Deprecation;
use typst::foundations::{
    AutoValue, Binding, Bytes, CastInfo, Func, Module, NoneValue, ParamInfo, Repr, Scope,
    Smart, Type, Value,
};
use typst::layout::{Abs, Margin, PageElem, PagedDocument};
use typst::text::{Font, FontBook};
use typst::utils::LazyHash;
use typst::{Category, Feature, Library, LibraryExt};
use unicode_math_class::MathClass;

macro_rules! load {
    ($path:literal) => {
        include_str!(concat!("../", $path))
    };
}

static GROUPS: LazyLock<Vec<GroupData>> = LazyLock::new(|| {
    let mut groups: Vec<GroupData> =
        yaml::from_str(load!("reference/groups.yml")).unwrap();
    for group in &mut groups {
        if group.filter.is_empty() && group.name != "std" {
            group.filter = group
                .module()
                .scope()
                .iter()
                .filter(|(_, b)| matches!(b.read(), Value::Func(_)))
                .map(|(k, _)| k.clone())
                .collect();
        }
    }
    groups
});

static LIBRARY: LazyLock<LazyHash<Library>> = LazyLock::new(|| {
    let mut lib = Library::builder()
        .with_features([Feature::Html].into_iter().collect())
        .build();
    let scope = lib.global.scope_mut();

    // Add those types, so that they show up in the docs.
    scope.start_category(Category::Foundations);
    scope.define_type::<NoneValue>();
    scope.define_type::<AutoValue>();
    scope.reset_category();

    // Adjust the default look.
    lib.styles.set(PageElem::width, Smart::Custom(Abs::pt(240.0).into()));
    lib.styles.set(PageElem::height, Smart::Auto);
    lib.styles
        .set(PageElem::margin, Margin::splat(Some(Smart::Custom(Abs::pt(15.0).into()))));

    LazyHash::new(lib)
});

static FONTS: LazyLock<(LazyHash<FontBook>, Vec<Font>)> = LazyLock::new(|| {
    let fonts: Vec<_> = typst_assets::fonts()
        .chain(typst_dev_assets::fonts())
        .flat_map(|data| Font::iter(Bytes::new(data)))
        .collect();
    let book = FontBook::from_fonts(&fonts);
    (LazyHash::new(book), fonts)
});

/// Build documentation pages.
pub fn provide(resolver: &dyn Resolver) -> Vec<PageModel> {
    let base = resolver.base();
    vec![
        md_page(resolver, base, load!("overview.md")).with_route(base),
        tutorial_pages(resolver),
        reference_pages(resolver),
        guide_pages(resolver),
        changelog_pages(resolver),
    ]
}

/// Resolve consumer dependencies.
pub trait Resolver {
    /// Try to resolve a link. If this returns `None`, the system will try to
    /// resolve the link itself.
    fn link(&self, link: &str) -> Option<String>;

    /// Produce an URL for an image file.
    fn image(&self, filename: &str, data: &[u8]) -> String;

    /// Produce HTML for an example.
    fn example(&self, hash: u128, source: Option<Html>, document: &PagedDocument)
    -> Html;

    /// Determine the commits between two tags.
    fn commits(&self, from: &str, to: &str) -> Vec<Commit>;

    /// Get the base URL for the routes and links. This must end with a slash.
    fn base(&self) -> &str;
}

/// Create a page from a markdown file.
#[track_caller]
fn md_page(resolver: &dyn Resolver, parent: &str, md: &str) -> PageModel {
    assert!(parent.starts_with('/') && parent.ends_with('/'));
    let html = Html::markdown(resolver, md, Some(0));
    let title = html.title().expect("chapter lacks a title");
    PageModel {
        route: eco_format!("{parent}{}/", urlify(title)),
        title: title.into(),
        description: html.description().expect("chapter lacks a description"),
        part: None,
        outline: html.outline(),
        body: BodyModel::Html(html),
        children: vec![],
    }
}

/// Build the tutorial.
fn tutorial_pages(resolver: &dyn Resolver) -> PageModel {
    let mut page = md_page(resolver, resolver.base(), load!("tutorial/welcome.md"));
    let base = format!("{}tutorial/", resolver.base());
    page.children = vec![
        md_page(resolver, &base, load!("tutorial/1-writing.md")),
        md_page(resolver, &base, load!("tutorial/2-formatting.md")),
        md_page(resolver, &base, load!("tutorial/3-advanced.md")),
        md_page(resolver, &base, load!("tutorial/4-template.md")),
    ];
    page
}

/// Build the reference.
fn reference_pages(resolver: &dyn Resolver) -> PageModel {
    let mut page = md_page(resolver, resolver.base(), load!("reference/welcome.md"));
    let base = format!("{}reference/", resolver.base());
    page.children = vec![
        md_page(resolver, &base, load!("reference/language/syntax.md"))
            .with_part("Language"),
        md_page(resolver, &base, load!("reference/language/styling.md")),
        md_page(resolver, &base, load!("reference/language/scripting.md")),
        md_page(resolver, &base, load!("reference/language/context.md")),
        category_page(resolver, Category::Foundations).with_part("Library"),
        category_page(resolver, Category::Model),
        category_page(resolver, Category::Text),
        category_page(resolver, Category::Math),
        category_page(resolver, Category::Symbols),
        category_page(resolver, Category::Layout),
        category_page(resolver, Category::Visualize),
        category_page(resolver, Category::Introspection),
        category_page(resolver, Category::DataLoading),
        category_page(resolver, Category::Pdf).with_part("Export"),
        category_page(resolver, Category::Html),
        category_page(resolver, Category::Png),
        category_page(resolver, Category::Svg),
    ];
    page
}

/// Build the guides section.
fn guide_pages(resolver: &dyn Resolver) -> PageModel {
    let mut page = md_page(resolver, resolver.base(), load!("guides/welcome.md"));
    let base = format!("{}guides/", resolver.base());
    page.children = vec![
        md_page(resolver, &base, load!("guides/guide-for-latex-users.md")),
        md_page(resolver, &base, load!("guides/page-setup.md")),
        md_page(resolver, &base, load!("guides/tables.md")),
    ];
    page
}

/// Build the changelog section.
fn changelog_pages(resolver: &dyn Resolver) -> PageModel {
    let mut page = md_page(resolver, resolver.base(), load!("changelog/welcome.md"));
    let base = format!("{}changelog/", resolver.base());
    page.children = vec![
        md_page(resolver, &base, load!("changelog/0.13.1.md")),
        md_page(resolver, &base, load!("changelog/0.13.0.md")),
        md_page(resolver, &base, load!("changelog/0.12.0.md")),
        md_page(resolver, &base, load!("changelog/0.11.1.md")),
        md_page(resolver, &base, load!("changelog/0.11.0.md")),
        md_page(resolver, &base, load!("changelog/0.10.0.md")),
        md_page(resolver, &base, load!("changelog/0.9.0.md")),
        md_page(resolver, &base, load!("changelog/0.8.0.md")),
        md_page(resolver, &base, load!("changelog/0.7.0.md")),
        md_page(resolver, &base, load!("changelog/0.6.0.md")),
        md_page(resolver, &base, load!("changelog/0.5.0.md")),
        md_page(resolver, &base, load!("changelog/0.4.0.md")),
        md_page(resolver, &base, load!("changelog/0.3.0.md")),
        md_page(resolver, &base, load!("changelog/0.2.0.md")),
        md_page(resolver, &base, load!("changelog/0.1.0.md")),
        md_page(resolver, &base, load!("changelog/earlier.md")),
    ];
    page
}

/// Create a page for a category.
#[track_caller]
fn category_page(resolver: &dyn Resolver, category: Category) -> PageModel {
    let route = eco_format!("{}reference/{}/", resolver.base(), category.name());
    let mut children = vec![];
    let mut items = vec![];
    let mut shorthands = None;
    let mut markup = vec![];
    let mut math = vec![];

    let docs = category_docs(category);
    let (module, path): (&Module, &[&str]) = match category {
        Category::Math => (&LIBRARY.math, &["math"]),
        Category::Pdf => (get_module(&LIBRARY.global, "pdf").unwrap(), &["pdf"]),
        Category::Html => (get_module(&LIBRARY.global, "html").unwrap(), &["html"]),
        _ => (&LIBRARY.global, &[]),
    };

    // Add groups.
    for group in GROUPS.iter().filter(|g| g.category == category).cloned() {
        if matches!(group.name.as_str(), "sym" | "emoji") {
            let subpage = symbols_page(resolver, &route, &group);
            let BodyModel::Symbols(model) = &subpage.body else { continue };
            let list = &model.list;
            markup.extend(
                list.iter()
                    .filter(|symbol| symbol.markup_shorthand.is_some())
                    .cloned(),
            );
            math.extend(
                list.iter().filter(|symbol| symbol.math_shorthand.is_some()).cloned(),
            );

            items.push(CategoryItem {
                name: group.name.clone(),
                route: subpage.route.clone(),
                oneliner: oneliner(docs),
                code: true,
            });
            children.push(subpage);
            continue;
        }

        let (child, item) = group_page(resolver, &route, &group);
        children.push(child);
        items.push(item);
    }

    // Add symbol pages. These are ordered manually.
    if category == Category::Symbols {
        shorthands = Some(ShorthandsModel { markup, math });
    }

    let mut skip = FxHashSet::default();
    if category == Category::Math {
        skip = GROUPS
            .iter()
            .filter(|g| g.category == category)
            .flat_map(|g| &g.filter)
            .map(|s| s.as_str())
            .collect();

        // Already documented in the text category.
        skip.insert("text");
    }

    // Tiling would be duplicate otherwise.
    if category == Category::Visualize {
        skip.insert("pattern");
    }

    // Add values and types.
    let scope = module.scope();
    for (name, binding) in scope.iter() {
        if binding.category() != Some(category) {
            continue;
        }

        if skip.contains(name.as_str()) {
            continue;
        }

        match binding.read() {
            Value::Func(func) => {
                let name = func.name().unwrap();
                let subpage =
                    func_page(resolver, &route, func, path, binding.deprecation());
                items.push(CategoryItem {
                    name: name.into(),
                    route: subpage.route.clone(),
                    oneliner: oneliner(func.docs().unwrap_or_default()),
                    code: true,
                });
                children.push(subpage);
            }
            Value::Type(ty) => {
                let subpage = type_page(resolver, &route, ty);
                items.push(CategoryItem {
                    name: ty.short_name().into(),
                    route: subpage.route.clone(),
                    oneliner: oneliner(ty.docs()),
                    code: true,
                });
                children.push(subpage);
            }
            _ => {}
        }
    }

    if category != Category::Symbols {
        children.sort_by_cached_key(|child| child.title.clone());
        items.sort_by_cached_key(|item| item.name.clone());
    }

    let title = EcoString::from(match category {
        Category::Pdf | Category::Html | Category::Png | Category::Svg => {
            category.name().to_uppercase()
        }
        _ => category.name().to_title_case(),
    });

    let details = Html::markdown(resolver, docs, Some(1));
    let mut outline = vec![OutlineItem::from_name("Summary")];
    outline.extend(details.outline());
    if !items.is_empty() {
        outline.push(OutlineItem::from_name("Definitions"));
    }
    if shorthands.is_some() {
        outline.push(OutlineItem::from_name("Shorthands"));
    }

    PageModel {
        route,
        title: title.clone(),
        description: eco_format!(
            "Documentation for functions related to {title} in Typst."
        ),
        part: None,
        outline,
        body: BodyModel::Category(CategoryModel {
            name: category.name(),
            title,
            details,
            items,
            shorthands,
        }),
        children,
    }
}

/// Retrieve the docs for a category.
fn category_docs(category: Category) -> &'static str {
    match category {
        Category::Foundations => load!("reference/library/foundations.md"),
        Category::Introspection => load!("reference/library/introspection.md"),
        Category::Layout => load!("reference/library/layout.md"),
        Category::DataLoading => load!("reference/library/data-loading.md"),
        Category::Math => load!("reference/library/math.md"),
        Category::Model => load!("reference/library/model.md"),
        Category::Symbols => load!("reference/library/symbols.md"),
        Category::Text => load!("reference/library/text.md"),
        Category::Visualize => load!("reference/library/visualize.md"),
        Category::Pdf => load!("reference/export/pdf.md"),
        Category::Html => load!("reference/export/html.md"),
        Category::Svg => load!("reference/export/svg.md"),
        Category::Png => load!("reference/export/png.md"),
    }
}

/// Create a page for a function.
fn func_page(
    resolver: &dyn Resolver,
    parent: &str,
    func: &Func,
    path: &[&str],
    deprecation: Option<&Deprecation>,
) -> PageModel {
    let model = func_model(resolver, func, path, false, deprecation);
    let name = func.name().unwrap();
    PageModel {
        route: eco_format!("{parent}{}/", urlify(name)),
        title: func.title().unwrap().into(),
        description: eco_format!("Documentation for the `{name}` function."),
        part: None,
        outline: func_outline(&model, ""),
        body: BodyModel::Func(model),
        children: vec![],
    }
}

/// Produce a function's model.
fn func_model(
    resolver: &dyn Resolver,
    func: &Func,
    path: &[&str],
    nested: bool,
    deprecation: Option<&Deprecation>,
) -> FuncModel {
    let name = func.name().unwrap();
    let scope = func.scope().unwrap();
    let docs = func.docs().unwrap();

    let mut self_ = false;
    let mut params = func.params().unwrap();
    if params.first().is_some_and(|first| first.name == "self") {
        self_ = true;
        params = &params[1..];
    }

    let mut returns = vec![];
    let mut strings = vec![];
    casts(resolver, &mut returns, &mut strings, func.returns().unwrap());
    if !strings.is_empty() && !returns.contains(&"str") {
        returns.push("str");
    }
    returns.sort_by_key(|ty| type_index(ty));
    if returns == ["none"] {
        returns.clear();
    }

    let nesting = if nested { None } else { Some(1) };
    let (details, example) =
        if nested { split_details_and_example(docs) } else { (docs, None) };

    FuncModel {
        path: path.iter().copied().map(Into::into).collect(),
        name: name.into(),
        title: func.title().unwrap(),
        keywords: func.keywords(),
        oneliner: oneliner(details),
        element: func.element().is_some(),
        contextual: func.contextual().unwrap_or(false),
        deprecation_message: deprecation.map(Deprecation::message),
        deprecation_until: deprecation.and_then(Deprecation::until),
        details: Html::markdown(resolver, details, nesting),
        example: example.map(|md| Html::markdown(resolver, md, None)),
        self_,
        params: params.iter().map(|param| param_model(resolver, param)).collect(),
        returns,
        scope: scope_models(resolver, name, scope),
    }
}

/// Produce a parameter's model.
fn param_model(resolver: &dyn Resolver, info: &ParamInfo) -> ParamModel {
    let (details, example) = split_details_and_example(info.docs);

    let mut types = vec![];
    let mut strings = vec![];
    casts(resolver, &mut types, &mut strings, &info.input);
    if !strings.is_empty() && !types.contains(&"str") {
        types.push("str");
    }
    types.sort_by_key(|ty| type_index(ty));

    ParamModel {
        name: info.name,
        details: Html::markdown(resolver, details, None),
        example: example.map(|md| Html::markdown(resolver, md, None)),
        types,
        strings,
        default: info.default.map(|default| {
            let node = typst::syntax::parse_code(&default().repr());
            Html::new(typst::syntax::highlight_html(&node))
        }),
        positional: info.positional,
        named: info.named,
        required: info.required,
        variadic: info.variadic,
        settable: info.settable,
    }
}

/// Split up documentation into details and an example.
fn split_details_and_example(docs: &str) -> (&str, Option<&str>) {
    let mut details = docs;
    let mut example = None;
    if let Some(mut i) = docs.find("```") {
        while docs[..i].ends_with('`') {
            i -= 1;
        }
        details = &docs[..i];
        example = Some(&docs[i..]);
    }
    (details, example)
}

/// Process cast information into types and strings.
fn casts(
    resolver: &dyn Resolver,
    types: &mut Vec<&'static str>,
    strings: &mut Vec<StrParam>,
    info: &CastInfo,
) {
    match info {
        CastInfo::Any => types.push("any"),
        CastInfo::Value(Value::Str(string), docs) => strings.push(StrParam {
            string: string.clone().into(),
            details: Html::markdown(resolver, docs, None),
        }),
        CastInfo::Value(..) => {}
        CastInfo::Type(ty) => types.push(ty.short_name()),
        CastInfo::Union(options) => {
            for option in options {
                casts(resolver, types, strings, option);
            }
        }
    }
}

/// Produce models for a function's scope.
fn scope_models(resolver: &dyn Resolver, name: &str, scope: &Scope) -> Vec<FuncModel> {
    scope
        .iter()
        .filter_map(|(_, binding)| {
            let Value::Func(func) = binding.read() else { return None };
            Some(func_model(resolver, func, &[name], true, binding.deprecation()))
        })
        .collect()
}

/// Produce an outline for a function page.
fn func_outline(model: &FuncModel, id_base: &str) -> Vec<OutlineItem> {
    let mut outline = vec![];

    if id_base.is_empty() {
        outline.push(OutlineItem::from_name("Summary"));
        outline.extend(model.details.outline());

        if !model.params.is_empty() {
            outline.push(OutlineItem {
                id: "parameters".into(),
                name: "Parameters".into(),
                children: model
                    .params
                    .iter()
                    .map(|param| OutlineItem {
                        id: eco_format!("parameters-{}", urlify(param.name)),
                        name: param.name.into(),
                        children: vec![],
                    })
                    .collect(),
            });
        }
    } else {
        outline.extend(model.params.iter().map(|param| OutlineItem {
            id: eco_format!("{id_base}-{}", urlify(param.name)),
            name: param.name.into(),
            children: vec![],
        }));
    }

    outline.extend(scope_outline(&model.scope, id_base));

    outline
}

/// Produce an outline for a function scope.
fn scope_outline(scope: &[FuncModel], id_base: &str) -> Option<OutlineItem> {
    if scope.is_empty() {
        return None;
    }

    let dash = if id_base.is_empty() { "" } else { "-" };
    let id = eco_format!("{id_base}{dash}definitions");

    let children = scope
        .iter()
        .map(|func| {
            let id = urlify(&eco_format!("{id}-{}", func.name));
            let children = func_outline(func, &id);
            OutlineItem { id, name: func.title.into(), children }
        })
        .collect();

    Some(OutlineItem { id, name: "Definitions".into(), children })
}

/// Create a page for a group of functions.
fn group_page(
    resolver: &dyn Resolver,
    parent: &str,
    group: &GroupData,
) -> (PageModel, CategoryItem) {
    let mut functions = vec![];
    let mut outline = vec![OutlineItem::from_name("Summary")];

    let path: Vec<_> = group.path.iter().map(|s| s.as_str()).collect();
    let details = Html::markdown(resolver, &group.details, Some(1));
    outline.extend(details.outline());

    let mut outline_items = vec![];
    for name in &group.filter {
        let binding = group.module().scope().get(name).unwrap();
        let Ok(ref func) = binding.read().clone().cast::<Func>() else {
            panic!("not a function")
        };
        let func = func_model(resolver, func, &path, true, binding.deprecation());
        let id_base = urlify(&eco_format!("functions-{}", func.name));
        let children = func_outline(&func, &id_base);
        outline_items.push(OutlineItem {
            id: id_base,
            name: func.title.into(),
            children,
        });
        functions.push(func);
    }

    outline.push(OutlineItem {
        id: "functions".into(),
        name: "Functions".into(),
        children: outline_items,
    });

    let model = PageModel {
        route: eco_format!("{parent}{}/", group.name),
        title: group.title.clone(),
        description: eco_format!("Documentation for the {} functions.", group.name),
        part: None,
        outline,
        body: BodyModel::Group(GroupModel {
            name: group.name.clone(),
            title: group.title.clone(),
            details,
            functions,
        }),
        children: vec![],
    };

    let item = CategoryItem {
        name: group.name.clone(),
        route: model.route.clone(),
        oneliner: oneliner(&group.details),
        code: false,
    };

    (model, item)
}

/// Create a page for a type.
fn type_page(resolver: &dyn Resolver, parent: &str, ty: &Type) -> PageModel {
    let model = type_model(resolver, ty);
    PageModel {
        route: eco_format!("{parent}{}/", urlify(ty.short_name())),
        title: ty.title().into(),
        description: eco_format!("Documentation for the {} type.", ty.title()),
        part: None,
        outline: type_outline(&model),
        body: BodyModel::Type(model),
        children: vec![],
    }
}

/// Produce a type's model.
fn type_model(resolver: &dyn Resolver, ty: &Type) -> TypeModel {
    TypeModel {
        name: ty.short_name(),
        title: ty.title(),
        keywords: ty.keywords(),
        oneliner: oneliner(ty.docs()),
        details: Html::markdown(resolver, ty.docs(), Some(1)),
        constructor: ty
            .constructor()
            .ok()
            .map(|func| func_model(resolver, &func, &[], true, None)),
        scope: scope_models(resolver, ty.short_name(), ty.scope()),
    }
}

/// Produce an outline for a type page.
fn type_outline(model: &TypeModel) -> Vec<OutlineItem> {
    let mut outline = vec![OutlineItem::from_name("Summary")];
    outline.extend(model.details.outline());

    if let Some(func) = &model.constructor {
        outline.push(OutlineItem {
            id: "constructor".into(),
            name: "Constructor".into(),
            children: func_outline(func, "constructor"),
        });
    }

    outline.extend(scope_outline(&model.scope, ""));
    outline
}

/// Create a page for symbols.
fn symbols_page(resolver: &dyn Resolver, parent: &str, group: &GroupData) -> PageModel {
    let model = symbols_model(resolver, group);
    PageModel {
        route: eco_format!("{parent}{}/", group.name),
        title: group.title.clone(),
        description: eco_format!("Documentation for the `{}` module.", group.name),
        part: None,
        outline: vec![],
        body: BodyModel::Symbols(model),
        children: vec![],
    }
}

/// Produce a symbol list's model.
fn symbols_model(resolver: &dyn Resolver, group: &GroupData) -> SymbolsModel {
    let mut list = vec![];
    for (name, binding) in group.module().scope().iter() {
        let Value::Symbol(symbol) = binding.read() else { continue };
        let complete = |variant: codex::ModifierSet<&str>| {
            if variant.is_empty() {
                name.clone()
            } else {
                eco_format!("{}.{}", name, variant.as_str())
            }
        };

<<<<<<< HEAD
        for (variant, value, deprecation) in symbol.variants() {
            let value_char = value.parse::<char>().ok();

=======
        for (variant, c, deprecation_message) in symbol.variants() {
>>>>>>> 880e69b0
            let shorthand = |list: &[(&'static str, char)]| {
                value_char.and_then(|c| {
                    list.iter().copied().find(|&(_, x)| x == c).map(|(s, _)| s)
                })
            };

            let name = complete(variant);

            list.push(SymbolModel {
                name,
                markup_shorthand: shorthand(typst::syntax::ast::Shorthand::LIST),
                math_shorthand: shorthand(typst::syntax::ast::MathShorthand::LIST),
                // Matches `typst_layout::math::GlyphFragment::new`
                math_class: value.chars().next().and_then(|c| {
                    typst_utils::default_math_class(c).map(math_class_name)
                }),
                value: value.into(),
                // Matches casting `Symbol` to `Accent`
                accent: value_char
                    .is_some_and(|c| typst::math::Accent::combine(c).is_some()),
                alternates: symbol
                    .variants()
                    .filter(|(other, _, _)| other != &variant)
                    .map(|(other, _, _)| complete(other))
                    .collect(),
                deprecation_message: deprecation_message
                    .or_else(|| binding.deprecation().map(Deprecation::message)),
                deprecation_until: binding.deprecation().and_then(Deprecation::until),
            });
        }
    }

    SymbolsModel {
        name: group.name.clone(),
        title: group.title.clone(),
        details: Html::markdown(resolver, &group.details, Some(1)),
        list,
    }
}

/// Extract a module from another module.
#[track_caller]
fn get_module<'a>(parent: &'a Module, name: &str) -> StrResult<&'a Module> {
    match parent.scope().get(name).map(Binding::read) {
        Some(Value::Module(module)) => Ok(module),
        _ => bail!("module doesn't contain module `{name}`"),
    }
}

/// Turn a title into an URL fragment.
pub fn urlify(title: &str) -> EcoString {
    title
        .chars()
        .map(|c| c.to_ascii_lowercase())
        .map(|c| match c {
            'a'..='z' | '0'..='9' | '.' => c,
            _ => '-',
        })
        .collect()
}

/// Extract the first line of documentation.
fn oneliner(docs: &str) -> EcoString {
    let paragraph = docs.split("\n\n").next().unwrap_or_default();
    let mut depth = 0;
    let mut period = false;
    let mut end = paragraph.len();
    for (i, c) in paragraph.char_indices() {
        match c {
            '(' | '[' | '{' => depth += 1,
            ')' | ']' | '}' => depth -= 1,
            '.' if depth == 0 => period = true,
            c if period && c.is_whitespace() && !docs[..i].ends_with("e.g.") => {
                end = i;
                break;
            }
            _ => period = false,
        }
    }
    EcoString::from(&docs[..end]).replace("\r\n", " ").replace("\n", " ")
}

/// The order of types in the documentation.
fn type_index(ty: &str) -> usize {
    TYPE_ORDER.iter().position(|&v| v == ty).unwrap_or(usize::MAX)
}

const TYPE_ORDER: &[&str] = &[
    "any",
    "none",
    "auto",
    "bool",
    "int",
    "float",
    "length",
    "angle",
    "ratio",
    "relative",
    "fraction",
    "color",
    "gradient",
    "datetime",
    "duration",
    "str",
    "bytes",
    "regex",
    "label",
    "content",
    "array",
    "dict",
    "func",
    "args",
    "selector",
    "location",
    "direction",
    "alignment",
    "alignment2d",
    "stroke",
];

fn math_class_name(class: MathClass) -> &'static str {
    match class {
        MathClass::Normal => "Normal",
        MathClass::Alphabetic => "Alphabetic",
        MathClass::Binary => "Binary",
        MathClass::Closing => "Closing",
        MathClass::Diacritic => "Diacritic",
        MathClass::Fence => "Fence",
        MathClass::GlyphPart => "Glyph Part",
        MathClass::Large => "Large",
        MathClass::Opening => "Opening",
        MathClass::Punctuation => "Punctuation",
        MathClass::Relation => "Relation",
        MathClass::Space => "Space",
        MathClass::Unary => "Unary",
        MathClass::Vary => "Vary",
        MathClass::Special => "Special",
    }
}

/// Data about a collection of functions.
#[derive(Debug, Clone, Deserialize)]
struct GroupData {
    name: EcoString,
    title: EcoString,
    category: Category,
    #[serde(default)]
    path: Vec<EcoString>,
    #[serde(default)]
    filter: Vec<EcoString>,
    details: EcoString,
}

impl GroupData {
    fn module(&self) -> &'static Module {
        let mut focus = &LIBRARY.global;
        for path in &self.path {
            focus = get_module(focus, path).unwrap();
        }
        focus
    }
}

#[cfg(test)]
mod tests {
    use super::*;

    #[test]
    fn test_docs() {
        provide(&TestResolver);
    }

    struct TestResolver;

    impl Resolver for TestResolver {
        fn link(&self, _: &str) -> Option<String> {
            None
        }

        fn example(&self, _: u128, _: Option<Html>, _: &PagedDocument) -> Html {
            Html::new(String::new())
        }

        fn image(&self, _: &str, _: &[u8]) -> String {
            String::new()
        }

        fn commits(&self, _: &str, _: &str) -> Vec<Commit> {
            vec![]
        }

        fn base(&self) -> &str {
            "/"
        }
    }
}<|MERGE_RESOLUTION|>--- conflicted
+++ resolved
@@ -719,13 +719,9 @@
             }
         };
 
-<<<<<<< HEAD
-        for (variant, value, deprecation) in symbol.variants() {
+        for (variant, value, deprecation_message) in symbol.variants() {
             let value_char = value.parse::<char>().ok();
 
-=======
-        for (variant, c, deprecation_message) in symbol.variants() {
->>>>>>> 880e69b0
             let shorthand = |list: &[(&'static str, char)]| {
                 value_char.and_then(|c| {
                     list.iter().copied().find(|&(_, x)| x == c).map(|(s, _)| s)
