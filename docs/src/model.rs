--- conflicted
+++ resolved
@@ -90,17 +90,9 @@
     pub oneliner: EcoString,
     pub element: bool,
     pub contextual: bool,
-<<<<<<< HEAD
-    pub deprecation: Option<&'static str>,
-    pub details: Html,
-    /// This example is only for nested function models. Others can have
-    /// their example directly in their details.
-    pub example: Option<Html>,
-=======
     pub deprecation_message: Option<&'static str>,
     pub deprecation_until: Option<&'static str>,
     pub details: Vec<DetailsBlock>,
->>>>>>> f8dd9e77
     #[serde(rename = "self")]
     pub self_: bool,
     pub params: Vec<ParamModel>,
@@ -183,12 +175,8 @@
     pub markup_shorthand: Option<&'static str>,
     pub math_shorthand: Option<&'static str>,
     pub math_class: Option<&'static str>,
-<<<<<<< HEAD
-    pub deprecation: Option<&'static str>,
-=======
     pub deprecation_message: Option<&'static str>,
     pub deprecation_until: Option<&'static str>,
->>>>>>> f8dd9e77
 }
 
 /// Shorthands listed on a category page.
