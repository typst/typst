use std::ops::Range;

use comemo::Prehashed;
use md::escape::escape_html;
use pulldown_cmark as md;
use typed_arena::Arena;
use typst::diag::FileResult;
use typst::font::{Font, FontBook};
use typst::geom::{Point, Size};
use typst::syntax::{Source, SourceId};
use typst::util::Buffer;
use typst::World;
use yaml_front_matter::YamlFrontMatter;

use super::*;

/// HTML documentation.
#[derive(Serialize)]
#[serde(transparent)]
pub struct Html {
    raw: String,
    #[serde(skip)]
    md: String,
    #[serde(skip)]
    description: Option<String>,
    #[serde(skip)]
    outline: Vec<OutlineItem>,
}

impl Html {
    /// Create HTML from a raw string.
    pub fn new(raw: String) -> Self {
        Self {
            md: String::new(),
            raw,
            description: None,
            outline: vec![],
        }
    }

    /// Convert markdown to HTML.
    #[track_caller]
    pub fn markdown(resolver: &dyn Resolver, md: &str) -> Self {
        Self::markdown_with_id_base(resolver, md, "")
    }

    /// Convert markdown to HTML, preceding all fragment identifiers with the
    /// `id_base`.
    #[track_caller]
    pub fn markdown_with_id_base(
        resolver: &dyn Resolver,
        md: &str,
        id_base: &str,
    ) -> Self {
        let mut text = md;
        let mut description = None;
        let document = YamlFrontMatter::parse::<Metadata>(md);
        if let Ok(document) = &document {
            text = &document.content;
            description = Some(document.metadata.description.clone())
        }

        let options = md::Options::ENABLE_TABLES | md::Options::ENABLE_HEADING_ATTRIBUTES;

        let ids = Arena::new();
        let mut handler = Handler::new(resolver, id_base.into(), &ids);
        let iter = md::Parser::new_ext(text, options)
            .filter_map(|mut event| handler.handle(&mut event).then_some(event));

        let mut raw = String::new();
        md::html::push_html(&mut raw, iter);
        raw.truncate(raw.trim_end().len());

        Html {
            md: text.into(),
            raw,
            description,
            outline: handler.outline,
        }
    }

    /// The raw HTML.
    pub fn as_str(&self) -> &str {
        &self.raw
    }

    /// The original Markdown, if any.
    pub fn md(&self) -> &str {
        &self.md
    }

    /// The title of the HTML.
    ///
    /// Returns `None` if the HTML doesn't start with an `h1` tag.
    pub fn title(&self) -> Option<&str> {
        let mut s = Scanner::new(&self.raw);
        s.eat_if("<h1>").then(|| s.eat_until("</h1>"))
    }

    /// The outline of the HTML.
    pub fn outline(&self) -> Vec<OutlineItem> {
        self.outline.clone()
    }

    /// The description from the front matter.
    pub fn description(&self) -> Option<String> {
        self.description.clone()
    }
}

impl Debug for Html {
    fn fmt(&self, f: &mut Formatter) -> fmt::Result {
        write!(f, "Html({:?})", self.title().unwrap_or(".."))
    }
}

/// Front matter metadata.
#[derive(Deserialize)]
struct Metadata {
    description: String,
}

struct Handler<'a> {
    resolver: &'a dyn Resolver,
    lang: Option<String>,
<<<<<<< HEAD
    code: String,
}

impl<'a> Handler<'a> {
    fn new(resolver: &'a dyn Resolver) -> Self {
        Self { resolver, lang: None, code: String::new() }
    }

    fn handle(&mut self, event: &mut md::Event) -> bool {
=======
    outline: Vec<OutlineItem>,
    id_base: String,
    ids: &'a Arena<String>,
}

impl<'a> Handler<'a> {
    fn new(resolver: &'a dyn Resolver, id_base: String, ids: &'a Arena<String>) -> Self {
        Self {
            resolver,
            lang: None,
            outline: vec![],
            id_base,
            ids,
        }
    }

    fn handle(&mut self, event: &mut md::Event<'a>) -> bool {
        let lang = self.lang.take();
>>>>>>> 10fac143
        match event {
            // Rewrite Markdown images.
            md::Event::Start(md::Tag::Image(_, path, _)) => {
                *path = self.handle_image(path).into();
            }

            // Rewrite HTML images.
            md::Event::Html(html) if html.starts_with("<img") => {
                let range = html_attr_range(html, "src").unwrap();
                let path = &html[range.clone()];
                let mut buf = html.to_string();
                buf.replace_range(range, &self.handle_image(path));
                *html = buf.into();
            }

            // Register HTML headings for the outline.
            md::Event::Start(md::Tag::Heading(level, Some(id), _)) => {
                self.handle_heading(id, level);
            }

            // Also handle heading closings.
            md::Event::End(md::Tag::Heading(level, Some(_), _)) => {
                if *level > md::HeadingLevel::H1 && !self.id_base.is_empty() {
                    nest_heading(level);
                }
            }

            // Rewrite contributor sections.
            md::Event::Html(html) if html.starts_with("<contributors") => {
                let from = html_attr(html, "from").unwrap();
                let to = html_attr(html, "to").unwrap();
                let Some(output) = contributors(self.resolver, from, to) else { return false };
                *html = output.raw.into();
            }

            // Rewrite links.
            md::Event::Start(md::Tag::Link(ty, dest, _)) => {
                assert!(
                    matches!(ty, md::LinkType::Inline | md::LinkType::Reference),
                    "unsupported link type: {ty:?}",
                );

                *dest = self
                    .handle_link(dest)
                    .unwrap_or_else(|| panic!("invalid link: {dest}"))
                    .into();
            }

            // Inline raw.
            md::Event::Code(code) => {
                let mut chars = code.chars();
                let parser = match (chars.next(), chars.next_back()) {
                    (Some('['), Some(']')) => typst::syntax::parse,
                    (Some('{'), Some('}')) => typst::syntax::parse_code,
                    _ => return true,
                };

                let root = parser(&code[1..code.len() - 1]);
                let html = typst::ide::highlight_html(&root);
                *event = md::Event::Html(html.into());
            }

            // Code blocks.
            md::Event::Start(md::Tag::CodeBlock(md::CodeBlockKind::Fenced(lang))) => {
                self.lang = Some(lang.as_ref().into());
                self.code = String::new();
                return false;
            }
            md::Event::End(md::Tag::CodeBlock(md::CodeBlockKind::Fenced(_))) => {
                let Some(lang) = self.lang.take() else { return false };
                let html = code_block(self.resolver, &lang, &self.code);
                *event = md::Event::Html(html.raw.into());
            }

            // Example with preview.
            md::Event::Text(text) => {
                if self.lang.is_some() {
                    self.code.push_str(text);
                    return false;
                }
            }

            _ => {}
        }

        true
    }

    fn handle_image(&self, link: &str) -> String {
        if let Some(file) = FILES.get_file(link) {
            self.resolver.image(link, file.contents())
        } else if let Some(url) = self.resolver.link(link) {
            url
        } else {
            panic!("missing image: {link}")
        }
    }

    fn handle_heading(&mut self, id: &mut &'a str, level: &mut md::HeadingLevel) {
        if *level == md::HeadingLevel::H1 {
            return;
        }

        // Special case for things like "v0.3.0".
        let name = if id.starts_with('v') && id.contains('.') {
            id.to_string()
        } else {
            id.to_title_case()
        };

        let mut children = &mut self.outline;
        let mut depth = *level as usize;
        while depth > 2 {
            if !children.is_empty() {
                children = &mut children.last_mut().unwrap().children;
            }
            depth -= 1;
        }

        // Put base before id.
        if !self.id_base.is_empty() {
            nest_heading(level);
            *id = self.ids.alloc(format!("{}-{id}", self.id_base)).as_str();
        }

        children.push(OutlineItem { id: id.to_string(), name, children: vec![] });
    }

    fn handle_link(&self, link: &str) -> Option<String> {
        if link.starts_with('#') || link.starts_with("http") {
            return Some(link.into());
        }

        if !link.starts_with('$') {
            return self.resolver.link(link);
        }

        let root = link.split('/').next()?;
        let rest = &link[root.len()..].trim_matches('/');
        let base = match root {
            "$tutorial" => "/docs/tutorial/",
            "$reference" => "/docs/reference/",
            "$category" => "/docs/reference/",
            "$syntax" => "/docs/reference/syntax/",
            "$styling" => "/docs/reference/styling/",
            "$scripting" => "/docs/reference/scripting/",
            "$types" => "/docs/reference/types/",
            "$type" => "/docs/reference/types/",
            "$func" => "/docs/reference/",
            "$guides" => "/docs/guides/",
            "$changelog" => "/docs/changelog/",
            "$community" => "/docs/community/",
            _ => panic!("unknown link root: {root}"),
        };

        let mut route = base.to_string();
        if root == "$type" && rest.contains('.') {
            let mut parts = rest.split('.');
            let ty = parts.next()?;
            let method = parts.next()?;
            route.push_str(ty);
            route.push_str("/#methods-");
            route.push_str(method);
        } else if root == "$func" {
            let mut parts = rest.split('.').peekable();
            let mut focus = &LIBRARY.global;
            while let Some(m) = parts.peek().and_then(|name| module(focus, name).ok()) {
                focus = m;
                parts.next();
            }

            let name = parts.next()?;

            let value = focus.get(name).ok()?;
            let Value::Func(func) = value else { return None };
            let info = func.info()?;
            route.push_str(info.category);
            route.push('/');

            if let Some(group) = GROUPS
                .iter()
                .find(|group| group.functions.iter().any(|func| func == info.name))
            {
                route.push_str(&group.name);
                route.push_str("/#");
                route.push_str(info.name);
                if let Some(param) = parts.next() {
                    route.push_str("-parameters-");
                    route.push_str(param);
                }
            } else {
                route.push_str(name);
                route.push('/');
                if let Some(next) = parts.next() {
                    if info.params.iter().any(|param| param.name == next) {
                        route.push_str("#parameters-");
                        route.push_str(next);
                    } else if info.scope.iter().any(|(name, _)| name == next) {
                        route.push('#');
                        route.push_str(info.name);
                        route.push('-');
                        route.push_str(next);
                    } else {
                        return None;
                    }
                }
            }
        } else {
            route.push_str(rest);
        }

        if !route.contains('#') && !route.ends_with('/') {
            route.push('/');
        }

        Some(route)
    }
}

/// Render a code block to HTML.
fn code_block(resolver: &dyn Resolver, lang: &str, text: &str) -> Html {
    let mut display = String::new();
    let mut compile = String::new();
    for line in text.lines() {
        if let Some(suffix) = line.strip_prefix(">>>") {
            compile.push_str(suffix);
            compile.push('\n');
        } else if let Some(suffix) = line.strip_prefix("<<< ") {
            display.push_str(suffix);
            display.push('\n');
        } else {
            display.push_str(line);
            display.push('\n');
            compile.push_str(line);
            compile.push('\n');
        }
    }

    let mut parts = lang.split(':');
    let lang = parts.next().unwrap_or(lang);

    let mut zoom: Option<[Abs; 4]> = None;
    let mut single = false;
    if let Some(args) = parts.next() {
        single = true;
        if !args.contains("single") {
            zoom = args
                .split(',')
                .take(4)
                .map(|s| Abs::pt(s.parse().unwrap()))
                .collect::<Vec<_>>()
                .try_into()
                .ok();
        }
    }

    if !matches!(lang, "example" | "typ") {
        let mut buf = String::from("<pre>");
        escape_html(&mut buf, &display).unwrap();
        buf.push_str("</pre>");
        return Html::new(buf);
    }

    let root = typst::syntax::parse(&display);
    let highlighted = Html::new(typst::ide::highlight_html(&root));
    if lang == "typ" {
        return Html::new(format!("<pre>{}</pre>", highlighted.as_str()));
    }

    let source = Source::new(SourceId::from_u16(0), Path::new("main.typ"), compile);
    let world = DocWorld(source);
    let mut frames = match typst::compile(&world) {
        Ok(doc) => doc.pages,
        Err(err) => {
            let msg = &err[0].message;
            panic!("while trying to compile:\n{text}:\n\nerror: {msg}");
        }
    };

    if let Some([x, y, w, h]) = zoom {
        frames[0].translate(Point::new(-x, -y));
        *frames[0].size_mut() = Size::new(w, h);
    }

    if single {
        frames.truncate(1);
    }

    resolver.example(highlighted, &frames)
}

/// Extract an attribute value from an HTML element.
fn html_attr<'a>(html: &'a str, attr: &str) -> Option<&'a str> {
    html.get(html_attr_range(html, attr)?)
}

/// Extract the range of the attribute value of an HTML element.
fn html_attr_range(html: &str, attr: &str) -> Option<Range<usize>> {
    let needle = format!("{attr}=\"");
    let offset = html.find(&needle)? + needle.len();
    let len = html[offset..].find('"')?;
    Some(offset..offset + len)
}

/// Increase the nesting level of a Markdown heading.
fn nest_heading(level: &mut md::HeadingLevel) {
    *level = match &level {
        md::HeadingLevel::H1 => md::HeadingLevel::H2,
        md::HeadingLevel::H2 => md::HeadingLevel::H3,
        md::HeadingLevel::H3 => md::HeadingLevel::H4,
        md::HeadingLevel::H4 => md::HeadingLevel::H5,
        md::HeadingLevel::H5 => md::HeadingLevel::H6,
        v => **v,
    };
}

/// World for example compilations.
struct DocWorld(Source);

impl World for DocWorld {
    fn library(&self) -> &Prehashed<Library> {
        &LIBRARY
    }

    fn main(&self) -> &Source {
        &self.0
    }

    fn resolve(&self, _: &Path) -> FileResult<SourceId> {
        unimplemented!()
    }

    fn source(&self, id: SourceId) -> &Source {
        assert_eq!(id.into_u16(), 0, "invalid source id");
        &self.0
    }

    fn book(&self) -> &Prehashed<FontBook> {
        &FONTS.0
    }

    fn font(&self, id: usize) -> Option<Font> {
        Some(FONTS.1[id].clone())
    }

    fn file(&self, path: &Path) -> FileResult<Buffer> {
        Ok(FILES
            .get_file(path)
            .unwrap_or_else(|| panic!("failed to load {path:?}"))
            .contents()
            .into())
    }
}<|MERGE_RESOLUTION|>--- conflicted
+++ resolved
@@ -123,17 +123,7 @@
 struct Handler<'a> {
     resolver: &'a dyn Resolver,
     lang: Option<String>,
-<<<<<<< HEAD
     code: String,
-}
-
-impl<'a> Handler<'a> {
-    fn new(resolver: &'a dyn Resolver) -> Self {
-        Self { resolver, lang: None, code: String::new() }
-    }
-
-    fn handle(&mut self, event: &mut md::Event) -> bool {
-=======
     outline: Vec<OutlineItem>,
     id_base: String,
     ids: &'a Arena<String>,
@@ -144,6 +134,7 @@
         Self {
             resolver,
             lang: None,
+            code: String::new(),
             outline: vec![],
             id_base,
             ids,
@@ -151,8 +142,6 @@
     }
 
     fn handle(&mut self, event: &mut md::Event<'a>) -> bool {
-        let lang = self.lang.take();
->>>>>>> 10fac143
         match event {
             // Rewrite Markdown images.
             md::Event::Start(md::Tag::Image(_, path, _)) => {
